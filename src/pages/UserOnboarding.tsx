import React, { useState } from "react";
import { useNavigate } from "react-router-dom";
import { Button } from "@/components/ui/button";
import { Input } from "@/components/ui/input";
import { Card, CardContent, CardDescription, CardHeader, CardTitle } from "@/components/ui/card";
import { playClickSound } from "@/lib/sounds";
import { ChevronRight, User, GraduationCap, Sparkles } from "lucide-react";
import { cn } from "@/lib/utils";
import analytics from '@/lib/analytics';
import { useAuth } from "@/hooks/use-auth";
import { Select, SelectContent, SelectItem, SelectTrigger, SelectValue } from "@/components/ui/select";

interface UserOnboardingProps {
  onComplete: () => void;
}

// No grade/level selection UI in the new flow; we only collect age.

// We still persist default grade/level values under-the-hood to satisfy gating.

const UserOnboarding: React.FC<UserOnboardingProps> = ({ onComplete }) => {
  const navigate = useNavigate();
  const { updateUserData, userData, user } = useAuth();
  const [username, setUsername] = useState("");
  const [selectedGrade, setSelectedGrade] = useState("assignment");
  const [selectedLevel, setSelectedLevel] = useState("start");
  const [age, setAge] = useState<string>("");
  const [ageError, setAgeError] = useState<string>("");
  const [gender, setGender] = useState<string>("");
  const [step, setStep] = useState(1); // 1 = username, 2 = grade
  const [loading, setLoading] = useState(false);

  const getAgeError = (value: string): string => {
    if (!value) return "";
    const n = Number(value);
    if (!Number.isFinite(n)) return "Please enter a valid number.";
    if (n < 4 || n > 14) return "Please enter an age between 4 and 14.";
    return "";
  };

  const handleUsernameSubmit = () => {
    if (username.trim()) {
      playClickSound();
      setStep(2);
      try {
        analytics.capture('user_name_entered', {
          user_name: username.trim(),
          first_time: !userData?.username,
          changed_from_previous: !!(userData?.username && userData.username.trim() && userData.username.trim() !== username.trim()),
        });
      } catch {}
    }
  };

  // Prefill defaults and age from existing user data if present
  React.useEffect(() => {
    setSelectedGrade("assignment");
    setSelectedLevel("start");
  }, []);

  React.useEffect(() => {
    if (userData?.age) {
      setAge(String(userData.age));
    }
  }, [userData?.age]);

  // Prefill gender from existing user data if present
  React.useEffect(() => {
    const anyUser: any = userData as any;
    const raw = (anyUser && typeof anyUser.gender === 'string') ? anyUser.gender.toLowerCase().trim() : '';
    if (raw === 'male' || raw === 'female') {
      setGender(raw);
    }
  }, [userData]);

  const handleComplete = async () => {
    const parsedAge = Number(age);
    const isValidAge = Number.isFinite(parsedAge) && parsedAge > 3 && parsedAge < 15;

    if (!isValidAge) {
      setAgeError("Please enter an age between 4 and 14.");
      return;
    }

    if (username.trim()) {
      playClickSound();
      setLoading(true);
      setAgeError("");

      try {
<<<<<<< HEAD
        const updates: any = {
          username: username.trim(),
          age: parsedAge,
          // Persist default grade/level to mark onboarding complete elsewhere
          grade: selectedGrade || "assignment",
          gradeDisplayName: selectedGrade || "assignment",
          level: selectedLevel || "start",
          levelDisplayName: "Start Level",
          isFirstTime: false
        };
        if (gender === 'male' || gender === 'female') {
          updates.gender = gender;
        }
        await updateUserData(updates);
=======
        // Do not overwrite grade/level if already decided (e.g., via assignment flow)
        const payload: any = {
          username: username.trim(),
          age: parsedAge,
          isFirstTime: false,
        };
        if (!userData?.grade) {
          payload.grade = selectedGrade || "assignment";
          payload.gradeDisplayName = selectedGrade || "assignment";
        }
        if (!userData?.level) {
          payload.level = selectedLevel || "start";
          payload.levelDisplayName = "Start Level";
        }
        await updateUserData(payload);
>>>>>>> 1a7cbc2e
        try {
          analytics.capture('user_name_entered', {
            user_name: username.trim(),
            first_time: !userData?.username,
            changed_from_previous: !!(userData?.username && userData.username.trim() && userData.username.trim() !== username.trim()),
          });
        } catch {}
        onComplete();
      } catch (error) {
        console.error('Error updating user data:', error);
      } finally {
        setLoading(false);
      }
    }
  };

  const handleKeyPress = (e: React.KeyboardEvent) => {
    if (e.key === 'Enter') {
      if (step === 1) {
        handleUsernameSubmit();
      } else if (step === 2) {
        const n = Number(age);
        if (age && Number.isFinite(n) && n > 3 && n < 15) {
          handleComplete();
        } else {
          setAgeError(getAgeError(age));
        }
      }
    }
  };

  return (
    <main 
      className="flex-1 flex flex-col min-h-0 overflow-y-auto px-4 py-4 lg:px-6 bg-primary/60 relative" 
      style={{
        backgroundImage: `url('/backgrounds/space.png')`,
        backgroundSize: 'cover',
        backgroundPosition: 'center',
        backgroundBlendMode: 'multiply'
      }}
      role="main"
    >
      
      {/* Glass blur overlay */}
      <div className="absolute inset-0 backdrop-blur-sm bg-primary/10"></div>
      
      {/* Invisible dev-only previous-step hotspot (center-left) */}
      {process.env.NODE_ENV === 'development' && step > 1 && (
        <button
          aria-label="Dev: Previous onboarding step"
          onClick={() => {
            playClickSound();
            setStep(prev => Math.max(1, prev - 1));
          }}
          className="absolute left-0 top-1/2 -translate-y-1/2 w-8 h-24 opacity-0 z-50"
          title="Dev prev step"
        />
      )}
      
      {/* Main container - Now scrollable */}
      <div 
        className="relative responsive-max-width mx-auto my-auto flex-shrink-0"
        style={{ 
          width: '95%',
          maxWidth: '600px',
          minHeight: '500px',
          transition: 'all 0.3s ease-in-out'
        }}
      >
        {/* Background Container */}
        <div 
          className="absolute inset-0 rounded-3xl z-0"
          style={{ 
            border: '4px solid hsl(var(--primary) / 0.9)',
            boxShadow: '0 0 12px 3px rgba(0, 0, 0, 0.15)',
            backgroundColor: 'hsl(var(--primary) / 0.9)'
          }}
        />
        
        {/* Content Container */}
        <div 
          className="flex relative z-10 h-full w-full items-center justify-center"
          style={{ 
            padding: '32px'
          }}
        >
          <Card className="w-full max-w-md bg-white border-4 border-black rounded-3xl overflow-hidden"
                style={{ boxShadow: '0 8px 0 black' }}>
            
            {/* Decorative Header Holes */}
            <div className="relative bg-white h-6 flex justify-evenly items-center px-4">
              {[...Array(12)].map((_, i) => (
                <div key={i} className="relative">
                  <div 
                    className="w-3 h-3 border-2 border-black rounded-full bg-gray-300"
                    style={{
                      marginTop: '-6px',
                      boxShadow: 'inset 0 1px 2px rgba(0,0,0,0.3)'
                    }}
                  />
                  <div 
                    className="absolute top-1/2 left-1/2 w-1.5 h-1.5 bg-white rounded-full border border-gray-400"
                    style={{
                      transform: 'translate(-50%, -50%)',
                      marginTop: '-6px'
                    }}
                  />
                </div>
              ))}
            </div>

            <CardHeader className="text-center pb-4">
              <div className="flex justify-center mb-4">
                <div className="bg-gradient-to-br from-purple-400 to-pink-500 p-4 rounded-full">
                  {step === 1 ? (
                    <User className="h-8 w-8 text-white" />
                  ) : (
                    <GraduationCap className="h-8 w-8 text-white" />
                  )}
                </div>
              </div>
              <CardTitle className="text-2xl font-bold text-gray-800">
                  {step === 1 ? "Welcome to Your Adventure!" : "Personalised Learning"}
              </CardTitle>
              <CardDescription className="text-base text-gray-600">
                {step === 1 
                  ? "Let's start by getting to know you better. What should we call you?"
                  : "Tell us your age and gender so personalised learning can begin!"
                }
              </CardDescription>
            </CardHeader>

            <CardContent className="space-y-6">
              {step === 1 ? (
                // Username Step
                <div className="space-y-4">
                  <div>
                    <label htmlFor="username" className="block text-lg font-semibold text-gray-700 mb-3">
                      Your Name:
                    </label>
                    <Input
                      id="username"
                      type="text"
                      placeholder="Enter your name..."
                      value={username}
                      onChange={(e) => setUsername(e.target.value)}
                      onKeyPress={handleKeyPress}
                      className="h-14 text-lg border-3 border-black rounded-xl bg-white focus:bg-gray-50"
                      style={{ boxShadow: '0 4px 0 black' }}
                      maxLength={20}
                    />
                  </div>
                  
                  <Button
                    onClick={handleUsernameSubmit}
                    disabled={!username.trim()}
                    className={cn(
                      "w-full h-14 text-lg font-bold rounded-xl border-3 btn-animate flex items-center justify-center gap-3",
                      username.trim() 
                        ? "bg-green-600 hover:bg-green-700 text-white" 
                        : "bg-gray-400 text-gray-600 cursor-not-allowed"
                    )}
                    style={{ 
                      borderColor: username.trim() ? '#16a34a' : '#9ca3af',
                      boxShadow: username.trim() ? '0 6px 0 #16a34a' : '0 4px 0 #6b7280'
                    }}
                  >
                    Continue
                    <ChevronRight className="h-5 w-5" />
                  </Button>
                  {/* Show auth buttons only for anonymous/guest users */}
                  {(!user || user.isAnonymous) && (
                    <>
                      <Button
                        onClick={() => {
                          playClickSound();
                          navigate(`/auth?redirect=/app`);
                        }}
                        className={cn(
                          "w-full h-14 text-lg font-normal rounded-xl border-3 btn-animate flex items-center justify-center gap-3",
                          "bg-green-600 hover:bg-green-700 text-white"
                        )}
                        style={{ 
                          borderColor: '#16a34a',
                          boxShadow: '0 6px 0 #16a34a'
                        }}
                      >
                        Log In / Sign Up
                        <ChevronRight className="h-5 w-5" />
                      </Button>
                    </>
                  )}
                </div>
              ) : (
                // Personalise Step
                <div className="space-y-4">
                  <div>
                    <label htmlFor="age" className="block text-lg font-semibold text-gray-700 mb-3">
                      How old are you?
                    </label>
                    <Input
                      id="age"
                      type="number"
                      inputMode="numeric"
                      min={4}
                      max={14}
                      placeholder="Enter your age"
                      value={age}
                      onChange={(e) => {
                        const digitsOnly = e.target.value.replace(/[^0-9]/g, "");
                        setAge(digitsOnly);
                        setAgeError(getAgeError(digitsOnly));
                      }}
                      onBlur={() => setAgeError(getAgeError(age))}
                      onKeyPress={handleKeyPress}
                      className="h-14 text-lg border-3 border-black rounded-xl bg-white focus:bg-gray-50"
                      style={{ boxShadow: '0 4px 0 black' }}
                    />
                    {ageError && (
                      <p className="mt-2 text-sm text-red-600 font-semibold" aria-live="polite">{ageError}</p>
                    )}
                  </div>

                  <div>
                    <label htmlFor="gender" className="block text-lg font-semibold text-gray-700 mb-3">
                      Gender
                    </label>
                    <Select value={gender} onValueChange={setGender}>
                      <SelectTrigger id="gender" className="h-14 text-lg border-3 border-black rounded-xl bg-white focus:bg-gray-50" style={{ boxShadow: '0 4px 0 black' }}>
                        <SelectValue placeholder="Select gender" />
                      </SelectTrigger>
                      <SelectContent>
                        <SelectItem value="male">Male</SelectItem>
                        <SelectItem value="female">Female</SelectItem>
                      </SelectContent>
                    </Select>
                  </div>

                  <Button
                    onClick={handleComplete}
                    className={cn(
                      "w-full h-12 text-lg font-bold rounded-xl border-3 btn-animate flex items-center justify-center gap-2",
                      (loading || !age || !Number.isFinite(Number(age)) || Number(age) <= 3 || Number(age) >= 15)
                        ? "bg-gray-400 text-gray-600 cursor-not-allowed"
                        : "bg-green-600 hover:bg-green-700 text-white"
                    )}
                    disabled={Boolean(loading || !age || !Number.isFinite(Number(age)) || Number(age) <= 3 || Number(age) >= 15)}
                    style={{ 
                      borderColor: (loading || !age || !Number.isFinite(Number(age)) || Number(age) <= 3 || Number(age) >= 15) ? '#9ca3af' : '#16a34a',
                      boxShadow: (loading || !age || !Number.isFinite(Number(age)) || Number(age) <= 3 || Number(age) >= 15) ? '0 4px 0 #6b7280' : '0 6px 0 #16a34a'
                    }}
                  >
                    <Sparkles className="h-4 w-4" />
                    Let's Go!
                  </Button>
                </div>
              )}
            </CardContent>
          </Card>
        </div>
      </div>
    </main>
  );
};

export default UserOnboarding;<|MERGE_RESOLUTION|>--- conflicted
+++ resolved
@@ -88,28 +88,15 @@
       setAgeError("");
 
       try {
-<<<<<<< HEAD
-        const updates: any = {
-          username: username.trim(),
-          age: parsedAge,
-          // Persist default grade/level to mark onboarding complete elsewhere
-          grade: selectedGrade || "assignment",
-          gradeDisplayName: selectedGrade || "assignment",
-          level: selectedLevel || "start",
-          levelDisplayName: "Start Level",
-          isFirstTime: false
-        };
-        if (gender === 'male' || gender === 'female') {
-          updates.gender = gender;
-        }
-        await updateUserData(updates);
-=======
         // Do not overwrite grade/level if already decided (e.g., via assignment flow)
         const payload: any = {
           username: username.trim(),
           age: parsedAge,
           isFirstTime: false,
         };
+        if (gender === 'male' || gender === 'female') {
+          payload.gender = gender;
+        }
         if (!userData?.grade) {
           payload.grade = selectedGrade || "assignment";
           payload.gradeDisplayName = selectedGrade || "assignment";
@@ -119,7 +106,6 @@
           payload.levelDisplayName = "Start Level";
         }
         await updateUserData(payload);
->>>>>>> 1a7cbc2e
         try {
           analytics.capture('user_name_entered', {
             user_name: username.trim(),
