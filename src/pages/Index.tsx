--- conflicted
+++ resolved
@@ -709,9 +709,7 @@
     };
   }, [isResizing, handleResizeMove, handleResizeEnd]);
 
-<<<<<<< HEAD
-  const generateAIResponse = useCallback(async (userText: string, messageHistory: ChatMessage[], spellingQuestion: SpellingQuestion | null): Promise<AdventureResponse> => {
-=======
+
   // NEW: Unified AI streaming with automatic image generation
   const unifiedAIStreaming = useUnifiedAIStreaming({
     userId: user?.uid || 'anonymous',
@@ -742,7 +740,7 @@
   }, [unifiedAIStreaming.isGeneratingImage]);
 
   const generateAIResponse = useCallback(async (userText: string, messageHistory: ChatMessage[], spellingQuestion: SpellingQuestion): Promise<AdventureResponse> => {
->>>>>>> 78fb2ebc
+
     try {
       return await aiService.generateResponse(userText, messageHistory, spellingQuestion, userData);
     } catch (error) {
