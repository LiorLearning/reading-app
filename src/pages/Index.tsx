import React, { useCallback, useMemo, useState, useEffect } from "react";
import ComicPanel from "@/components/comic/ComicPanel";
import InputBar from "@/components/comic/InputBar";
import MessengerChat from "@/components/comic/MessengerChat";
import ChatAvatar from "@/components/comic/ChatAvatar";
import { Button } from "@/components/ui/button";
import { Dialog, DialogContent, DialogDescription, DialogHeader, DialogTitle, DialogTrigger } from "@/components/ui/dialog";
import { DropdownMenu, DropdownMenuContent, DropdownMenuItem, DropdownMenuTrigger, DropdownMenuSub, DropdownMenuSubContent, DropdownMenuSubTrigger } from "@/components/ui/dropdown-menu";
import { Popover, PopoverContent, PopoverTrigger } from "@/components/ui/popover";
import { X, Palette, HelpCircle, BookOpen, Image as ImageIcon, MessageCircle, ChevronLeft, ChevronRight, GraduationCap, ChevronDown, Volume2, Square, LogOut } from "lucide-react";
import { cn, formatAIMessage, ChatMessage, loadUserAdventure, saveUserAdventure, getNextTopic, saveAdventure, loadSavedAdventures, saveAdventureSummaries, loadAdventureSummaries, generateAdventureName, generateAdventureSummary, SavedAdventure, AdventureSummary, loadUserProgress, hasUserProgress, UserProgress, saveTopicPreference, loadTopicPreference, getNextTopicByPreference, saveCurrentAdventureId, loadCurrentAdventureId, saveQuestionProgress, loadQuestionProgress, clearQuestionProgress, getStartingQuestionIndex } from "@/lib/utils";
import { saveAdventureHybrid, loadAdventuresHybrid, loadAdventureSummariesHybrid, getAdventureHybrid, updateLastPlayedHybrid } from "@/lib/firebase-adventure-cache";
import { sampleMCQData } from "../data/mcq-questions";
import { playMessageSound, playClickSound, playImageLoadingSound, stopImageLoadingSound, playImageCompleteSound } from "@/lib/sounds";

import { useComic } from "@/hooks/use-comic";
import { AdventureResponse, aiService } from "@/lib/ai-service";
import { ttsService } from "@/lib/tts-service";
import VoiceSelector from "@/components/ui/voice-selector";
import { useTTSSpeaking } from "@/hooks/use-tts-speaking";
import { useAuth } from "@/hooks/use-auth";
import { adventureSessionService } from "@/lib/adventure-session-service";
import rocket1 from "@/assets/comic-rocket-1.jpg";
import spaceport2 from "@/assets/comic-spaceport-2.jpg";
import alien3 from "@/assets/comic-alienland-3.jpg";
import cockpit4 from "@/assets/comic-cockpit-4.jpg";

import MCQScreenTypeA from "./MCQScreenTypeA";
import TopicSelection from "./TopicSelection";
  import UserOnboarding from "./UserOnboarding";
  import HomePage from "./HomePage";
  import { 
    cacheAdventureImage, 
    loadCachedAdventureImages, 
    getRecentCachedAdventureImages,
    getCachedImagesForAdventure 
  } from "@/lib/utils";
<<<<<<< HEAD
import { cacheAdventureImageHybrid } from "@/lib/firebase-image-cache";

import { testFirebaseStorage } from "@/lib/firebase-test";
import { debugFirebaseAdventures, debugSaveTestAdventure, debugFirebaseConnection } from "@/lib/firebase-debug-adventures";
import { autoMigrateOnLogin, forceMigrateUserData } from "@/lib/firebase-data-migration";
=======
import { getRandomSpellingQuestion, SpellingQuestion } from "@/lib/questionBankUtils";
>>>>>>> 90b5dee3

// Legacy user data interface for backwards compatibility
interface LegacyUserData {
  username: string;
  grade: string;
  gradeDisplayName: string;
  level: string;
  levelDisplayName: string;
  isFirstTime: boolean;
}

// Component for individual speaker button
const SpeakerButton: React.FC<{ message: ChatMessage; index: number }> = ({ message, index }) => {
  const messageId = `index-chat-${message.timestamp}-${index}`;
  const isSpeaking = useTTSSpeaking(messageId);

  const handleClick = async () => {
    playClickSound();
    
    if (isSpeaking) {
      // Stop current speech
      ttsService.stop();
    } else {
      // Start speaking this message
      await ttsService.speakAIMessage(message.content, messageId);
    }
  };

  return (
    <Button
      variant="ghost"
      size="sm"
      onClick={handleClick}
      className="absolute bottom-1 right-1 h-5 w-5 p-0 hover:bg-black/10 rounded-full"
      aria-label={isSpeaking ? "Stop message" : "Play message"}
    >
      {isSpeaking ? (
        <Square className="h-3 w-3 fill-red-500" />
      ) : (
        <Volume2 className="h-3 w-3" />
      )}
    </Button>
  );
};

// Component for handling async one-liner loading in the comic panel modal
const PanelOneLinerFigure: React.FC<{
  panel: { id: string; image: string; text: string };
  index: number;
}> = ({ panel, index }) => {
  const [oneLiner, setOneLiner] = React.useState<string>('Loading...');

  React.useEffect(() => {
    const generateOneLiner = async () => {
      try {
        const result = await aiService.generateOneLiner(panel.text);
        setOneLiner(result);
      } catch (error) {
        console.error('Failed to generate one-liner:', error);
        // Fallback to simple truncation
        const firstSentence = panel.text.match(/^[^.!?]*[.!?]/);
        if (firstSentence && firstSentence[0].length <= 60) {
          setOneLiner(firstSentence[0].trim());
        } else {
          const truncated = panel.text.substring(0, 50).trim();
          setOneLiner(truncated + (panel.text.length > 50 ? "..." : ""));
        }
      }
    };

    generateOneLiner();
  }, [panel.text]);

  return (
    <figure className="rounded-lg border-2 bg-card" style={{ borderColor: 'hsla(var(--primary), 0.9)' }}>
      <img src={panel.image} alt={`Panel ${index + 1}`} className="w-full h-auto object-cover border-2 rounded-t-lg" style={{ borderColor: 'hsla(var(--primary), 0.9)' }} />
      <figcaption className="px-2 py-1 text-sm font-semibold">{index + 1}. {oneLiner}</figcaption>
    </figure>
  );
};

const Index = () => {
  // Firebase auth integration - must be at the top
  const { user, userData, signOut } = useAuth();

  // Auto-migrate localStorage data to Firebase when user authenticates
  React.useEffect(() => {
    if (user?.uid) {
      autoMigrateOnLogin(user.uid).catch(error => {
        console.warn('Auto-migration failed:', error);
      });
    }
  }, [user?.uid]);

  React.useEffect(() => {
    document.title = "AI Reading Learning App — Your Adventure";
    
    // Add Firebase test and debug functions to window for debugging
    if (typeof window !== 'undefined') {
      (window as any).testFirebaseStorage = testFirebaseStorage;
      (window as any).debugFirebaseAdventures = () => debugFirebaseAdventures(user?.uid || null);
      (window as any).debugSaveTestAdventure = () => debugSaveTestAdventure(user?.uid || null);
      (window as any).debugFirebaseConnection = debugFirebaseConnection;
      (window as any).migrateToFirebase = () => forceMigrateUserData(user?.uid || 'anonymous');
      (window as any).autoMigrateOnLogin = () => autoMigrateOnLogin(user?.uid || 'anonymous');
    }
  }, [user]);

  const jsonLd = useMemo(
    () => ({
      "@context": "https://schema.org",
      "@type": "SoftwareApplication",
      name: "AI Reading Learning App",
      applicationCategory: "EducationalApplication",
      operatingSystem: "Web",
      description: "Create comic panels with narration to support early reading.",
    }),
    []
  );

  const images = useMemo(() => [rocket1, spaceport2, alien3, cockpit4], []);
  
  // Background images for dynamic background selection
  const backgroundImages = useMemo(() => [
    '/backgrounds/cats.png',
    '/backgrounds/random.png', 
    '/backgrounds/random2.png'
  ], []);
  
  // Set random background on component mount
  useEffect(() => {
    const randomBg = backgroundImages[Math.floor(Math.random() * backgroundImages.length)];
    document.documentElement.style.setProperty('--dynamic-background', `url('${randomBg}')`);
  }, [backgroundImages]);

  const initialPanels = useMemo(
    () => [
      { id: crypto.randomUUID(), image: rocket1, text: "The brave astronaut climbs into ROCKET!" },
    ],
    []
  );

  const { panels, currentIndex, setCurrent, addPanel, redo, reset } = useComic(initialPanels);
  
  const [chatMessages, setChatMessages] = React.useState<ChatMessage[]>(() => {
    // Load messages from local storage on component initialization
    return loadUserAdventure();
  });
  const [sidebarCollapsed, setSidebarCollapsed] = React.useState(false);
  const [newlyCreatedPanelId, setNewlyCreatedPanelId] = React.useState<string | null>(null);
  const [zoomingPanelId, setZoomingPanelId] = React.useState<string | null>(null);
  const [lastMessageCount, setLastMessageCount] = React.useState(0);
  const [isAIResponding, setIsAIResponding] = React.useState(false);
  const [isGeneratingAdventureImage, setIsGeneratingAdventureImage] = React.useState(false);
  const [isExplicitImageRequest, setIsExplicitImageRequest] = React.useState(false);
  const messagesScrollRef = React.useRef<HTMLDivElement>(null);
  
  // Track ongoing image generation for cleanup
  const imageGenerationController = React.useRef<AbortController | null>(null);
  
  // Optional session tracking for Firebase (won't break existing functionality)
  const [currentSessionId, setCurrentSessionId] = React.useState<string | null>(null);
  
  // Show onboarding if user is authenticated but hasn't completed setup
  const showOnboarding = user && userData && (userData.isFirstTime || !userData.grade);

  // If user is authenticated but we're still loading userData, we should wait
  const isLoadingUserData = user && !userData;
  
  // Dev tools state
  const [devToolsVisible, setDevToolsVisible] = React.useState(false);
    const [currentScreen, setCurrentScreen] = React.useState<-1 | 0 | 1 | 2 | 3>(() => {
    // If user exists but no userData yet, start at loading state (don't show topic selection)
    if (user && !userData) return -1;
    // If userData exists and user is already setup, go to home
    if (userData && userData.grade && !userData.isFirstTime) return -1;
    // If user needs onboarding, the onboarding component will handle it
    // Start at home screen to avoid topic selection flash
    return -1;
  });
  const [selectedTopicId, setSelectedTopicId] = React.useState<string>("");
  const [pressedKeys, setPressedKeys] = React.useState<Set<string>>(new Set());
  
  // Adventure mode state to track whether it's a new or continuing adventure
  const [adventureMode, setAdventureMode] = React.useState<'new' | 'continue'>('new');
  
  // Track if initial AI response has been sent for current session
  const initialResponseSentRef = React.useRef<string | null>(null);
  
  // Current adventure tracking - initialize from localStorage on refresh
  const [currentAdventureId, setCurrentAdventureId] = React.useState<string | null>(() => loadCurrentAdventureId());
  const [adventureSummaries, setAdventureSummaries] = React.useState<AdventureSummary[]>([]);
  
  // Grade selection state (for HomePage only)
  const [selectedPreference, setSelectedPreference] = React.useState<'start' | 'middle' | null>(null);
  const [selectedTopicFromPreference, setSelectedTopicFromPreference] = React.useState<string | null>(null);
  const [selectedGradeFromDropdown, setSelectedGradeFromDropdown] = React.useState<string | null>(null);
  const [selectedGradeAndLevel, setSelectedGradeAndLevel] = React.useState<{grade: string, level: 'start' | 'middle'} | null>(null);
  
  // Automatic Flow Control System
  const ADVENTURE_PROMPT_THRESHOLD = 3; // Configurable threshold for when user can access questions
  const [adventurePromptCount, setAdventurePromptCount] = React.useState<number>(0); // Track adventure prompts
  const [topicQuestionIndex, setTopicQuestionIndex] = React.useState<number>(() => {
    // Initialize with saved progress if available - this allows seamless resume after page refresh
    const savedProgress = loadQuestionProgress();
    if (savedProgress && selectedTopicId && savedProgress.topicId === selectedTopicId) {
      console.log(`🔄 Initializing with saved progress: Topic ${savedProgress.topicId}, Question ${savedProgress.questionIndex + 1}`);
      return savedProgress.questionIndex;
    }
    return 0;
  }); // Current question in topic (0-9)
  const [isInQuestionMode, setIsInQuestionMode] = React.useState<boolean>(false); // Track if currently in question mode
  const [canAccessQuestions, setCanAccessQuestions] = React.useState<boolean>(false); // Track if user has met threshold
  
  // New variables for retry functionality - to fix the "try again" bug
  const [retryQuestionIndex, setRetryQuestionIndex] = React.useState<number>(0); // Track question index for retry scenarios
  const [isRetryMode, setIsRetryMode] = React.useState<boolean>(false); // Track if we're in a retry scenario
  
  // Computed value for the correct starting question index - fixes the try again bug
  const computedStartingQuestionIndex = React.useMemo(() => {
    if (isRetryMode) {
      return retryQuestionIndex; // Use retry index when in retry mode (should be 0 for full retry)
    }
    return topicQuestionIndex; // Use normal topic question index for regular flow
  }, [isRetryMode, retryQuestionIndex, topicQuestionIndex]);
  
  // Responsive aspect ratio management
  const [screenSize, setScreenSize] = React.useState<'mobile' | 'tablet' | 'desktop'>('desktop');
  
  // SpellBox state management
  const [showSpellBox, setShowSpellBox] = React.useState<boolean>(false);
  const [currentSpellQuestion, setCurrentSpellQuestion] = React.useState<SpellingQuestion | null>(null);
  const [spellProgress, setSpellProgress] = React.useState<{totalQuestions: number, currentIndex: number}>({
    totalQuestions: 10,
    currentIndex: 0
  });
  
  // Get the current spelling word from the latest AI message
  const currentSpellingWord = chatMessages.filter(message => message.type === 'ai').slice(-1)[0]?.spelling_word;
  const currentSpellingSentence = chatMessages.filter(message => message.type === 'ai').slice(-1)[0]?.spelling_sentence;

  // Auto-trigger SpellBox when there's a spelling word
  React.useEffect(() => {
    if (currentSpellingWord && currentScreen === 1) {
      // Convert the spelling word to a SpellingQuestion format
      const spellQuestion: SpellingQuestion = {
        id: Date.now(),
        topicId: selectedTopicId,
        topicName: selectedTopicId,
        templateType: 'spelling',
        word: currentSpellingWord,
        questionText: currentSpellingSentence,
        correctAnswer: currentSpellingWord.toUpperCase(),
        audio: currentSpellingWord,
        explanation: `Great job! "${currentSpellingWord}" is spelled correctly.`
      };
      
      setCurrentSpellQuestion(spellQuestion);
      setShowSpellBox(true);
    } else {
      setShowSpellBox(false);
      setCurrentSpellQuestion(null);
    }
  }, [currentSpellingWord, currentScreen]);
  
  // Auto-collapse sidebar when switching to Screen 3 (MCQ)
  React.useEffect(() => {
    if (currentScreen === 3) {
      setSidebarCollapsed(true);
    }
  }, [currentScreen]);

  // Stop all ElevenLabs TTS when switching between screens
  React.useEffect(() => {
    // Stop any playing TTS audio to prevent overlap when switching screens
    console.log('🔧 Screen change cleanup: Stopping TTS for screen', currentScreen);
    ttsService.stop();
    // Stop image loading sound when navigating away from screens where it might be playing
    stopImageLoadingSound();
    
    // Clean up any ongoing image generation when navigating to home page
    if (currentScreen === -1 && imageGenerationController.current) {
      console.log('🏠 Navigating to home page - cleaning up image generation');
      imageGenerationController.current = null;
      setIsGeneratingAdventureImage(false);
      setIsExplicitImageRequest(false);
    }
    
    // Add a small delay to ensure TTS is fully stopped
    const timeoutId = setTimeout(() => {
      console.log('🔧 TTS cleanup completed for screen transition');
    }, 100);
    
    return () => clearTimeout(timeoutId);
  }, [currentScreen]);

  // Save current adventure ID whenever it changes
  React.useEffect(() => {
    saveCurrentAdventureId(currentAdventureId);
  }, [currentAdventureId]);

  // Cleanup TTS on component unmount
  React.useEffect(() => {
    return () => {
      console.log('🔧 Index component cleanup: Stopping TTS');
      ttsService.stop();
    };
  }, []);

  // Restore latest image for current adventure ONLY on app initialization/refresh (not during same session)
  React.useEffect(() => {
    // Only restore if we have both an adventure ID and chat messages from localStorage (indicating page refresh)
    const storedMessages = loadUserAdventure();
    const storedAdventureId = loadCurrentAdventureId();
    
    if (storedAdventureId && storedMessages.length > 0 && currentAdventureId === storedAdventureId) {
      // Get cached images for the current adventure
      const cachedImages = getCachedImagesForAdventure(storedAdventureId);
      const latestCachedImage = cachedImages.length > 0 ? cachedImages[0] : null;
      
      if (latestCachedImage && panels.length > 0) {
        // Update the first panel to show the latest generated image
        const updatedPanels = [...panels];
        updatedPanels[0] = {
          ...updatedPanels[0],
          image: latestCachedImage.url,
          text: updatedPanels[0].text // Keep original text
        };
        
        reset(updatedPanels);
        console.log(`📸 Restored latest image for adventure on page refresh: ${storedAdventureId}`);
      }
    }
  }, []); // Run only once on mount

  // Generate initial AI response when entering adventure screen
  React.useEffect(() => {
    if (currentScreen === 1 && selectedTopicId && adventureMode) {
      // Create unique session key to prevent duplicate messages
      const sessionKey = `${selectedTopicId}-${adventureMode}`;
      
      // Check if we've already sent an initial response for this session
      if (initialResponseSentRef.current === sessionKey) {
        return;
      }
      
      // Generate initial AI message using real-time AI generation
      const generateInitialResponse = async () => {
        try {
          // Generate initial message using AI service with adventure prompt
          const initialMessage = await aiService.generateInitialMessage(
            adventureMode,
            chatMessages,
            undefined, // currentAdventure - can be added later if needed
            undefined, // storyEventsContext - can be added later if needed
            undefined  // summary - can be added later if needed
          );

          // Mark that we've sent the initial response for this session
          initialResponseSentRef.current = sessionKey;

          // Add the initial AI message
          const aiMessage: ChatMessage = {
            type: 'ai',
            content: initialMessage,
            timestamp: Date.now()
          };

          setChatMessages(prev => {
            setLastMessageCount(prev.length + 1);
            playMessageSound();
            // Auto-speak the initial AI message and wait for completion
            const messageId = `index-chat-${aiMessage.timestamp}-${prev.length}`;
            ttsService.speakAIMessage(initialMessage, messageId).catch(error => 
              console.error('TTS error for initial message:', error)
            );
            return [...prev, aiMessage];
          });
        } catch (error) {
          console.error('Error generating initial AI message:', error);
          
          // Fallback to a simple message if AI generation fails
          const fallbackMessage = adventureMode === 'new' 
            ? "🌟 Welcome, brave adventurer! I'm Krafty, your adventure companion! What kind of amazing adventure would you like to create today? 🚀"
            : "🎯 Welcome back, adventurer! I'm excited to continue our journey together! What amazing direction should we take our adventure today? 🌟";
          
          // Mark that we've sent the initial response for this session
          initialResponseSentRef.current = sessionKey;

          // Add the fallback AI message
          const aiMessage: ChatMessage = {
            type: 'ai',
            content: fallbackMessage,
            timestamp: Date.now()
          };

          setChatMessages(prev => {
            setLastMessageCount(prev.length + 1);
            playMessageSound();
            // Auto-speak the fallback message
            const messageId = `index-chat-${aiMessage.timestamp}-${prev.length}`;
            ttsService.speakAIMessage(fallbackMessage, messageId).catch(error => 
              console.error('TTS error for fallback message:', error)
            );
            return [...prev, aiMessage];
          });
        }
      };

      generateInitialResponse();
    }
  }, [currentScreen, selectedTopicId, adventureMode]);
  
  React.useEffect(() => {
    
    const updateScreenSize = () => {
      if (window.innerWidth <= 640) {
        setScreenSize('mobile');
      } else if (window.innerWidth <= 1024) {
        setScreenSize('tablet');
      } else {
        setScreenSize('desktop');
      }
    };
    
    updateScreenSize();
    window.addEventListener('resize', updateScreenSize);
    return () => window.removeEventListener('resize', updateScreenSize);
  }, []);
  
  // Dev tools keyboard listener for A+S+D combination
  React.useEffect(() => {
    const handleKeyDown = (e: KeyboardEvent) => {
      const key = e.key.toLowerCase();
      setPressedKeys(prev => new Set([...prev, key]));
    };
    
    const handleKeyUp = (e: KeyboardEvent) => {
      const key = e.key.toLowerCase();
      setPressedKeys(prev => {
        const newSet = new Set(prev);
        newSet.delete(key);
        return newSet;
      });
    };
    
    window.addEventListener('keydown', handleKeyDown);
    window.addEventListener('keyup', handleKeyUp);
    
    return () => {
      window.removeEventListener('keydown', handleKeyDown);
      window.removeEventListener('keyup', handleKeyUp);
    };
  }, []);
  
  // Check for A+S+D combination
  React.useEffect(() => {
    if (pressedKeys.has('a') && pressedKeys.has('s') && pressedKeys.has('d')) {
      setDevToolsVisible(prev => !prev);
      playClickSound();
    }
  }, [pressedKeys]);
  
  const getAspectRatio = React.useMemo(() => {
    // Consistent height across both states - both give 1000px height at 1600px width
    if (sidebarCollapsed) {
      return screenSize === 'mobile' ? '4/3' : '16/10'; // 1600px width = 1000px height
    } else {
      return screenSize === 'mobile' ? '4/3' : '16/10'; // Same height as collapsed for consistency
    }
  }, [screenSize, sidebarCollapsed]);

  
  // Color theme options
  const colorThemes = [
    { name: "Purple", primary: "262 73% 60%", background: "262 30% 97%", accent: "262 73% 60%", hue: "262" },
    { name: "Pink", primary: "350 81% 55%", background: "350 30% 97%", accent: "350 81% 55%", hue: "350" },
    { name: "Blue", primary: "220 91% 55%", background: "220 30% 97%", accent: "220 91% 55%", hue: "220" },
    { name: "Green", primary: "142 76% 36%", background: "142 30% 97%", accent: "142 76% 36%", hue: "142" },
    { name: "Orange", primary: "25 85% 45%", background: "25 30% 97%", accent: "25 85% 45%", hue: "25" },
    { name: "Teal", primary: "180 83% 35%", background: "180 30% 97%", accent: "180 83% 35%", hue: "180" },
    { name: "Red", primary: "0 84% 55%", background: "0 30% 97%", accent: "0 84% 55%", hue: "0" },
    { name: "Indigo", primary: "240 85% 55%", background: "240 30% 97%", accent: "240 85% 55%", hue: "240" },
    { name: "Navy", primary: "210 100% 40%", background: "210 30% 97%", accent: "210 100% 40%", hue: "210" },
    { name: "Emerald", primary: "160 84% 39%", background: "160 30% 97%", accent: "160 84% 39%", hue: "160" },
  ];
  
  const [selectedTheme, setSelectedTheme] = useState(colorThemes[0]);
  
  const changeTheme = useCallback((theme: typeof colorThemes[0]) => {
    playClickSound();
    setSelectedTheme(theme);
    
    // Update CSS variables on the document root
    const root = document.documentElement;
    root.style.setProperty('--primary', theme.primary);
    root.style.setProperty('--background', theme.background);
    root.style.setProperty('--accent', theme.accent);
    root.style.setProperty('--ring', theme.primary);
    root.style.setProperty('--sidebar-primary', theme.primary);
    root.style.setProperty('--sidebar-ring', theme.primary);
    
    // Update book border colors to match the theme
    root.style.setProperty('--book-border', theme.primary);
    root.style.setProperty('--book-border-deep', theme.primary.replace(/60%/, '50%'));
    root.style.setProperty('--book-border-shadow', theme.primary.replace(/60%/, '40%'));
    
    // Update background pattern colors to match the theme
    // Light mode pattern colors
    root.style.setProperty('--pattern-primary', `${theme.hue} 50% 90%`);
    root.style.setProperty('--pattern-secondary', `${theme.hue} 40% 88%`);
  }, []);
  
  // Initialize theme on component mount
  useEffect(() => {
    changeTheme(selectedTheme);
  }, [selectedTheme, changeTheme]);
  
  // Grade selection logic (for HomePage only)
  useEffect(() => {
    if (userData && currentScreen === -1) { // Only on HomePage
      // Load user progress to check for current topic
      const userProgress = loadUserProgress();
      
      // Use saved preference first, then fallback to userData level
      let preferenceLevel: 'start' | 'middle' | null = null;
      
      // First check localStorage for user's manual selection
      const preference = loadTopicPreference();
      console.log('Loaded preference from localStorage:', preference);
      
      if (preference?.level) {
        preferenceLevel = preference.level;
        console.log('Using saved preference:', preferenceLevel);
      } else if (userData?.level) {
        // Fallback to userData level only if no saved preference
        preferenceLevel = userData.level === 'mid' ? 'middle' : userData.level as 'start' | 'middle';
        console.log('Using userData.level:', userData.level, 'converted to:', preferenceLevel);
      }
      
      console.log('Setting selectedPreference to:', preferenceLevel);
      setSelectedPreference(preferenceLevel);
      
      // Initialize the combined grade and level selection for proper highlighting
      if (preferenceLevel && userData?.gradeDisplayName) {
        setSelectedGradeAndLevel({ 
          grade: userData.gradeDisplayName, 
          level: preferenceLevel 
        });
        console.log('Initialized selectedGradeAndLevel:', { grade: userData.gradeDisplayName, level: preferenceLevel });
      }
      
      // First, check if there's a current topic saved from previous selection
      if (userProgress?.currentTopicId) {
        console.log('Loading saved current topic from progress:', userProgress.currentTopicId);
        setSelectedTopicFromPreference(userProgress.currentTopicId);
      } else if (preferenceLevel) {
        // If no saved current topic, generate one based on preference level
        console.log('Generating new topic for preference level:', preferenceLevel);
        const allTopicIds = Object.keys(sampleMCQData.topics);
        const preferredTopic = getNextTopicByPreference(allTopicIds, preferenceLevel);
        if (preferredTopic) {
          console.log('Generated preferred topic:', preferredTopic);
          setSelectedTopicFromPreference(preferredTopic);
        }
      } else {
        console.log('No preference level or current topic found');
      }
    }
  }, [userData, currentScreen]);

  //   // Update currentScreen when userData loads to prevent flashing TopicSelection before onboarding
  // useEffect(() => {
  //   if (loading) return;
  //   if (user && userData) {
  //     // If user needs onboarding, ensure we don't show TopicSelection briefly
  //     const needsOnboarding = userData.isFirstTime || !userData.grade;
  //     if (needsOnboarding && currentScreen === 0) {
  //       // User needs onboarding but currentScreen is on TopicSelection
  //       // Don't change currentScreen - let showOnboarding take precedence
  //       return;
  //     } else if (!needsOnboarding && (currentScreen === 0 || currentScreen === -1)) {
  //       // User doesn't need onboarding, ensure we go to HomePage
  //       setCurrentScreen(-1);
  //     }
  //   } else if (!user && currentScreen !== 0) {
  //     // User is not authenticated, should be on TopicSelection
  //     setCurrentScreen(0);
  //   }
  // }, [user, userData, currentScreen, loading]);
  
  
  // Ensure chat panel is always open when adventure mode starts
  useEffect(() => {
    if (currentScreen === 1) {
      // Always open chat panel when entering adventure mode
      setSidebarCollapsed(false);
      console.log('🗨️ Adventure mode started - opening chat panel by default');
    }
  }, [currentScreen]);
  
  // Chat panel resize functionality - now proportional
  const [chatPanelWidthPercent, setChatPanelWidthPercent] = React.useState(30); // 30% of container width for 70:30 split
  const [isResizing, setIsResizing] = React.useState(false);
  const resizeRef = React.useRef<HTMLDivElement>(null);
  const containerRef = React.useRef<HTMLDivElement>(null);

  // Resize handlers
  const handleResizeStart = useCallback((e: React.MouseEvent) => {
    e.preventDefault();
    setIsResizing(true);
  }, []);

  const handleResizeMove = useCallback((e: MouseEvent) => {
    if (!isResizing || !containerRef.current || !resizeRef.current || sidebarCollapsed) return;
    
    const containerRect = containerRef.current.getBoundingClientRect();
    const relativeX = e.clientX - containerRect.left;
    const newWidthPercent = ((containerRect.width - relativeX) / containerRect.width) * 100;
    
    // Constrain between 20% and 40% of container width
    const minPercent = 20;
    const maxPercent = 40;
    
    if (newWidthPercent >= minPercent && newWidthPercent <= maxPercent) {
      setChatPanelWidthPercent(newWidthPercent);
    }
  }, [isResizing, sidebarCollapsed]);

  const handleResizeEnd = useCallback(() => {
    setIsResizing(false);
  }, []);

  // Add global mouse events for resize
  React.useEffect(() => {
    if (isResizing) {
      document.addEventListener('mousemove', handleResizeMove);
      document.addEventListener('mouseup', handleResizeEnd);
      document.body.style.cursor = 'ew-resize';
      document.body.style.userSelect = 'none';
    }

    return () => {
      document.removeEventListener('mousemove', handleResizeMove);
      document.removeEventListener('mouseup', handleResizeEnd);
      document.body.style.cursor = '';
      document.body.style.userSelect = '';
    };
  }, [isResizing, handleResizeMove, handleResizeEnd]);

  const generateAIResponse = useCallback(async (userText: string, messageHistory: ChatMessage[], spellingQuestion: SpellingQuestion): Promise<AdventureResponse> => {
    try {
      return await aiService.generateResponse(userText, messageHistory, spellingQuestion);
    } catch (error) {
      console.error('Error generating AI response:', error);
      // Fallback response on error
      return {
        spelling_sentence: "Let's continue our amazing adventure!",
        adventure_story: "That's interesting! 🤔 Tell me more about what happens next in your adventure!"
      };
    }
  }, []);



  // Generate new image panel based on context
  const onGenerateImage = useCallback(async (prompt?: string) => {
    try {
      // Set loading state and start loading sound
      setIsGeneratingAdventureImage(true);
      
      // Create AbortController for this generation
      imageGenerationController.current = new AbortController();
      
      playImageLoadingSound();
      
      // Use the prompt or generate from recent context
      const imagePrompt = prompt || 
          chatMessages.slice(-3).map(msg => msg.content).join(" ") || 
          "space adventure with rocket";
        
        // Extract adventure context for caching
        const adventureContext = chatMessages.slice(-5).map(msg => msg.content).join(" ");
        
        // Generate adventure image using AI service with user_adventure context
        const generatedImageResult = await aiService.generateAdventureImage(
          imagePrompt,
          chatMessages,
          "space adventure scene"
        );
        
        let image: string;
        let panelText: string;
        
        // Cache the generated adventure image if it was successfully created
        if (generatedImageResult) {
          // Use Firebase caching if user is authenticated, fallback to localStorage
          await cacheAdventureImageHybrid(
            user?.uid || null,
            generatedImageResult.imageUrl,
            imagePrompt,
            adventureContext,
            currentAdventureId || undefined
          );
          
          image = generatedImageResult.imageUrl;
          
          // Generate contextual response text based on actual generated content
          const contextualResponse = await aiService.generateAdventureImageResponse(
            imagePrompt,
            generatedImageResult.usedPrompt,
            chatMessages
          );
          
          panelText = contextualResponse;
        } else {
          // Use fallback image and text
          image = images[Math.floor(Math.random() * images.length)];
          panelText = prompt ? `Generated: ${prompt}` : "New adventure continues...";
        }
      
      const newPanelId = crypto.randomUUID();
      
      addPanel({ 
        id: newPanelId, 
        image, 
        text: panelText
      });
      setNewlyCreatedPanelId(newPanelId);
      
      // Stop loading sound and play completion sound when image is ready
      stopImageLoadingSound();
      playImageCompleteSound();
      // Stop loading animation only for automatic generation, not explicit requests
      if (!isExplicitImageRequest) {
        setIsGeneratingAdventureImage(false);
      }
      
      // Clear the controller since generation completed successfully
      imageGenerationController.current = null;
      
      // Trigger zoom animation after 2 seconds
      setTimeout(() => {
        setZoomingPanelId(newPanelId); // Trigger zoom animation
        setNewlyCreatedPanelId(null);
        
        // Clear zoom animation after it completes (0.6s duration)
        setTimeout(() => {
          setZoomingPanelId(null);
        }, 600);
      }, 2000);
    } catch (error) {
      console.error('Error generating image:', error);
      
      // Stop loading sound on error
      stopImageLoadingSound();
      // Stop loading animation only for automatic generation, not explicit requests
      if (!isExplicitImageRequest) {
        setIsGeneratingAdventureImage(false);
      }
      
      // Clear the controller on error
      imageGenerationController.current = null;
      
      // Fallback to random image on error
      const image = images[Math.floor(Math.random() * images.length)];
      const newPanelId = crypto.randomUUID();
      addPanel({ id: newPanelId, image, text: "New adventure continues..." });
      setNewlyCreatedPanelId(newPanelId);
      
      setTimeout(() => {
        setZoomingPanelId(newPanelId);
        setNewlyCreatedPanelId(null);
        
        setTimeout(() => {
          setZoomingPanelId(null);
        }, 600);
      }, 2000);
          }
    }, [addPanel, images, chatMessages, currentAdventureId, isExplicitImageRequest]);

  // Handle text messages and detect image generation requests
  const onGenerate = useCallback(
    async (text: string) => {
      // Check if user is asking for image generation using intent-based detection
      const detectImageIntent = (text: string): boolean => {
        const lowerText = text.toLowerCase().trim();
        
        // Direct image request patterns
        const directImagePatterns = [
          /\b(create|generate|make|draw|paint|sketch|show me|give me)\s+(an?\s+)?(image|picture|pic|photo|drawing|artwork|visual|illustration)/,
          /\b(can you|could you|please)\s+(create|generate|make|draw|show|give me)\s+(an?\s+)?(image|picture|pic)/,
          /\bi want\s+(an?\s+)?(image|picture|pic|photo|drawing)/,
          /\bshow me\s+(what|how)/,
          /\billustrate\s+(this|that|it)/,
          /\bvisualize\s+(this|that|it)/
        ];
        
        // Check for direct patterns first
        if (directImagePatterns.some(pattern => pattern.test(lowerText))) {
          return true;
        }
        
        // Standalone image-related words (only when they're the main intent)
        const standaloneImageWords = ['image', 'picture', 'pic', 'photo', 'drawing', 'artwork', 'illustration'];
        const isStandaloneImageRequest = standaloneImageWords.some(word => {
          const wordRegex = new RegExp(`\\b${word}\\b`);
          return wordRegex.test(lowerText) && lowerText.split(/\s+/).length <= 3; // Short requests only
        });
        
        if (isStandaloneImageRequest) {
          return true;
        }
        
        // Context-aware checks - only trigger if it's clearly about visual creation
        const hasImageContext = /\b(image|picture|pic|photo|visual|artwork|illustration)\b/.test(lowerText);
        const hasCreationIntent = /\b(create|generate|make|draw|paint|sketch|design|render)\b/.test(lowerText);
        
        // Only combine creation + image words if they're close together (within 5 words)
        if (hasImageContext && hasCreationIntent) {
          const words = lowerText.split(/\s+/);
          const imageWordIndex = words.findIndex(word => 
            /^(image|picture|pic|photo|visual|artwork|illustration)s?$/.test(word)
          );
          const creationWordIndex = words.findIndex(word => 
            /^(create|generate|make|draw|paint|sketch|design|render)/.test(word)
          );
          
          if (imageWordIndex >= 0 && creationWordIndex >= 0) {
            const distance = Math.abs(imageWordIndex - creationWordIndex);
            return distance <= 5; // Words must be within 5 positions of each other
          }
        }
        
        return false;
      };

      // Use the new function instead of the keyword array
      const isImageRequest = detectImageIntent(text);
      
      // Add user message
      const userMessage: ChatMessage = {
        type: 'user',
        content: text,
        timestamp: Date.now()
      };
      
      // Add user message immediately with sound
      setChatMessages(prev => {
        setLastMessageCount(prev.length + 1);
        playMessageSound();
        return [...prev, userMessage];
      });

      // Optional: Save user message to Firebase session (non-blocking)
      if (currentSessionId) {
        adventureSessionService.addChatMessage(currentSessionId, userMessage);
      }

      // Track adventure prompt count and implement automatic flow
      console.log(`🔍 DEBUG: Message sent - currentScreen: ${currentScreen}, isImageRequest: ${isImageRequest}, isInQuestionMode: ${isInQuestionMode}`);
      
      if (currentScreen === 1 && !isImageRequest) {
        const newAdventurePromptCount = adventurePromptCount + 1;
        console.log(`🔍 DEBUG: Adventure prompt sent. Count: ${adventurePromptCount} -> ${newAdventurePromptCount}, Threshold: ${ADVENTURE_PROMPT_THRESHOLD}`);
        setAdventurePromptCount(newAdventurePromptCount);
        
        // Check if user has met the threshold for accessing questions
        if (newAdventurePromptCount >= ADVENTURE_PROMPT_THRESHOLD && !canAccessQuestions) {
          console.log(`🔍 DEBUG: Threshold reached! Setting canAccessQuestions to true`);
          setCanAccessQuestions(true);
        }
        
        // Implement automatic flow: adventure->q1->q2->q3->adventure->q4->q5->q6->adventure->q7->q8->q9->q10
        // Only trigger automatic transitions if user has met the prompt threshold
        const hasMetThreshold = canAccessQuestions || newAdventurePromptCount >= ADVENTURE_PROMPT_THRESHOLD;
        console.log(`🔍 DEBUG: Threshold check - canAccessQuestions: ${canAccessQuestions}, newCount >= threshold: ${newAdventurePromptCount >= ADVENTURE_PROMPT_THRESHOLD}, hasMetThreshold: ${hasMetThreshold}`);
        
        // COMMENTED OUT: Adventure to Questions Auto-move
        /*
        if (hasMetThreshold) {
          // Determine when to transition to questions based on the flow pattern
          let shouldTransitionToQuestions = false;
          
          if (topicQuestionIndex === 0) {
            // Start with questions after initial adventure phase (Q1-Q3)
            console.log(`🔍 DEBUG: Starting Q1-Q3 sequence`);
            shouldTransitionToQuestions = true;
          } else if (topicQuestionIndex === 3) {
            // After Q1->Q2->Q3->adventure, now go to Q4->Q5->Q6
            console.log(`🔍 DEBUG: Starting Q4-Q6 sequence`);
            shouldTransitionToQuestions = true;
          } else if (topicQuestionIndex === 6) {
            // After Q4->Q5->Q6->adventure, now go to Q7->Q8->Q9
            console.log(`🔍 DEBUG: Starting Q7-Q9 sequence`);
            shouldTransitionToQuestions = true;
          } else if (topicQuestionIndex === 9) {
            // After Q7->Q8->Q9->adventure, now go to Q10
            console.log(`🔍 DEBUG: Starting Q10 sequence`);
            shouldTransitionToQuestions = true;
          }
          
          if (shouldTransitionToQuestions) {
            // Add a transition message from AI and wait for speech to complete
            setTimeout(async () => {
              const transitionMessage: ChatMessage = {
                type: 'ai',
                content: `🎯 Great adventure building! Now let's test your reading skills with some questions. Ready for the challenge? 📚✨`,
                timestamp: Date.now()
              };
              
              setChatMessages(prev => {
                playMessageSound();
                return [...prev, transitionMessage];
              });
              
              // Wait for the AI speech to complete before transitioning
              const messageId = `index-chat-${transitionMessage.timestamp}-${chatMessages.length}`;
              await ttsService.speakAIMessage(transitionMessage.content, messageId);
              
              // Add a small buffer after speech completes
              setTimeout(() => {
                setIsInQuestionMode(true);
                setCurrentScreen(3); // Go to MCQ screen
              }, 500);
            }, 1000);
            
            // Don't process the text further, just handle the transition
            return;
          }
        }
        */
      } else {
        console.log(`🔍 DEBUG: Skipping adventure prompt tracking - currentScreen: ${currentScreen}, isImageRequest: ${isImageRequest}`);
      }
      
      // If user is asking for an image, generate one
      if (isImageRequest) {
        try {
          // Pause automatic image generation for 30 seconds when user requests an image
          console.log('🖼️ USER IMAGE REQUEST: Pausing automatic image generation for 30 seconds');
          setIsAutoImageGenerationPaused(true);
          setTimeout(() => {
            setIsAutoImageGenerationPaused(false);
            console.log('🖼️ USER IMAGE REQUEST: Resuming automatic image generation');
          }, 30000); // Pause for 30 seconds
          
          // Extract the subject from the user's request for better image generation
          const imageSubject = text.replace(/\b(image|picture|pic|draw|paint|sketch|show|illustrate|generate|create image|make picture|visual|artwork|art|render|design|visualization|make image|photo|drawing)\b/gi, '').replace(/\b(of|for|with|about)\b/gi, '').trim();
          
          // Set loading state and start loading sound immediately
          setIsGeneratingAdventureImage(true);
          setIsExplicitImageRequest(true);
          
          // Create AbortController for this generation
          imageGenerationController.current = new AbortController();
          
          playImageLoadingSound();
          
          // Add immediate "generating image" chat message
          const generatingMessage: ChatMessage = {
            type: 'ai',
            content: `🎨 Generating image... ✨`,
            timestamp: Date.now()
          };
          
          setChatMessages(prev => {
            setLastMessageCount(prev.length + 1);
            playMessageSound();
            return [...prev, generatingMessage];
          });
          
          // Generate image and get contextual response
          const generatedImageResult = await aiService.generateAdventureImage(
            imageSubject || text,
            chatMessages,
            "space adventure scene"
          );
          
          let imageAIResponse: string;
          
          if (generatedImageResult) {
            // Generate contextual response based on actual generated content
            imageAIResponse = await aiService.generateAdventureImageResponse(
              imageSubject || text,
              generatedImageResult.usedPrompt,
              chatMessages
            );
          } else {
            // Fallback response if image generation failed
            const fallbackResponses = [
              `🎨 I tried to create an image for your adventure, but let's keep the story going with our imagination! ✨`,
              `🌟 Your adventure idea is amazing! Let's continue the story and maybe try creating an image again later! 🚀`,
              `✨ Great concept for your adventure! I'll keep working on bringing your visions to life! 🎭`
            ];
            imageAIResponse = fallbackResponses[Math.floor(Math.random() * fallbackResponses.length)];
          }
          
          await onGenerateImage(imageSubject || text);
          
          // Proceed with AI response if generation completed successfully
          
          const aiMessage: ChatMessage = {
            type: 'ai',
            content: imageAIResponse,
            timestamp: Date.now()
          };
          
          setChatMessages(prev => {
            setLastMessageCount(prev.length + 1);
            playMessageSound();
            // Stop loading animation and reset explicit request flag
            setIsGeneratingAdventureImage(false);
            setIsExplicitImageRequest(false);
            // Auto-speak the AI message
            const messageId = `index-chat-${aiMessage.timestamp}-${prev.length}`;
            ttsService.speakAIMessage(aiMessage.content, messageId);
            return [...prev, aiMessage];
          });
          
          // Clear the controller since generation completed successfully
          imageGenerationController.current = null;
        
          // Don't generate additional AI response for image requests
          return;
        } catch (error) {
          console.error('Error in image request handling:', error);
          // Stop loading animation and sound on error, reset explicit request flag
          setIsGeneratingAdventureImage(false);
          setIsExplicitImageRequest(false);
          stopImageLoadingSound();
          
          // Clear the controller on error
          imageGenerationController.current = null;
          
          // Add error message to chat
          const errorMessage: ChatMessage = {
            type: 'ai',
            content: `🎨 Oops! I had trouble creating your image, but let's keep the adventure going! ✨`,
            timestamp: Date.now()
          };
          
          setChatMessages(prev => {
            setLastMessageCount(prev.length + 1);
            playMessageSound();
            return [...prev, errorMessage];
          });
          
          return;
        }
      }
      
      // Set loading state for regular text responses
      setIsAIResponding(true);
      
      try {
        // Generate AI response using the current message history
        const currentMessages = [...chatMessages, userMessage];
        const spellingQuestion = getRandomSpellingQuestion();
        const aiResponse = await generateAIResponse(text, currentMessages, spellingQuestion);
        
        // First, add the spelling sentence message
        if (aiResponse.spelling_sentence) {
          const spellingSentenceMessage: ChatMessage = {
            type: 'ai',
            content: aiResponse.spelling_sentence,
            timestamp: Date.now(),
            spelling_word: spellingQuestion.audio,
            spelling_sentence: aiResponse.spelling_sentence,
            content_after_spelling: aiResponse.adventure_story // Store the adventure story for later
          };
          
          setChatMessages(prev => {
            setLastMessageCount(prev.length + 1);
            playMessageSound();
            // Auto-speak the spelling sentence
            const messageId = `index-chat-${spellingSentenceMessage.timestamp}-${prev.length}`;
            ttsService.speakAIMessage(spellingSentenceMessage.content, messageId).catch(error => 
              console.error('TTS error for spelling sentence:', error)
            );
            return [...prev, spellingSentenceMessage];
          });

          // The SpellBox will automatically appear due to the useEffect hook that watches for spelling_word
          // After successful completion, handleSpellComplete will be called

          // Save message to Firebase session if available
          if (currentSessionId) {
            adventureSessionService.addChatMessage(currentSessionId, spellingSentenceMessage);
          }
          return;
        }
        
        const aiMessage: ChatMessage = {
          type: 'ai',
          content: aiResponse.adventure_story,
          timestamp: Date.now(),
          spelling_sentence: aiResponse.spelling_sentence,
          spelling_word: spellingQuestion.audio
        };
        
        setChatMessages(prev => {
          setLastMessageCount(prev.length + 1);
          playMessageSound();
          // Auto-speak the AI message and wait for completion
          const messageId = `index-chat-${aiMessage.timestamp}-${prev.length}`;
          ttsService.speakAIMessage(aiMessage.content, messageId).catch(error => 
            console.error('TTS error for AI message:', error)
          );
          return [...prev, aiMessage];
        });

        // Optional: Save AI message to Firebase session (non-blocking)
        if (currentSessionId) {
          adventureSessionService.addChatMessage(currentSessionId, aiMessage);
        }
      } catch (error) {
        console.error('Error generating AI response:', error);
        // Show error message to user
        const errorMessage: ChatMessage = {
          type: 'ai',
          content: "Sorry, I'm having trouble thinking right now! 😅 Try again in a moment!",
          timestamp: Date.now()
        };
        
        setChatMessages(prev => {
          setLastMessageCount(prev.length + 1);
          playMessageSound();
          // Auto-speak the error message and wait for completion
          const messageId = `index-chat-${errorMessage.timestamp}-${prev.length}`;
          ttsService.speakAIMessage(errorMessage.content, messageId).catch(error => 
            console.error('TTS error for error message:', error)
          );
          return [...prev, errorMessage];
        });
      } finally {
        setIsAIResponding(false);
      }
    },
    [generateAIResponse, chatMessages, currentScreen, adventurePromptCount, topicQuestionIndex, isInQuestionMode, currentSessionId]
  );

  // Auto-scroll to bottom when new messages arrive
  React.useEffect(() => {
    if (messagesScrollRef.current) {
      messagesScrollRef.current.scrollTop = messagesScrollRef.current.scrollHeight;
    }
  }, [chatMessages]);

  // Save messages to local storage whenever they change
  React.useEffect(() => {
    saveUserAdventure(chatMessages);
  }, [chatMessages]);

  // Load adventure summaries on component mount
  React.useEffect(() => {
    const summaries = loadAdventureSummaries();
    setAdventureSummaries(summaries);
  }, []);

  // Optional: Sync adventure state changes to Firebase session (non-blocking)
  React.useEffect(() => {
    if (currentSessionId && user) {
      adventureSessionService.updateAdventureState(currentSessionId, {
        isInQuestionMode,
        adventurePromptCount
      });
    }
  }, [currentSessionId, isInQuestionMode, adventurePromptCount, user]);

  // Auto-assign topic based on level and navigate
  const autoAssignTopicAndNavigate = React.useCallback((level: 'start' | 'middle') => {
    const topicId = level === 'start' ? 'K-F.2' : '1-Q.4';
    setSelectedTopicId(topicId);
    // Load saved question progress for this topic
    const startingIndex = getStartingQuestionIndex(topicId);
    setTopicQuestionIndex(startingIndex);
    setCurrentScreen(3); // Go directly to MCQ screen
  }, []);

  // Handle topic selection
  const handleTopicSelect = React.useCallback((topicId: string) => {
    setSelectedTopicId(topicId);
    // Load saved question progress for this topic
    const startingIndex = getStartingQuestionIndex(topicId);
    setTopicQuestionIndex(startingIndex);
    setCurrentScreen(1); // Go to adventure screen
  }, []);

  // Load question progress when selectedTopicId changes (handles all topic change scenarios)
  React.useEffect(() => {
    if (selectedTopicId) {
      const startingIndex = getStartingQuestionIndex(selectedTopicId);
      // Only update if different from current to avoid unnecessary re-renders
      if (startingIndex !== topicQuestionIndex) {
        console.log(`🔄 Topic changed to ${selectedTopicId}, loading progress: Question ${startingIndex + 1}`);
        setTopicQuestionIndex(startingIndex);
      }
    }
  }, [selectedTopicId]); // Don't include topicQuestionIndex in deps to avoid loops

  // Handle onboarding completion
  const handleOnboardingComplete = React.useCallback(() => {
    setCurrentScreen(-1); // Redirect to home page
    playClickSound();
  }, []);

  // Handle homepage navigation
  const handleHomeNavigation = React.useCallback((path: 'start' | 'middle' | 'topics') => {
    playClickSound();
    
    // Stop any ongoing TTS before navigation
    console.log('🔧 Home navigation cleanup: Stopping TTS');
    ttsService.stop();
    
    if (path === 'topics') {
      setCurrentScreen(0); // Go to topic selection
    } else {
      // For start/middle, automatically assign topic and go to questions
      autoAssignTopicAndNavigate(path);
    }
  }, [autoAssignTopicAndNavigate]);

  // Save current adventure when user creates significant content
  const saveCurrentAdventure = React.useCallback(async () => {
    if (!currentAdventureId || chatMessages.length < 3) return;
    
    try {
      const adventureName = await generateAdventureName(chatMessages);
      const adventureSummary = await generateAdventureSummary(chatMessages);
      
      // Get the current comic panel image if available
      const currentPanelImage = panels[currentIndex]?.image;
      
      const adventure: SavedAdventure = {
        id: currentAdventureId,
        name: adventureName,
        summary: adventureSummary,
        messages: chatMessages,
        createdAt: Date.now(),
        lastPlayedAt: Date.now(),
        comicPanelImage: currentPanelImage,
        topicId: selectedTopicId,
        comicPanels: panels // Save the comic panels
      };
      
      // Save to Firebase (with localStorage fallback) if user is authenticated
      if (user?.uid) {
        await saveAdventureHybrid(user.uid, adventure);
      } else {
        saveAdventure(adventure);
      }
      
      // // Create a new comic panel for this adventure every 10 messages
      // console.log(`🖼️ AUTO IMAGE CHECK: Total messages: ${chatMessages.length}, Multiple of 10: ${chatMessages.length % 10 === 0}, Meets threshold: ${chatMessages.length >= 10}`);
      
      // if (chatMessages.length >= 10 && chatMessages.length % 10 === 0) { // Generate every 10 messages regularly
      //   const userMessages = chatMessages.filter(msg => msg.type === 'user');
      //   console.log(`🖼️ AUTO IMAGE: Conditions met! User messages: ${userMessages.length}, Required: >= 2`);
        
      //   if (userMessages.length >= 2) {
      //     const adventureContext = userMessages.slice(-6).map(msg => msg.content).join(' '); // Use recent user messages for context
      //     console.log(`🖼️ AUTO IMAGE: Generating image with context: "${adventureContext}"`);
      //     // Generate new panel based on adventure content
      //     onGenerateImage(adventureContext);
      //   } else {
      //     console.log(`🖼️ AUTO IMAGE: Skipped - not enough user messages (${userMessages.length} < 2)`);
      //   }
      // } else {
      //   console.log(`🖼️ AUTO IMAGE: Not triggered - need ${10 - (chatMessages.length % 10)} more messages to reach next multiple of 10`);
      // }
      
      // Update adventure summaries
      const summaries = loadAdventureSummaries();
      const updatedSummaries = summaries.filter(s => s.id !== currentAdventureId);
      updatedSummaries.push({
        id: currentAdventureId,
        name: adventureName,
        summary: adventureSummary,
        lastPlayedAt: Date.now(),
        comicPanelImage: currentPanelImage
      });
      
      // Note: Adventure summaries are automatically updated when the full adventure is saved to Firebase
      // Only update localStorage summaries as a backup
      saveAdventureSummaries(updatedSummaries.slice(-10)); // Keep last 10
      setAdventureSummaries(updatedSummaries);
    } catch (error) {
      console.error('Failed to save adventure:', error);
    }
  }, [currentAdventureId, chatMessages, panels, currentIndex, selectedTopicId, onGenerateImage]);

  // Auto-save adventure when significant content is created
  React.useEffect(() => {
    if (chatMessages.length >= 3 && currentAdventureId) {
      // Debounce saving to avoid too frequent saves
      const timeoutId = setTimeout(async () => {
        await saveCurrentAdventure();
      }, 3000); // Save 3 seconds after last message
      
      return () => clearTimeout(timeoutId);
    }
  }, [chatMessages.length, currentAdventureId, saveCurrentAdventure]);

  // Handle continuing a specific saved adventure
  const handleContinueSpecificAdventure = React.useCallback(async (adventureId: string) => {
    playClickSound();
    
    // Load the specific adventure
    const savedAdventures = loadSavedAdventures();
    const targetAdventure = savedAdventures.find(adv => adv.id === adventureId);
    
    if (targetAdventure) {
      // Get cached images for this adventure to find the latest generated image
      const cachedImages = getCachedImagesForAdventure(adventureId);
      const latestCachedImage = cachedImages.length > 0 ? cachedImages[0] : null; // First item is most recent (sorted by timestamp)
      
      // Restore comic panels from saved adventure if available
      if (targetAdventure.comicPanels && targetAdventure.comicPanels.length > 0) {
        // Check if we have cached images and restore them if the URLs are no longer available
        const restoredPanels = targetAdventure.comicPanels.map(panel => {
          // Try to use original image first
          let imageToUse = panel.image;
          
          // If image URL is not available or is a remote URL that might expire, try to find cached version
          if (panel.image.startsWith('https://')) {
            const cachedImage = cachedImages.find(cached => 
              cached.prompt && panel.text.includes(cached.prompt.split(' ').slice(0, 3).join(' '))
            );
            if (cachedImage && cachedImage.url !== panel.image) {
              imageToUse = cachedImage.url;
              console.log(`🔄 Restored cached image for panel: ${panel.text.substring(0, 30)}...`);
            }
          }
          
          return {
            ...panel,
            image: imageToUse
          };
        });
        
        // If we have a latest cached image and generated images, update the first panel to show it as default
        if (latestCachedImage && restoredPanels.length > 0) {
          restoredPanels[0] = {
            ...restoredPanels[0],
            image: latestCachedImage.url,
            text: restoredPanels[0].text // Keep the original text
          };
          console.log(`📸 Set latest generated image as default for adventure: ${targetAdventure.name}`);
        }
        
        reset(restoredPanels);
        console.log(`✅ Restored ${restoredPanels.length} comic panels for adventure: ${targetAdventure.name}`);
      } else {
        // No saved panels - create initial panel with latest generated image or default
        let initialPanelImage = rocket1; // default
        let initialPanelText = "The brave astronaut climbs into ROCKET!"; // default text
        
        if (latestCachedImage) {
          initialPanelImage = latestCachedImage.url;
          initialPanelText = "Your adventure continues...";

        }
        
        const defaultPanels = [
          { 
            id: crypto.randomUUID(), 
            image: initialPanelImage, 
            text: initialPanelText 
          }
        ];
        
        reset(defaultPanels);
      }
      
      // Load the adventure's messages and state
      setChatMessages(targetAdventure.messages);
      setCurrentAdventureId(targetAdventure.id);
      const topicId = targetAdventure.topicId || getNextTopic(Object.keys(sampleMCQData.topics)) || '';
      setSelectedTopicId(topicId);
      setAdventureMode('continue');
      // Reset the initial response ref when starting a new adventure
      initialResponseSentRef.current = null;
      
      // Optional Firebase session creation for specific adventure (non-blocking)
      if (user) {
        const sessionId = await adventureSessionService.createAdventureSession(
          user.uid,
          'continue_specific',
          targetAdventure.id,
          topicId,
          'continue',
          targetAdventure.name
        );
        setCurrentSessionId(sessionId);
      }
      
      setCurrentScreen(1); // Go to adventure screen
    } else {
      // Fallback if adventure not found
      handleStartAdventure(getNextTopic(Object.keys(sampleMCQData.topics)) || '', 'continue');
    }
  }, [reset, initialPanels]);

  // Handle start adventure from progress tracking
  const handleStartAdventure = React.useCallback(async (topicId: string, mode: 'new' | 'continue' = 'new') => {
    playClickSound();
    setSelectedTopicId(topicId);
    setAdventureMode(mode);
    // Reset the initial response ref when starting a new adventure
    initialResponseSentRef.current = null;
    
    let adventureId: string;
    
    if (mode === 'new') {
      // Clear chat messages for new adventures to provide clean slate
      setChatMessages([]);
      // Generate new adventure ID
      adventureId = crypto.randomUUID();
      setCurrentAdventureId(adventureId);
      // Reset comic panels to default image for new adventures
      reset(initialPanels);
      console.log('🚀 Started new adventure with default rocket image');
    } else {
      // For continuing, keep existing adventure ID or create new one
      adventureId = currentAdventureId || crypto.randomUUID();
      if (!currentAdventureId) {
        setCurrentAdventureId(adventureId);
      }
    }
    
    // Optional Firebase session creation (non-blocking)
    if (user) {
      const sessionId = await adventureSessionService.createAdventureSession(
        user.uid,
        mode === 'new' ? 'new_adventure' : 'continue_adventure',
        adventureId,
        topicId,
        mode
      );
      setCurrentSessionId(sessionId);
    }
    
    setCurrentScreen(1); // Go to adventure screen first to show AI response
  }, [currentAdventureId, reset, initialPanels, user]);

  // Handle grade selection (for HomePage dropdown display)
  const handleGradeSelection = React.useCallback((gradeDisplayName: string) => {
    playClickSound();
    setSelectedGradeFromDropdown(gradeDisplayName);
  }, []);

  // Handle preference selection (for HomePage only)
  const handlePreferenceSelection = React.useCallback((level: 'start' | 'middle', gradeDisplayName?: string) => {
    playClickSound();
    
    // Update selected grade if provided
    if (gradeDisplayName) {
      setSelectedGradeFromDropdown(gradeDisplayName);
      // Track the combined grade and level selection for highlighting
      setSelectedGradeAndLevel({ grade: gradeDisplayName, level });
    }
    
    // Get all available topic IDs from MCQ data in order
    const allTopicIds = Object.keys(sampleMCQData.topics);
    
    // Save preference and get the specific topic immediately
    const specificTopic = saveTopicPreference(level, allTopicIds);
    
    console.log(`Preference selection - Level: ${level}, Grade: ${gradeDisplayName}, Topic: ${specificTopic}`);
    
    setSelectedPreference(level);
    setSelectedTopicFromPreference(specificTopic);
    
    console.log(`State updated - selectedPreference: ${level}, selectedTopicFromPreference: ${specificTopic}, selectedGrade: ${gradeDisplayName}`);
  }, []);

  // Handle sequential back navigation from MCQ screen
  const handleBackFromMCQ = React.useCallback((currentQuestionIndex: number): string | void => {
    playClickSound();
    
    // Determine if we should go to previous question or back to adventure based on the flow pattern
    // Adventure → q1→q2→q3 → Adventure → q4→q5→q6 → Adventure → q7→q8→q9→q10
    // Use topicQuestionIndex instead of currentQuestionIndex for the logic
    // because topicQuestionIndex represents the actual position in the overall flow
    
    const isFirstInSequence = 
      topicQuestionIndex === 0 || // q1 (first question in first batch)
      topicQuestionIndex === 3 || // q4 (first question in second batch)
      topicQuestionIndex === 6 || // q7 (first question in third batch)
      topicQuestionIndex === 9;   // q10 (first question in fourth batch)
    
    if (isFirstInSequence) {
      // Go back to adventure mode
      setIsInQuestionMode(false);
      setCurrentScreen(1); // Return to adventure screen
      
      // Add transition message
      setTimeout(async () => {
        const backToAdventureMessage: ChatMessage = {
          type: 'ai',
          content: `🏠 Back to your adventure! Let's continue building your amazing story! What exciting direction should we explore now? ✨`,
          timestamp: Date.now()
        };
        
        setChatMessages(prev => {
          playMessageSound();
          return [...prev, backToAdventureMessage];
        });
        
        // Wait for the AI speech to complete
        const messageId = `index-chat-${backToAdventureMessage.timestamp}-${chatMessages.length}`;
        await ttsService.speakAIMessage(backToAdventureMessage.content, messageId);
      }, 500);
      
      return; // Return void for adventure mode navigation
    } else {
      // Go to previous question - update topicQuestionIndex and return action type
      const newTopicQuestionIndex = topicQuestionIndex - 1;
      console.log(`🔍 DEBUG MCQ Back: Going from topicQuestionIndex ${topicQuestionIndex} to ${newTopicQuestionIndex}`);
      setTopicQuestionIndex(newTopicQuestionIndex);
      
      return 'previous_question';
    }
  }, [setChatMessages, ttsService, topicQuestionIndex]);

  // Handle session closing and save current adventure
  const handleCloseSession = React.useCallback(async () => {
    if (chatMessages.length >= 3 && currentAdventureId) {
      await saveCurrentAdventure();
    }
  }, [chatMessages.length, currentAdventureId, saveCurrentAdventure]);



  // Handle page unload - save adventure before closing
  React.useEffect(() => {
    const handleBeforeUnload = () => {
      if (chatMessages.length >= 3 && currentAdventureId) {
        // Save synchronously on page unload
        try {
          // Generate names and summaries synchronously for page unload
          const userMessages = chatMessages.filter(msg => msg.type === 'user').map(msg => msg.content).join(' ');
          const themes = ['space', 'magic', 'dragon', 'superhero', 'ocean', 'forest'];
          const foundTheme = themes.find(theme => userMessages.toLowerCase().includes(theme));
          const adventureName = foundTheme ? `${foundTheme.charAt(0).toUpperCase() + foundTheme.slice(1)} Adventure` : 'Epic Adventure';
          
          const words = userMessages.split(' ').filter(word => word.length > 3);
          const uniqueWords = [...new Set(words)];
          const keyWords = uniqueWords.slice(0, 8).join(' ');
          const adventureSummary = keyWords ? `An adventure involving ${keyWords}...`.substring(0, 100) : 'Amazing adventure';
          
          const adventure: SavedAdventure = {
            id: currentAdventureId,
            name: adventureName,
            summary: adventureSummary,
            messages: chatMessages,
            createdAt: Date.now(),
            lastPlayedAt: Date.now(),
            comicPanelImage: panels[currentIndex]?.image,
            topicId: selectedTopicId,
            comicPanels: panels // Save the comic panels in page unload handler too
          };
          
          // Save to Firebase (with localStorage fallback) if user is authenticated
          if (user?.uid) {
            // Don't await in beforeunload handler - just trigger the save
            saveAdventureHybrid(user.uid, adventure);
          } else {
            saveAdventure(adventure);
          }
        } catch (error) {
          console.warn('Failed to save adventure on unload:', error);
        }
      }
    };

    window.addEventListener('beforeunload', handleBeforeUnload);
    return () => window.removeEventListener('beforeunload', handleBeforeUnload);
  }, [chatMessages, currentAdventureId, panels, currentIndex, selectedTopicId]);



  const current = panels[currentIndex] ?? initialPanels[0];

  // State to track when to pause automatic image generation
  const [isAutoImageGenerationPaused, setIsAutoImageGenerationPaused] = useState(false);
  const [lastAutoImageMessageCount, setLastAutoImageMessageCount] = useState(0);

  // Silent automatic image generation function (no sound, no loading animation)
  const onGenerateAutoImage = useCallback(async (prompt?: string) => {
    try {
      console.log(`🤖 AUTO IMAGE: Generating silently...`);
      
      // Use the prompt or generate from recent context
      const imagePrompt = prompt || 
          chatMessages.slice(-3).map(msg => msg.content).join(" ") || 
          "space adventure with rocket";
        
      // Extract adventure context for caching
      const adventureContext = chatMessages.slice(-5).map(msg => msg.content).join(" ");
      
      // Generate adventure image using AI service with user_adventure context
      const generatedImageResult = await aiService.generateAdventureImage(
        imagePrompt,
        chatMessages,
        "space adventure scene"
      );
      
      let image: string;
      let panelText: string;
      
      // Cache the generated adventure image if it was successfully created
      if (generatedImageResult) {
        // Use Firebase caching if user is authenticated, fallback to localStorage
        await cacheAdventureImageHybrid(
          user?.uid || null,
          generatedImageResult.imageUrl,
          imagePrompt,
          adventureContext,
          currentAdventureId || undefined
        );
        
        image = generatedImageResult.imageUrl;
        
        // Generate contextual response text based on actual generated content
        const contextualResponse = await aiService.generateAdventureImageResponse(
          imagePrompt,
          generatedImageResult.usedPrompt,
          chatMessages
        );
        
        panelText = contextualResponse;
      } else {
        // Use fallback image and text
        image = images[Math.floor(Math.random() * images.length)];
        panelText = prompt ? `Generated: ${prompt}` : "New adventure continues...";
      }
    
      const newPanelId = crypto.randomUUID();
      
      addPanel({ 
        id: newPanelId, 
        image, 
        text: panelText
      });
      setNewlyCreatedPanelId(newPanelId);
      
      // No sound or loading animation for automatic generation
      console.log(`🤖 AUTO IMAGE: Silent generation completed`);
      
      // Trigger zoom animation after 2 seconds
      setTimeout(() => {
        setZoomingPanelId(newPanelId);
        setNewlyCreatedPanelId(null);
        
        setTimeout(() => {
          setZoomingPanelId(null);
        }, 600);
      }, 2000);
    } catch (error) {
      console.error('🤖 AUTO IMAGE ERROR:', error);
      
      // Fallback to random image on error (still silent)
      const image = images[Math.floor(Math.random() * images.length)];
      const newPanelId = crypto.randomUUID();
      addPanel({ id: newPanelId, image, text: "New adventure continues..." });
      setNewlyCreatedPanelId(newPanelId);
      
      setTimeout(() => {
        setZoomingPanelId(newPanelId);
        setNewlyCreatedPanelId(null);
        
        setTimeout(() => {
          setZoomingPanelId(null);
        }, 600);
      }, 2000);
    }
  }, [addPanel, images, chatMessages, currentAdventureId]);

  // Function to detect scene changes based on context keywords
  const detectSceneChange = useCallback((messages: ChatMessage[]) => {
    if (messages.length < 2) return false;
    
    const sceneKeywords = [
      // Movement/location changes
      'go to', 'went to', 'arrive', 'reached', 'enter', 'entered', 'exit', 'left', 'move to', 'walk to', 'run to', 'fly to', 'travel', 'journey',
      // New environments
      'room', 'building', 'house', 'forest', 'mountain', 'ocean', 'space', 'planet', 'ship', 'cave', 'city', 'town', 'village', 'island',
      // New characters/encounters
      'meet', 'met', 'see', 'saw', 'found', 'discover', 'encounter', 'appear', 'appeared', 'approach', 'arrived',
      // Action changes
      'suddenly', 'then', 'next', 'after', 'meanwhile', 'later', 'now', 'finally'
    ];
    
    const recent2Messages = messages.slice(-2).map(msg => msg.content.toLowerCase()).join(' ');
    const recent3Messages = messages.slice(-3).map(msg => msg.content.toLowerCase()).join(' ');
    
    return sceneKeywords.some(keyword => 
      recent2Messages.includes(keyword) || recent3Messages.includes(keyword)
    );
  }, []);

  // Function to detect if a message contains descriptive visual content
  const isDescriptiveMessage = useCallback((messageContent: string) => {
    const descriptiveKeywords = [
      // Visual descriptors
      'looks like', 'appears', 'seems', 'bright', 'dark', 'colorful', 'shiny', 'glowing', 'sparkling',
      'beautiful', 'amazing', 'incredible', 'stunning', 'magnificent', 'gigantic', 'tiny', 'huge', 'massive',
      // Physical descriptions
      'covered in', 'filled with', 'surrounded by', 'made of', 'built from', 'decorated with',
      'tall', 'short', 'wide', 'narrow', 'thick', 'thin', 'round', 'square', 'triangular',
      // Colors
      'red', 'blue', 'green', 'yellow', 'purple', 'orange', 'pink', 'black', 'white', 'silver', 'gold',
      // Textures/materials
      'smooth', 'rough', 'soft', 'hard', 'metal', 'wood', 'stone', 'glass', 'crystal', 'fabric',
      // Atmospheric
      'misty', 'foggy', 'cloudy', 'sunny', 'stormy', 'peaceful', 'chaotic', 'mysterious', 'eerie'
    ];
    
    const lowerContent = messageContent.toLowerCase();
    return descriptiveKeywords.some(keyword => lowerContent.includes(keyword));
  }, []);

  // Auto-generate images based on: scene changes (2-3 messages) OR long/descriptive prompts (immediate)
  React.useEffect(() => {
    const userMessages = chatMessages.filter(msg => msg.type === 'user');
    const currentMessageCount = userMessages.length;
    
    // Don't trigger if paused or if we don't have an adventure ID
    if (isAutoImageGenerationPaused || !currentAdventureId || currentMessageCount === 0) {
      return;
    }
    
    // Get the latest user message to check if it's long/detailed
    const latestUserMessage = userMessages[userMessages.length - 1];
    const isLongMessage = latestUserMessage && (
      latestUserMessage.content.length > 100 || // More than 100 characters
      latestUserMessage.content.split(' ').length > 20 // More than 20 words
    );
    const isDescriptive = latestUserMessage && isDescriptiveMessage(latestUserMessage.content);
    const isLongDetailedPrompt = isLongMessage || isDescriptive;
    
    // Check if enough messages have passed since last auto image (minimum 2, maximum 3)
    const messagesSinceLastAuto = currentMessageCount - lastAutoImageMessageCount;
    const hasMinMessages = messagesSinceLastAuto >= 2;
    const shouldForceGenerate = messagesSinceLastAuto >= 3;
    const hasSceneChange = detectSceneChange(userMessages);
    
    // Trigger conditions:
    // 1. Regular: 2+ messages + scene change OR 3+ messages (force)
    // 2. Long/descriptive prompt: Immediately if detailed (100+ chars OR 20+ words OR descriptive keywords), but only if at least 1 message since last auto
    const shouldTriggerRegular = hasMinMessages && (hasSceneChange || shouldForceGenerate);
    const shouldTriggerLongPrompt = isLongDetailedPrompt && messagesSinceLastAuto >= 1;
    
    if (shouldTriggerRegular || shouldTriggerLongPrompt) {
      let reason = "";
      if (shouldTriggerLongPrompt) {
        const lengthInfo = `${latestUserMessage?.content.length} chars, ${latestUserMessage?.content.split(' ').length} words`;
        if (isLongMessage && isDescriptive) {
          reason = `long descriptive prompt (${lengthInfo})`;
        } else if (isLongMessage) {
          reason = `long prompt (${lengthInfo})`;
        } else if (isDescriptive) {
          reason = `descriptive content detected (${lengthInfo})`;
        }
      } else if (shouldForceGenerate) {
        reason = "3+ messages";
      } else {
        reason = "scene change detected";
      }
      
      console.log(`🖼️ AUTO IMAGE: Triggering due to ${reason}. Messages since last: ${messagesSinceLastAuto}`);
      
      const adventureContext = userMessages.slice(-4).map(msg => msg.content).join(' ');
      console.log(`🖼️ AUTO IMAGE: Context: "${adventureContext}"`);
      
      // Update the last auto image message count
      setLastAutoImageMessageCount(currentMessageCount);
      
      // Small delay to ensure message rendering is complete
      setTimeout(() => {
        onGenerateAutoImage(adventureContext);
      }, 500);
    } else {
      const nextTrigger = isLongDetailedPrompt 
        ? "next message (detailed prompt ready)" 
        : hasMinMessages 
          ? "scene change detection" 
          : `${2 - messagesSinceLastAuto} more messages`;
      console.log(`🖼️ AUTO IMAGE: Not triggered - waiting for ${nextTrigger} (current gap: ${messagesSinceLastAuto})`);
    }
  }, [chatMessages.filter(msg => msg.type === 'user').length, currentAdventureId, onGenerateAutoImage, isAutoImageGenerationPaused, lastAutoImageMessageCount, detectSceneChange, isDescriptiveMessage]);

  // SpellBox event handlers
  const handleSpellComplete = useCallback((isCorrect: boolean, userAnswer?: string) => {
    playClickSound();
    
    if (isCorrect) {
      // Update progress
      setSpellProgress(prev => ({
        ...prev,
        currentIndex: prev.currentIndex + 1
      }));
      
      // Get the latest AI response that has the stored adventure story
      const latestAIResponse = chatMessages
        .filter(msg => msg.type === 'ai' && msg.content_after_spelling)
        .slice(-1)[0];

      if (latestAIResponse?.content_after_spelling) {
        // Add adventure story
        setChatMessages(prev => {
          
          // Create the adventure story message
          const adventureStoryMessage: ChatMessage = {
            type: 'ai',
            content: latestAIResponse.content_after_spelling,
            timestamp: Date.now() + 1 // Ensure it comes after success message
          };
          
          playMessageSound();
          
          // Auto-speak both messages in sequence
          const adventureMessageId = `index-chat-${adventureStoryMessage.timestamp}-${prev.length + 1}`;
          
          ttsService.speakAIMessage(adventureStoryMessage.content, adventureMessageId)
            .catch(error => console.error('TTS error:', error));
          
          // Save message to Firebase if available
          if (currentSessionId) {
            adventureSessionService.addChatMessage(currentSessionId, adventureStoryMessage);
          }
          
          return [...prev, adventureStoryMessage];
        });
      }
      
      // Hide spell box after success
      setShowSpellBox(false);
      setCurrentSpellQuestion(null);
    } else {
      // Provide encouragement for incorrect answers
      const encouragementMessage: ChatMessage = {
        type: 'ai',
        content: `Good try! Let's keep working on spelling "${currentSpellQuestion?.word}". You're getting better! 💪`,
        timestamp: Date.now()
      };
      
      setChatMessages(prev => {
        playMessageSound();
        // Auto-speak the encouragement
        const messageId = `index-chat-${encouragementMessage.timestamp}-${prev.length}`;
        ttsService.speakAIMessage(encouragementMessage.content, messageId)
          .catch(error => console.error('TTS error for encouragement:', error));
        return [...prev, encouragementMessage];
      });
    }
  }, [currentSpellQuestion, setChatMessages, currentSessionId, chatMessages, ttsService]);

  const handleSpellSkip = useCallback(() => {
    playClickSound();
    
    // Add skip message to chat
    const skipMessage: ChatMessage = {
      type: 'ai',
      content: `No worries! We can practice spelling "${currentSpellQuestion?.word}" another time. Let's continue our adventure! ✨`,
      timestamp: Date.now()
    };
    
    setChatMessages(prev => {
      playMessageSound();
      return [...prev, skipMessage];
    });
    
    // Hide spell box
    setShowSpellBox(false);
    setCurrentSpellQuestion(null);
  }, [currentSpellQuestion, setChatMessages]);

  const handleSpellNext = useCallback(() => {
    playClickSound();
    
    // For automatic system, just hide the current spell box
    // The next one will appear automatically when the AI generates a new spelling word
    setShowSpellBox(false);
    setCurrentSpellQuestion(null);
    
    // Add transition message
    const nextMessage: ChatMessage = {
      type: 'ai',
      content: `Great job! Let's continue our adventure! ✨`,
      timestamp: Date.now()
    };
    
    setChatMessages(prev => {
      playMessageSound();
      return [...prev, nextMessage];
    });
  }, [setChatMessages]);

  return (
    <div className="h-screen bg-pattern flex flex-col overflow-hidden">
      <script
        type="application/ld+json"
        dangerouslySetInnerHTML={{ __html: JSON.stringify(jsonLd) }}
      />
      <div className="w-full flex-1 flex flex-col min-h-0">
        {/* Header Panel */}
        <header 
          className="flex items-center justify-center py-3 lg:py-4 border-b-2 border-foreground/10 bg-white/30 backdrop-blur-md relative"
          style={{
            boxShadow: '0 4px 8px -2px rgba(0, 0, 0, 0.1)'
          }}
        >
          {/* Top Left Home Button - Show on all screens except home (-1) when user is logged in */}
          <div 
            className="absolute left-0 flex items-center gap-1 lg:gap-2"
            style={{
              marginLeft: `calc((100% - 92%) / 2)`, // Align with left edge of purple container
              top: '50%',
              transform: 'translateY(-50%)' // Center vertically to match right buttons
            }}
          >
            {userData && currentScreen !== -1 && (
              <Button 
                variant="default" 
                onClick={async () => {
                  playClickSound();
                  await handleCloseSession(); // Save current adventure before going home
                  
                  // Trigger a re-render by briefly updating screen state to refresh homepage data
                  setCurrentScreen(0);
                  setTimeout(() => setCurrentScreen(-1), 100);
                }}
                className="border-2 bg-primary hover:bg-primary/90 text-white btn-animate px-4"
                style={{ borderColor: 'hsl(from hsl(var(--primary)) h s 25%)', boxShadow: '0 4px 0 black' }}
              >
                🏠 Home
              </Button>
            )}
            
            {/* Grade Selection Button - Only show on HomePage */}
            {userData && currentScreen === -1 && (
              <DropdownMenu>
                <DropdownMenuTrigger asChild>
                  <Button
                    variant="default"
                    className={`border-2 ${selectedPreference ? 'bg-gradient-to-br from-green-500 to-green-600 hover:from-green-600 hover:to-green-700' : 'bg-gradient-to-br from-blue-500 to-blue-600 hover:from-blue-600 hover:to-blue-700'} text-white rounded-xl px-4 py-3 font-semibold btn-animate flex items-center gap-2 shadow-lg transition-all duration-300`}
                    style={{ boxShadow: selectedPreference ? '0 4px 0 #15803d' : '0 4px 0 #1d4ed8' }}
                    onClick={() => playClickSound()}
                  >
                    <GraduationCap className="h-5 w-5" />
                    {(() => {
                      const currentGrade = selectedGradeFromDropdown || userData?.gradeDisplayName || 'Grade';
                      const buttonText = selectedTopicFromPreference 
                        ? `Next: ${selectedTopicFromPreference}` 
                        : selectedPreference 
                          ? `${currentGrade} ${selectedPreference === 'start' ? 'Start' : 'Middle'} Level` 
                          : 'Grade Selection';
                      console.log('Button render - selectedGradeFromDropdown:', selectedGradeFromDropdown, 'selectedTopicFromPreference:', selectedTopicFromPreference, 'selectedPreference:', selectedPreference, 'buttonText:', buttonText);
                      return buttonText;
                    })()}
                    <ChevronDown className="h-4 w-4" />
                  </Button>
                </DropdownMenuTrigger>
                <DropdownMenuContent 
                  className="w-64 border-2 border-gray-300 bg-white shadow-xl rounded-xl"
                  align="start"
                >
                  {/* Kindergarten */}
                  <DropdownMenuSub>
                    <DropdownMenuSubTrigger className={`flex items-center gap-2 px-4 py-3 hover:bg-blue-50 cursor-pointer rounded-lg ${selectedGradeAndLevel?.grade === 'Kindergarten' ? 'bg-blue-100' : ''}`}>
                      <span className="text-lg">🎓</span>
                      <span className="font-semibold">Kindergarten</span>
                      {selectedGradeAndLevel?.grade === 'Kindergarten' && (
                        <span className="ml-auto text-blue-600 text-sm">✓</span>
                      )}
                    </DropdownMenuSubTrigger>
                    <DropdownMenuSubContent 
                      className="w-48 border-2 border-gray-300 bg-white shadow-xl rounded-xl"
                    >
                      <DropdownMenuItem 
                        className={`flex items-center gap-2 px-4 py-3 hover:bg-green-50 cursor-pointer rounded-lg ${selectedGradeAndLevel?.grade === 'Kindergarten' && selectedGradeAndLevel?.level === 'start' ? 'bg-green-100' : ''}`}
                        onClick={() => handlePreferenceSelection('start', 'Kindergarten')}
                      >
                        <span className="text-lg">🌱</span>
                        <div>
                          <div className="font-semibold">Start</div>
                          <div className="text-sm text-gray-500">Beginning level</div>
                        </div>
                        {selectedGradeAndLevel?.grade === 'Kindergarten' && selectedGradeAndLevel?.level === 'start' ? <span className="ml-auto text-green-600">✓</span> : null}
                      </DropdownMenuItem>
                      <DropdownMenuItem 
                        className={`flex items-center gap-2 px-4 py-3 hover:bg-blue-50 cursor-pointer rounded-lg ${selectedGradeAndLevel?.grade === 'Kindergarten' && selectedGradeAndLevel?.level === 'middle' ? 'bg-blue-100' : ''}`}
                        onClick={() => handlePreferenceSelection('middle', 'Kindergarten')}
                      >
                        <span className="text-lg">🚀</span>
                        <div>
                          <div className="font-semibold">Middle</div>
                          <div className="text-sm text-gray-500">Intermediate level</div>
                        </div>
                        {selectedGradeAndLevel?.grade === 'Kindergarten' && selectedGradeAndLevel?.level === 'middle' ? <span className="ml-auto text-blue-600">✓</span> : null}
                      </DropdownMenuItem>
                    </DropdownMenuSubContent>
                  </DropdownMenuSub>

                  {/* 1st Grade */}
                  <DropdownMenuSub>
                    <DropdownMenuSubTrigger className={`flex items-center gap-2 px-4 py-3 hover:bg-blue-50 cursor-pointer rounded-lg ${selectedGradeAndLevel?.grade === '1st Grade' ? 'bg-blue-100' : ''}`}>
                      <span className="text-lg">🎓</span>
                      <span className="font-semibold">1st Grade</span>
                      {selectedGradeAndLevel?.grade === '1st Grade' && (
                        <span className="ml-auto text-blue-600 text-sm">✓</span>
                      )}
                    </DropdownMenuSubTrigger>
                    <DropdownMenuSubContent 
                      className="w-48 border-2 border-gray-300 bg-white shadow-xl rounded-xl"
                    >
                      <DropdownMenuItem 
                        className={`flex items-center gap-2 px-4 py-3 hover:bg-green-50 cursor-pointer rounded-lg ${selectedGradeAndLevel?.grade === '1st Grade' && selectedGradeAndLevel?.level === 'start' ? 'bg-green-100' : ''}`}
                        onClick={() => handlePreferenceSelection('start', '1st Grade')}
                      >
                        <span className="text-lg">🌱</span>
                        <div>
                          <div className="font-semibold">Start</div>
                          <div className="text-sm text-gray-500">Beginning level</div>
                        </div>
                        {selectedGradeAndLevel?.grade === '1st Grade' && selectedGradeAndLevel?.level === 'start' ? <span className="ml-auto text-green-600">✓</span> : null}
                      </DropdownMenuItem>
                      <DropdownMenuItem 
                        className={`flex items-center gap-2 px-4 py-3 hover:bg-blue-50 cursor-pointer rounded-lg ${selectedGradeAndLevel?.grade === '1st Grade' && selectedGradeAndLevel?.level === 'middle' ? 'bg-blue-100' : ''}`}
                        onClick={() => handlePreferenceSelection('middle', '1st Grade')}
                      >
                        <span className="text-lg">🚀</span>
                        <div>
                          <div className="font-semibold">Middle</div>
                          <div className="text-sm text-gray-500">Intermediate level</div>
                        </div>
                        {selectedGradeAndLevel?.grade === '1st Grade' && selectedGradeAndLevel?.level === 'middle' ? <span className="ml-auto text-blue-600">✓</span> : null}
                      </DropdownMenuItem>
                    </DropdownMenuSubContent>
                  </DropdownMenuSub>

                  {/* 2nd Grade */}
                  <DropdownMenuSub>
                    <DropdownMenuSubTrigger className={`flex items-center gap-2 px-4 py-3 hover:bg-blue-50 cursor-pointer rounded-lg ${selectedGradeAndLevel?.grade === '2nd Grade' ? 'bg-blue-100' : ''}`}>
                      <span className="text-lg">🎓</span>
                      <span className="font-semibold">2nd Grade</span>
                      {selectedGradeAndLevel?.grade === '2nd Grade' && (
                        <span className="ml-auto text-blue-600 text-sm">✓</span>
                      )}
                    </DropdownMenuSubTrigger>
                    <DropdownMenuSubContent 
                      className="w-48 border-2 border-gray-300 bg-white shadow-xl rounded-xl"
                    >
                      <DropdownMenuItem 
                        className={`flex items-center gap-2 px-4 py-3 hover:bg-green-50 cursor-pointer rounded-lg ${selectedGradeAndLevel?.grade === '2nd Grade' && selectedGradeAndLevel?.level === 'start' ? 'bg-green-100' : ''}`}
                        onClick={() => handlePreferenceSelection('start', '2nd Grade')}
                      >
                        <span className="text-lg">🌱</span>
                        <div>
                          <div className="font-semibold">Start</div>
                          <div className="text-sm text-gray-500">Beginning level</div>
                        </div>
                        {selectedGradeAndLevel?.grade === '2nd Grade' && selectedGradeAndLevel?.level === 'start' ? <span className="ml-auto text-green-600">✓</span> : null}
                      </DropdownMenuItem>
                      <DropdownMenuItem 
                        className={`flex items-center gap-2 px-4 py-3 hover:bg-blue-50 cursor-pointer rounded-lg ${selectedGradeAndLevel?.grade === '2nd Grade' && selectedGradeAndLevel?.level === 'middle' ? 'bg-blue-100' : ''}`}
                        onClick={() => handlePreferenceSelection('middle', '2nd Grade')}
                      >
                        <span className="text-lg">🚀</span>
                        <div>
                          <div className="font-semibold">Middle</div>
                          <div className="text-sm text-gray-500">Intermediate level</div>
                        </div>
                        {selectedGradeAndLevel?.grade === '2nd Grade' && selectedGradeAndLevel?.level === 'middle' ? <span className="ml-auto text-blue-600">✓</span> : null}
                      </DropdownMenuItem>
                    </DropdownMenuSubContent>
                  </DropdownMenuSub>

                  {/* 3rd Grade */}
                  <DropdownMenuSub>
                    <DropdownMenuSubTrigger className={`flex items-center gap-2 px-4 py-3 hover:bg-blue-50 cursor-pointer rounded-lg ${selectedGradeAndLevel?.grade === '3rd Grade' ? 'bg-blue-100' : ''}`}>
                      <span className="text-lg">🎓</span>
                      <span className="font-semibold">3rd Grade</span>
                      {selectedGradeAndLevel?.grade === '3rd Grade' && (
                        <span className="ml-auto text-blue-600 text-sm">✓</span>
                      )}
                    </DropdownMenuSubTrigger>
                    <DropdownMenuSubContent 
                      className="w-48 border-2 border-gray-300 bg-white shadow-xl rounded-xl"
                    >
                      <DropdownMenuItem 
                        className={`flex items-center gap-2 px-4 py-3 hover:bg-green-50 cursor-pointer rounded-lg ${selectedGradeAndLevel?.grade === '3rd Grade' && selectedGradeAndLevel?.level === 'start' ? 'bg-green-100' : ''}`}
                        onClick={() => handlePreferenceSelection('start', '3rd Grade')}
                      >
                        <span className="text-lg">🌱</span>
                        <div>
                          <div className="font-semibold">Start</div>
                          <div className="text-sm text-gray-500">Beginning level</div>
                        </div>
                        {selectedGradeAndLevel?.grade === '3rd Grade' && selectedGradeAndLevel?.level === 'start' ? <span className="ml-auto text-green-600">✓</span> : null}
                      </DropdownMenuItem>
                      <DropdownMenuItem 
                        className={`flex items-center gap-2 px-4 py-3 hover:bg-blue-50 cursor-pointer rounded-lg ${selectedGradeAndLevel?.grade === '3rd Grade' && selectedGradeAndLevel?.level === 'middle' ? 'bg-blue-100' : ''}`}
                        onClick={() => handlePreferenceSelection('middle', '3rd Grade')}
                      >
                        <span className="text-lg">🚀</span>
                        <div>
                          <div className="font-semibold">Middle</div>
                          <div className="text-sm text-gray-500">Intermediate level</div>
                        </div>
                        {selectedGradeAndLevel?.grade === '3rd Grade' && selectedGradeAndLevel?.level === 'middle' ? <span className="ml-auto text-blue-600">✓</span> : null}
                      </DropdownMenuItem>
                    </DropdownMenuSubContent>
                  </DropdownMenuSub>

                  {/* 4th Grade */}
                  <DropdownMenuSub>
                    <DropdownMenuSubTrigger className={`flex items-center gap-2 px-4 py-3 hover:bg-blue-50 cursor-pointer rounded-lg ${selectedGradeAndLevel?.grade === '4th Grade' ? 'bg-blue-100' : ''}`}>
                      <span className="text-lg">🎓</span>
                      <span className="font-semibold">4th Grade</span>
                      {selectedGradeAndLevel?.grade === '4th Grade' && (
                        <span className="ml-auto text-blue-600 text-sm">✓</span>
                      )}
                    </DropdownMenuSubTrigger>
                    <DropdownMenuSubContent 
                      className="w-48 border-2 border-gray-300 bg-white shadow-xl rounded-xl"
                    >
                      <DropdownMenuItem 
                        className={`flex items-center gap-2 px-4 py-3 hover:bg-green-50 cursor-pointer rounded-lg ${selectedGradeAndLevel?.grade === '4th Grade' && selectedGradeAndLevel?.level === 'start' ? 'bg-green-100' : ''}`}
                        onClick={() => handlePreferenceSelection('start', '4th Grade')}
                      >
                        <span className="text-lg">🌱</span>
                        <div>
                          <div className="font-semibold">Start</div>
                          <div className="text-sm text-gray-500">Beginning level</div>
                        </div>
                        {selectedGradeAndLevel?.grade === '4th Grade' && selectedGradeAndLevel?.level === 'start' ? <span className="ml-auto text-green-600">✓</span> : null}
                      </DropdownMenuItem>
                      <DropdownMenuItem 
                        className={`flex items-center gap-2 px-4 py-3 hover:bg-blue-50 cursor-pointer rounded-lg ${selectedGradeAndLevel?.grade === '4th Grade' && selectedGradeAndLevel?.level === 'middle' ? 'bg-blue-100' : ''}`}
                        onClick={() => handlePreferenceSelection('middle', '4th Grade')}
                      >
                        <span className="text-lg">🚀</span>
                        <div>
                          <div className="font-semibold">Middle</div>
                          <div className="text-sm text-gray-500">Intermediate level</div>
                        </div>
                        {selectedGradeAndLevel?.grade === '4th Grade' && selectedGradeAndLevel?.level === 'middle' ? <span className="ml-auto text-blue-600">✓</span> : null}
                      </DropdownMenuItem>
                    </DropdownMenuSubContent>
                  </DropdownMenuSub>

                  {/* 5th Grade */}
                  <DropdownMenuSub>
                    <DropdownMenuSubTrigger className={`flex items-center gap-2 px-4 py-3 hover:bg-blue-50 cursor-pointer rounded-lg ${selectedGradeAndLevel?.grade === '5th Grade' ? 'bg-blue-100' : ''}`}>
                      <span className="text-lg">🎓</span>
                      <span className="font-semibold">5th Grade</span>
                      {selectedGradeAndLevel?.grade === '5th Grade' && (
                        <span className="ml-auto text-blue-600 text-sm">✓</span>
                      )}
                    </DropdownMenuSubTrigger>
                    <DropdownMenuSubContent 
                      className="w-48 border-2 border-gray-300 bg-white shadow-xl rounded-xl"
                    >
                      <DropdownMenuItem 
                        className={`flex items-center gap-2 px-4 py-3 hover:bg-green-50 cursor-pointer rounded-lg ${selectedGradeAndLevel?.grade === '5th Grade' && selectedGradeAndLevel?.level === 'start' ? 'bg-green-100' : ''}`}
                        onClick={() => handlePreferenceSelection('start', '5th Grade')}
                      >
                        <span className="text-lg">🌱</span>
                        <div>
                          <div className="font-semibold">Start</div>
                          <div className="text-sm text-gray-500">Beginning level</div>
                        </div>
                        {selectedGradeAndLevel?.grade === '5th Grade' && selectedGradeAndLevel?.level === 'start' ? <span className="ml-auto text-green-600">✓</span> : null}
                      </DropdownMenuItem>
                      <DropdownMenuItem 
                        className={`flex items-center gap-2 px-4 py-3 hover:bg-blue-50 cursor-pointer rounded-lg ${selectedGradeAndLevel?.grade === '5th Grade' && selectedGradeAndLevel?.level === 'middle' ? 'bg-blue-100' : ''}`}
                        onClick={() => handlePreferenceSelection('middle', '5th Grade')}
                      >
                        <span className="text-lg">🚀</span>
                        <div>
                          <div className="font-semibold">Middle</div>
                          <div className="text-sm text-gray-500">Intermediate level</div>
                        </div>
                        {selectedGradeAndLevel?.grade === '5th Grade' && selectedGradeAndLevel?.level === 'middle' ? <span className="ml-auto text-blue-600">✓</span> : null}
                      </DropdownMenuItem>
                    </DropdownMenuSubContent>
                  </DropdownMenuSub>

                  {/* Choose Topic Option */}
                      <DropdownMenuItem 
                    className="flex items-center gap-2 px-4 py-3 hover:bg-purple-50 cursor-pointer rounded-lg border-t"
                        onClick={() => {
                          playClickSound();
                          setCurrentScreen(0); // Navigate to topics screen
                        }}
                      >
                        <span className="text-lg">📚</span>
                        <div>
                          <div className="font-semibold">Choose Topic</div>
                          <div className="text-sm text-gray-500">Pick your adventure</div>
                        </div>
                      </DropdownMenuItem>

                  {/* Sign Out Option */}
                  <DropdownMenuItem 
                    className="flex items-center gap-2 px-4 py-3 hover:bg-red-50 cursor-pointer rounded-lg border-t"
                    onClick={async () => {
                      playClickSound();
                      try {
                        await signOut();
                      } catch (error) {
                        console.error('Error signing out:', error);
                      }
                    }}
                  >
                    <LogOut className="h-4 w-4 text-red-600" />
                    <div>
                      <div className="font-semibold text-red-600">Sign Out</div>
                      <div className="text-sm text-gray-500">Return to login</div>
                    </div>
                  </DropdownMenuItem>
                </DropdownMenuContent>
              </DropdownMenu>
            )}
          </div>
          
          {/* Center Title */}
          <div className="flex-1 flex justify-center items-center gap-4">
            {/* Screen Navigation Buttons - Only visible when dev tools are active */}
            {devToolsVisible && (
              <>
                <Button
                  variant="outline"
                  size="sm"
                  onClick={() => {
                    playClickSound();
                    setCurrentScreen(-1);
                  }}
                  disabled={currentScreen === -1}
                  className="border-2 bg-white btn-animate"
                  style={{ borderColor: 'hsl(from hsl(var(--primary)) h s 25%)', boxShadow: '0 4px 0 black' }}
                >
                  Home
                </Button>
                <Button
                  variant="outline"
                  size="sm"
                  onClick={() => {
                    playClickSound();
                    setCurrentScreen(0);
                  }}
                  disabled={currentScreen === 0}
                  className="border-2 bg-white btn-animate"
                  style={{ borderColor: 'hsl(from hsl(var(--primary)) h s 25%)', boxShadow: '0 4px 0 black' }}
                >
                  Topics
                </Button>
                <Button
                  variant="outline"
                  size="sm"
                  onClick={() => {
                    playClickSound();
                    setCurrentScreen(1);
                  }}
                  disabled={currentScreen === 1}
                  className="border-2 bg-white btn-animate"
                  style={{ borderColor: 'hsl(from hsl(var(--primary)) h s 25%)', boxShadow: '0 4px 0 black' }}
                >
                  Adventure
                </Button>
              </>
            )}
            
            <div className="text-center">
              <h1 className="text-xl lg:text-2xl font-bold bg-gradient-to-r from-primary via-primary/80 to-primary bg-clip-text text-transparent drop-shadow-lg font-kids tracking-wide">
                {devToolsVisible ? `YOUR ADVENTURE - Screen ${currentScreen}` : 
                 userData && currentScreen === -1 ? `Welcome back, ${userData.username}!` :
                 currentScreen === 0 ? 'CHOOSE YOUR ADVENTURE' :
                 currentScreen === 1 ? 'YOUR ADVENTURE' : 
                 'QUIZ TIME'}
              </h1>
              {userData && !devToolsVisible && (
                <div className="flex items-center justify-center gap-2 mt-1">
                  <span className="text-sm lg:text-base font-semibold text-primary/80">
                    🎓 {selectedGradeFromDropdown || userData.gradeDisplayName}
                  </span>
                </div>
              )}
            </div>
            
            {devToolsVisible && (
              <>

                <Button
                  variant="outline"
                  size="sm"
                  onClick={() => {
                    playClickSound();
                    setCurrentScreen(3);
                  }}
                  disabled={currentScreen === 3}
                  className="border-2 bg-white btn-animate"
                  style={{ borderColor: 'hsl(from hsl(var(--primary)) h s 25%)', boxShadow: '0 4px 0 black' }}
                >
                  MCQ Screen
                  <ChevronRight className="h-4 w-4 ml-1" />
                </Button>
              </>
            )}
          </div>
          
          {/* Right Buttons Group - Positioned to align with purple container */}
          <div 
            className="absolute right-0 flex items-center gap-2"
            style={{
              marginRight: `calc((100% - 92%) / 2)` // Align with right edge of purple container
            }}
          >

            
            {/* Voice Selector - Show on Screen 1 */}
            {(currentScreen === 1 || currentScreen === 3) && selectedTopicId && (
              <VoiceSelector />
            )}
            
            {/* Theme Changer and How To buttons - Show on all screens */}
            <Popover>
              <PopoverTrigger asChild>
                <Button variant="outline" size="icon" aria-label="Change theme color" className="border-2 bg-white btn-animate" style={{ borderColor: 'hsl(from hsl(var(--primary)) h s 25%)', boxShadow: '0 4px 0 black' }} onClick={() => playClickSound()}>
                  <Palette className="h-4 w-4" />
                </Button>
              </PopoverTrigger>
              <PopoverContent className="w-auto p-2" align="start">
                <div className="grid grid-cols-5 gap-2">
                  {colorThemes.map((theme) => (
                    <Button
                      key={theme.name}
                      variant="comic"
                      size="sm"
                      onClick={() => changeTheme(theme)}
                      className={`h-8 w-8 btn-animate rounded-full ${
                        selectedTheme.name === theme.name ? 'ring-2 ring-foreground ring-offset-2' : ''
                      }`}
                      aria-label={`Change theme to ${theme.name}`}
                      style={{
                        backgroundColor: `hsl(${theme.primary})`
                      }}
                    >
                    </Button>
                  ))}
                </div>
              </PopoverContent>
            </Popover>
            
            <Dialog>
              <DialogTrigger asChild>
                <Button variant="outline" size="icon" aria-label="Help" className="border-2 bg-white btn-animate" style={{ borderColor: 'hsl(from hsl(var(--primary)) h s 25%)', boxShadow: '0 4px 0 black' }} onClick={() => playClickSound()}>
                  <HelpCircle className="h-4 w-4" />
                </Button>
              </DialogTrigger>
              <DialogContent>
                <DialogHeader>
                  <DialogTitle>How to use</DialogTitle>
                  <DialogDescription>
                    Type what happens next and press Generate to add a new panel. Click thumbnails to navigate. Tap the speaker icon in a bubble to hear the text.
                  </DialogDescription>
                </DialogHeader>
              </DialogContent>
            </Dialog>
            
            <Dialog>
              <DialogTrigger asChild>
                                <Button variant="default" aria-label="View whole comic" className="border-2 bg-primary text-primary-foreground btn-animate px-4 hover:bg-primary/90" style={{ borderColor: 'hsl(from hsl(var(--primary)) h s 25%)', boxShadow: '0 4px 0 black' }} onClick={() => playClickSound()}>
                  View Whole Comic
                </Button>
              </DialogTrigger>
              <DialogContent className="max-w-3xl max-h-[80vh] flex flex-col">
                <DialogHeader>
                  <DialogTitle>Your Adventure (All Panels)</DialogTitle>
                </DialogHeader>
                <div className="flex-1 overflow-auto pr-2">
                  <div className="grid grid-cols-2 gap-4 sm:grid-cols-3 pb-4">
                    {panels
                      .filter(p => p.text !== "The brave astronaut climbs into ROCKET!") // Exclude the default starting panel
                      .map((p, i) => (
                        <PanelOneLinerFigure key={p.id} panel={p} index={i} />
                      ))}
                  </div>
                </div>
              </DialogContent>
            </Dialog>
          </div>
        </header>



        {/* Conditional Screen Rendering */}
          {isLoadingUserData ? (
          <div className="flex-1 flex items-center justify-center">
            <div className="text-center">
              <div className="animate-spin rounded-full h-16 w-16 border-b-2 border-primary mx-auto mb-4"></div>
              <p className="text-lg text-gray-600">Loading your profile...</p>
            </div>
          </div>
        ) : showOnboarding ? (
          <UserOnboarding onComplete={handleOnboardingComplete} />
        ) : currentScreen === -1 ? (
                    <HomePage 
            userData={userData!} 
            onNavigate={handleHomeNavigation} 
            onStartAdventure={handleStartAdventure} 
            onContinueSpecificAdventure={handleContinueSpecificAdventure}
            selectedTopicFromPreference={selectedTopicFromPreference}
          />
        ) : currentScreen === 0 ? (
          <TopicSelection onTopicSelect={handleTopicSelect} />
        ) : currentScreen === 1 ? (
          <main 
            className="flex-1 flex flex-col min-h-0 overflow-y-auto px-4 py-4 lg:px-6 bg-primary/60 relative" 
            style={{
              backgroundImage: `url('/backgrounds/random.png')`,
              backgroundSize: 'cover',
              backgroundPosition: 'center',
              backgroundBlendMode: 'multiply'
            }}
            role="main"
          >
            {/* Glass blur overlay to soften the background */}
            <div className="absolute inset-0 backdrop-blur-sm bg-primary/10"></div>
            
            {/* Left Arrow Navigation - Outside the main container */}
            {currentScreen === 1 && isInQuestionMode === false && (
              <>
                {/* Back Button - Only show if we have previous questions */}
                {(() => {
                  const shouldShowBackButton = topicQuestionIndex > 0;
                  console.log('🔍 Back button debug:', { 
                    currentScreen, 
                    topicQuestionIndex, 
                    isInQuestionMode, 
                    shouldShowBackButton,
                    adventurePromptCount,
                    canAccessQuestions 
                  });
                  return shouldShowBackButton;
                })() && (
                  <div 
                    className="fixed left-4 top-1/2 transform -translate-y-1/2 z-40 lg:absolute lg:left-8"
                    style={{
                      // Ensure button stays within viewport on all screen sizes
                      left: 'max(16px, min(32px, calc((100vw - 1280px) / 2 + 16px)))'
                    }}
                  >
                    <Button
                      variant="default"
                      size="lg"
                      onClick={() => {
                        playClickSound();
                        
                        // Navigate back in the question sequence
                        const newQuestionIndex = topicQuestionIndex - 1;
                        console.log(`🔍 DEBUG Adventure: Going back from question ${topicQuestionIndex + 1} to ${newQuestionIndex + 1}`);
                        
                        setTopicQuestionIndex(newQuestionIndex);
                        
                        // Check if we should go back to MCQ mode or stay in adventure
                        // Go to MCQ if we're going back to a question that should be answered
                        if (newQuestionIndex >= 0) {
                          // Switch to MCQ mode to show the previous question
                          setCurrentScreen(3);
                          setIsInQuestionMode(true);
                          
                          // Add transition message
                          setTimeout(async () => {
                            const backToQuestionMessage: ChatMessage = {
                              type: 'ai',
                              content: `🔙 Let's go back to question ${newQuestionIndex + 1}! Take your time to review or change your answer. ✨`,
                              timestamp: Date.now()
                            };
                            
                            setChatMessages(prev => {
                              playMessageSound();
                              return [...prev, backToQuestionMessage];
                            });
                            
                            // Wait for the AI speech to complete
                            const messageId = `index-chat-${backToQuestionMessage.timestamp}-${chatMessages.length}`;
                            await ttsService.speakAIMessage(backToQuestionMessage.content, messageId);
                          }, 500);
                        }
                      }}
                      className="border-2 bg-purple-600 hover:bg-purple-700 text-white btn-animate h-16 w-16 p-0 rounded-full flex items-center justify-center shadow-lg"
                      style={{ borderColor: 'hsl(from hsl(var(--primary)) h s 25%)', boxShadow: '0 4px 0 black' }}
                      aria-label={`Back to Question ${topicQuestionIndex}`}
                    >
                      <ChevronLeft className="h-8 w-8" />
                    </Button>
                  </div>
                )}
              </>
            )}

            {/* Right Arrow Navigation - Outside the main container */}
            {currentScreen === 1 && isInQuestionMode === false && (
              <div 
                className="fixed right-4 top-1/2 transform -translate-y-1/2 z-40 lg:absolute lg:right-8"
                style={{
                  // Ensure button stays within viewport on all screen sizes
                  right: 'max(16px, min(32px, calc((100vw - 1280px) / 2 + 16px)))'
                }}
              >
                <Button
                  variant="default"
                  size="lg"
                  onClick={() => {
                    playClickSound();
                    
                    console.log(`🔍 DEBUG Adventure: Going to next question ${topicQuestionIndex + 1}`);
                    
                    // Switch to MCQ mode to show the next question
                    setCurrentScreen(3);
                    setIsInQuestionMode(true);
                    
                    // COMMENTED OUT: Add transition message
                    /*
                    setTimeout(async () => {
                      const toQuestionMessage: ChatMessage = {
                        type: 'ai',
                        content: `🎯 Time for question ${topicQuestionIndex + 1}! Let's test your reading skills. Ready for the challenge? 📚✨`,
                        timestamp: Date.now()
                      };
                      
                      setChatMessages(prev => {
                        playMessageSound();
                        return [...prev, toQuestionMessage];
                      });
                      
                      // Wait for the AI speech to complete
                      const messageId = `index-chat-${toQuestionMessage.timestamp}-${chatMessages.length}`;
                      await ttsService.speakAIMessage(toQuestionMessage.content, messageId);
                    }, 500);
                    */
                  }}
                  className="border-2 bg-green-600 hover:bg-green-700 text-white btn-animate h-16 w-16 p-0 rounded-full flex items-center justify-center shadow-lg"
                  style={{ borderColor: 'hsl(from hsl(142 76% 36%) h s 25%)', boxShadow: '0 4px 0 black' }}
                  aria-label="Answer Questions"
                >
                  <ChevronRight className="h-8 w-8" />
                </Button>
              </div>
            )}
            
            {/* Wrapper for both background and content to scale together */}
            <div 
              className="relative responsive-max-width mx-auto my-4 flex-shrink-0"
              style={{ 
                width: '95%', // 5% reduction from full width
                maxWidth: '1520px',
                aspectRatio: getAspectRatio,
                minHeight: '500px',
                transition: 'all 0.3s ease-in-out'
              }}
            >
              {/* Background Container with Border and Fill */}
              <div 
                className="absolute inset-0 rounded-3xl z-0"
                style={{ 
                  border: '4px solid hsl(var(--primary) / 0.9)',
                  boxShadow: '0 0 12px 3px rgba(0, 0, 0, 0.15)',
                  backgroundColor: 'hsl(var(--primary) / 0.9)'
                }}
              ></div>

              {/* Content Container - Comic Panel + Sidebar */}
              <div 
                ref={containerRef}
                className="flex relative z-10 h-full w-full"
                style={{ 
                  paddingTop: '8px',
                  paddingBottom: '8px',
                  paddingLeft: '8px',
                  paddingRight: '8px'
                }}
            >
              {/* Main Comic Panel - Center */}
              <section 
                aria-label="Main comic panel" 
                className="flex flex-col min-h-0 relative flex-1 bg-white rounded-3xl overflow-hidden border-2 border-black transition-all duration-300 ease-in-out"
                style={{ marginRight: sidebarCollapsed ? '0px' : '5px' }}
              >
                <div className="flex-1 min-h-0 relative">
                  <ComicPanel
                    image={current.image}
                    className="h-full w-full"
                    isNew={current.id === newlyCreatedPanelId}
                    isGenerating={isGeneratingAdventureImage}
                    shouldZoom={current.id === zoomingPanelId}
                    onPreviousPanel={() => {
                      if (currentIndex > 0) {
                        setCurrent(currentIndex - 1);
                      }
                    }}
                    onNextPanel={() => {
                      if (currentIndex < panels.length - 1) {
                        setCurrent(currentIndex + 1);
                      }
                    }}
                    hasPrevious={currentIndex > 0}
                    hasNext={currentIndex < panels.length - 1}
                    spellWord={chatMessages.filter(message => message.type === 'ai').slice(-1)[0]?.spelling_word}
                    spellSentence={chatMessages.filter(message => message.type === 'ai').slice(-1)[0]?.spelling_sentence}
                    // SpellBox props
                    onSpellComplete={handleSpellComplete}
                    onSpellSkip={handleSpellSkip}
                    onSpellNext={handleSpellNext}
                    showSpellBox={showSpellBox}
                    spellQuestion={currentSpellQuestion}
                    showProgress={true}
                    totalQuestions={spellProgress.totalQuestions}
                    currentQuestionIndex={spellProgress.currentIndex}
                    showHints={true}
                    showExplanation={true}
                  />
                </div>
              </section>

                            {/* No separator needed with rounded design */}

                {/* Right Sidebar with Avatar, Messages and Input */}
                <aside 
                  ref={resizeRef}
                  className={`flex flex-col min-h-0 z-10 relative rounded-3xl overflow-hidden border-2 border-black transition-all duration-300 ease-in-out ${isResizing ? 'chat-panel-resizing' : ''}`}
                  style={{ 
                    width: sidebarCollapsed ? '0%' : `${chatPanelWidthPercent}%`,
                    minWidth: sidebarCollapsed ? '0px' : '320px',
                    maxWidth: sidebarCollapsed ? '0px' : '450px',
                    opacity: sidebarCollapsed ? 0 : 1,
                    height: '100%',
                    backgroundImage: `url('/backgrounds/random.png')`,
                    backgroundSize: 'cover',
                    backgroundPosition: 'center',
                                       marginLeft: sidebarCollapsed ? '0px' : '5px',
                    pointerEvents: sidebarCollapsed ? 'none' : 'auto'
                  }}
                  >
                  {/* Glass Film Overlay - Between pattern and content */}
                  <div 
                    className="absolute inset-0 backdrop-blur-sm bg-gradient-to-b from-primary/15 via-white/40 to-primary/10"
                    style={{ zIndex: 1 }}
                  ></div>
                  
                  {/* Content Container - Above the glass film */}
                  <div className="relative z-10 flex flex-col h-full">
                                {/* Close Button - Top Right */}
                  {!sidebarCollapsed && (
                    <div className="absolute top-3 right-3 z-20">
                      <Button
                        variant="ghost"
                        size="sm"
                        onClick={() => {
                          playClickSound();
                          setSidebarCollapsed(true);
                        }}
                        className="h-8 w-8 p-0 text-muted-foreground hover:text-foreground btn-animate bg-white/20 backdrop-blur-sm rounded-full"
                        aria-label="Close chat panel"
                      >
                        <X className="h-4 w-4" />
                      </Button>
                    </div>
                  )}
                
                                {/* Content only shown when not collapsed */}
                  {!sidebarCollapsed && (
                    <>
                      {/* Avatar Section */}
                      <div className="flex-shrink-0 relative">
                        {/* Darker theme film for avatar section */}
                        <div className="absolute inset-0 bg-gradient-to-b from-primary/30 via-primary/20 to-primary/25 backdrop-blur-sm"></div>
                        <div className="relative z-10">
                          <ChatAvatar />
                        </div>
                      </div>
                    
                      {/* Messages */}
                      <div className="flex-1 min-h-0 relative">
                        {/* Messages Container */}
                        <div 
                          ref={messagesScrollRef}
                          className="h-full overflow-y-auto space-y-3 p-3 bg-white/95 backdrop-blur-sm"
                        >
                          {chatMessages.length === 0 ? (
                            <div className="flex items-center justify-center h-full text-muted-foreground text-lg">
                              <p>💬 Start chatting with Krafty!</p>
                            </div>
                          ) : (
                            <>
                              {chatMessages.map((message, index) => (
                                <div
                                  key={`${message.timestamp}-${index}`}
                                  className={cn(
                                    "flex animate-slide-up-smooth",
                                    message.type === 'user' ? "justify-end" : "justify-start"
                                  )}
                                  style={{ 
                                    animationDelay: index < lastMessageCount - 1 ? `${Math.min(index * 0.04, 0.2)}s` : "0s"
                                  }}
                                >
                                  <div
                                    className={cn(
                                      "max-w-[80%] rounded-lg px-3 py-2 text-xl transition-all duration-200 relative",
                                      message.type === 'user' 
                                        ? "bg-primary text-primary-foreground" 
                                        : "bg-gradient-to-br from-primary/20 via-primary/10 to-primary/5"
                                    )}
                                    style={{}}
                                  >
                                    <div className="font-medium text-lg mb-1 opacity-70">
                                      {message.type === 'user' ? 'You' : '🤖 Krafty'}
                                    </div>
                                    <div className={message.type === 'ai' ? 'pr-6' : ''}>
                                      {message.type === 'ai' ? (
                                        <div dangerouslySetInnerHTML={{ __html: formatAIMessage(message.content, message.spelling_word) }} />
                                      ) : (
                                        message.content
                                      )}
                                    </div>
                                    {/* Speaker button for AI messages only */}
                                    {message.type === 'ai' && (
                                      <SpeakerButton message={message} index={index} />
                                    )}
                                  </div>
                                </div>
                              ))}
                              
                              {/* AI Typing Indicator */}
                              {isAIResponding && (
                                <div className="flex justify-start animate-slide-up-smooth">
                                  <div className="max-w-[80%] rounded-lg px-3 py-2 text-xl bg-card border-2"
                                       style={{ borderColor: 'hsla(var(--primary), 0.9)' }}>
                                    <div className="font-medium text-lg mb-1 opacity-70">
                                      🤖 Krafty
                                    </div>
                                    <div className="flex items-center gap-1">
                                      <span>Krafty is thinking</span>
                                      <div className="flex gap-1">
                                        {[...Array(3)].map((_, i) => (
                                          <div
                                            key={i}
                                            className="w-1 h-1 bg-primary rounded-full animate-pulse"
                                            style={{
                                              animationDelay: `${i * 0.2}s`,
                                              animationDuration: '1s'
                                            }}
                                          />
                                        ))}
                                      </div>
                                    </div>
                                  </div>
                                </div>
                              )}
                            </>
                          )}
                        </div>
                      </div>
                      
                      {/* Input Bar */}
                      <div className="flex-shrink-0 p-3 border-t border-primary/30 bg-gradient-to-r from-primary/5 to-transparent">
                        <InputBar onGenerate={onGenerate} onGenerateImage={onGenerateImage} />
                      </div>
                    </>
                  )}
                
                {/* Resize Handle - Hidden on mobile and when collapsed */}
                {!sidebarCollapsed && (
                  <div
                    className="absolute top-0 left-0 w-1 h-full cursor-ew-resize bg-transparent hover:bg-foreground/20 transition-colors duration-200 group hidden sm:block"
                    onMouseDown={handleResizeStart}
                    title="Drag to resize chat panel"
                  >
                    <div className="absolute top-1/2 -translate-y-1/2 left-0 w-1 h-12 bg-transparent group-hover:bg-foreground/50 transition-colors duration-200" />
                  </div>
                )}
                  </div>
                           </aside>
              </div>
            </div>
          </main>
        ) : (
          <MCQScreenTypeA
            getAspectRatio={getAspectRatio}
            sidebarCollapsed={sidebarCollapsed}
            setSidebarCollapsed={setSidebarCollapsed}
            chatMessages={chatMessages}
            setChatMessages={setChatMessages}
            onGenerate={onGenerate}
            onGenerateImage={onGenerateImage}
            chatPanelWidthPercent={chatPanelWidthPercent}
            setChatPanelWidthPercent={setChatPanelWidthPercent}
            isResizing={isResizing}
            setIsResizing={setIsResizing}
            messagesScrollRef={messagesScrollRef}
            lastMessageCount={lastMessageCount}
            handleResizeStart={handleResizeStart}
            selectedTopicId={selectedTopicId}
            startingQuestionIndex={computedStartingQuestionIndex} // Pass the computed question index - fixes try again bug
            key={`mcq-${selectedTopicId}-${topicQuestionIndex}`} // Force re-render when question index changes
            onBackToTopics={() => {
              playClickSound();
              setCurrentScreen(0); // Go back to topic selection
            }}
            onRetryTopic={() => {
              playClickSound();
              // New retry logic - fix for try again going to q10 instead of q1
              setIsRetryMode(true); // Enter retry mode
              setRetryQuestionIndex(0); // Start from question 1 (index 0)
              setTopicQuestionIndex(0); // Reset the main topic question index as well
              setIsInQuestionMode(true); // Ensure we're in question mode
              setAdventurePromptCount(0); // Reset adventure prompt count for clean retry
              setCanAccessQuestions(true); // Allow questions immediately on retry
              // Clear saved question progress for clean restart
              clearQuestionProgress();
              console.log('🔄 RETRY: Reset to question 1, retry mode enabled, progress cleared');
            }}
            onBack={handleBackFromMCQ}
            onQuestionChange={(questionIndex: number) => {
              // Save progress whenever question changes
              if (selectedTopicId) {
                saveQuestionProgress(selectedTopicId, questionIndex);
                setTopicQuestionIndex(questionIndex);
              }
            }}
            onNextTopic={(nextTopicId) => {
              playClickSound();
              
              console.log(`🔍 DEBUG: Question completed. Current topicQuestionIndex: ${topicQuestionIndex}`);
              
              // Handle question progression in the automatic flow
              if (isInQuestionMode) {
                let newQuestionIndex;
                // New logic to handle retry mode properly
                if (isRetryMode) {
                  newQuestionIndex = retryQuestionIndex + 1;
                  setRetryQuestionIndex(newQuestionIndex);
                  console.log(`🔍 DEBUG RETRY: Setting retryQuestionIndex to: ${newQuestionIndex}`);
                  // Exit retry mode after first question progression to return to normal flow
                  if (newQuestionIndex > 0) {
                    setIsRetryMode(false);
                    setTopicQuestionIndex(newQuestionIndex);
                    console.log(`🔍 DEBUG RETRY: Exiting retry mode, setting topicQuestionIndex to: ${newQuestionIndex}`);
                  }
                } else {
                  newQuestionIndex = topicQuestionIndex + 1;
                  setTopicQuestionIndex(newQuestionIndex);
                  console.log(`🔍 DEBUG: Setting topicQuestionIndex to: ${newQuestionIndex}`);
                }
                
                // Check if we should return to adventure mode based on the flow pattern
                // After completing Q3 (index 2), newQuestionIndex becomes 3
                // After completing Q6 (index 5), newQuestionIndex becomes 6
                // After completing Q9 (index 8), newQuestionIndex becomes 9
                if (newQuestionIndex === 3 || newQuestionIndex === 6 || newQuestionIndex === 9) {
                  console.log(`🔍 DEBUG: Adventure break after question ${newQuestionIndex}. Going to adventure mode.`);
                  // After q3, q6, or q9, return to adventure mode
                  setIsInQuestionMode(false);
                  setCurrentScreen(1); // Return to adventure screen
                  
                  // Reset adventure threshold for next sequence - user needs to send prompts again
                  setAdventurePromptCount(0);
                  setCanAccessQuestions(false);
                  console.log(`🔍 DEBUG: Reset adventure threshold for next sequence`);
                  
                  // Add transition message and wait for speech to complete
                  setTimeout(async () => {
                    const backToAdventureMessage: ChatMessage = {
                      type: 'ai',
                      content: `🚀 Excellent work on those questions! Now let's continue building your amazing adventure! What happens next in your story? ✨`,
                      timestamp: Date.now()
                    };
                    
                    setChatMessages(prev => {
                      playMessageSound();
                      return [...prev, backToAdventureMessage];
                    });
                    
                    // Wait for the AI speech to complete
                    const messageId = `index-chat-${backToAdventureMessage.timestamp}-${chatMessages.length}`;
                    await ttsService.speakAIMessage(backToAdventureMessage.content, messageId);
                  }, 500);
                  return;
                } else if (newQuestionIndex === 10) {
                  console.log(`🔍 DEBUG: All 10 questions completed! Starting new adventure for next topic.`);
                  
                  // Topic completed - create completely new adventure (same as Create New Adventure button)
                  // Determine the next topic
                  const topicToNavigateTo = nextTopicId || getNextTopic(Object.keys(sampleMCQData.topics));
                  
                  if (topicToNavigateTo) {
                    // Start a completely new adventure
                    setSelectedTopicId(topicToNavigateTo);
                    setAdventureMode('new');
                    
                    // Reset everything for new adventure (same as handleStartAdventure with mode='new')
                    setChatMessages([]);                    // Clear chat history
                    setCurrentAdventureId(crypto.randomUUID()); // New adventure ID
                    reset(initialPanels);                   // Reset comic panels to default
                    
                    // Reset question flow state
                    setTopicQuestionIndex(0);
                    setIsInQuestionMode(false);
                    setAdventurePromptCount(0);
                    setCanAccessQuestions(false);
                    setIsRetryMode(false);
                    setRetryQuestionIndex(0);
                    
                    // Reset initial response ref
                    initialResponseSentRef.current = null;
                    
                    console.log('🚀 Started completely new adventure for next topic');
                    
                    // Go to adventure screen to start fresh
                    setCurrentScreen(1);
                    return; // Exit early - don't execute the topic navigation logic below
                  } else {
                    // No more topics, go back to topic selection
                    setCurrentScreen(0);
                    return; // Exit early
                  }
                }
                
                console.log(`🔍 DEBUG: Continuing to next question. New index will be: ${newQuestionIndex}`);
              }
              
              // If a specific next topic is provided, use it
              // Otherwise, determine the next topic from progress tracking
              const topicToNavigateTo = nextTopicId || getNextTopic(Object.keys(sampleMCQData.topics));
              
              if (topicToNavigateTo) {
                // Navigate to the next topic
                setSelectedTopicId(topicToNavigateTo);
                // Stay on MCQ screen (currentScreen = 3)
              } else {
                // No more topics, go back to topic selection
                setCurrentScreen(0);
              }
            }}
            currentSessionId={currentSessionId}
          />
        )}

        {/* Messenger Chat when sidebar is collapsed */}
        {sidebarCollapsed && (
          <MessengerChat 
            messages={chatMessages} 
            onGenerate={onGenerate}
            onGenerateImage={onGenerateImage}
            onExpandChat={() => {
              playClickSound();
              setSidebarCollapsed(false);
            }}
          />
        )}



        {/* Bottom Left Back to Adventure Button - Show on Screen 3 */}
        {/* Note: The back button functionality is now handled by the onBack prop in MCQScreenTypeA */}
        {/* MCQScreenTypeA component will render its own back button with the sequential navigation logic */}

        {/* Dev Tools Indicator */}
        {devToolsVisible && (
          <div className="fixed bottom-4 right-4 z-50 bg-primary text-primary-foreground px-3 py-2 rounded-lg shadow-lg border-2 border-black font-bold text-sm">
            🛠️ DEV MODE ACTIVE (A+S+D to toggle)
          </div>
        )}
      </div>
    </div>
  );
};

export default Index;<|MERGE_RESOLUTION|>--- conflicted
+++ resolved
@@ -35,15 +35,15 @@
     getRecentCachedAdventureImages,
     getCachedImagesForAdventure 
   } from "@/lib/utils";
-<<<<<<< HEAD
+
 import { cacheAdventureImageHybrid } from "@/lib/firebase-image-cache";
 
 import { testFirebaseStorage } from "@/lib/firebase-test";
 import { debugFirebaseAdventures, debugSaveTestAdventure, debugFirebaseConnection } from "@/lib/firebase-debug-adventures";
 import { autoMigrateOnLogin, forceMigrateUserData } from "@/lib/firebase-data-migration";
-=======
+
 import { getRandomSpellingQuestion, SpellingQuestion } from "@/lib/questionBankUtils";
->>>>>>> 90b5dee3
+
 
 // Legacy user data interface for backwards compatibility
 interface LegacyUserData {
