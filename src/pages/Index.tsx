import React, { useCallback, useMemo, useState, useEffect, useRef } from "react";
import { useNavigate } from "react-router-dom";
import ComicPanelComponent from "@/components/comic/ComicPanel";
import InputBar from "@/components/comic/InputBar";
// import MessengerChat from "@/components/comic/MessengerChat"; // Replaced by CollapsedInputDock in collapsed state
import CollapsedInputDock from "@/components/adventure/CollapsedInputDock";
import ChatAvatar from "@/components/comic/ChatAvatar";
import { Button } from "@/components/ui/button";
import { Dialog, DialogContent, DialogDescription, DialogHeader, DialogTitle, DialogTrigger } from "@/components/ui/dialog";
import { DropdownMenu, DropdownMenuContent, DropdownMenuItem, DropdownMenuTrigger, DropdownMenuSub, DropdownMenuSubContent, DropdownMenuSubTrigger } from "@/components/ui/dropdown-menu";
import { Popover, PopoverContent, PopoverTrigger } from "@/components/ui/popover";
import { X, Palette, HelpCircle, BookOpen, Home, Image as ImageIcon, MessageCircle, ChevronLeft, ChevronRight, GraduationCap, ChevronDown, Volume2, Square, LogOut, UserPlus, LogIn } from "lucide-react";
import { cn, formatAIMessage, ChatMessage, loadUserAdventure, saveUserAdventure, getNextTopic, saveAdventure, loadSavedAdventures, saveAdventureSummaries, loadAdventureSummaries, generateAdventureName, generateAdventureSummary, SavedAdventure, AdventureSummary, loadUserProgress, hasUserProgress, UserProgress, saveTopicPreference, loadTopicPreference, getNextTopicByPreference, mapSelectedGradeToContentGrade, saveCurrentAdventureId, loadCurrentAdventureId, saveQuestionProgress, loadQuestionProgress, clearQuestionProgress, getStartingQuestionIndex, saveGradeSelection, loadGradeSelection, SpellingProgress, saveSpellingProgress, loadSpellingProgress, clearSpellingProgress, resetSpellingProgress, SpellboxTopicProgress, SpellboxGradeProgress, updateSpellboxTopicProgress, getSpellboxTopicProgress, isSpellboxTopicPassingGrade, getNextSpellboxTopic, setCurrentTopic, clearUserAdventure, moderation, hasSeenWhiteboard, markWhiteboardSeen, loadSpellboxTopicProgressAsync } from "@/lib/utils";
import { setSpellboxAnchorForLevel } from '@/lib/questionBankUtils';

import { handleFirstIncorrectAssignment } from '@/lib/assignment-switch';
import { saveAdventureHybrid, loadAdventuresHybrid, loadAdventureSummariesHybrid, getAdventureHybrid, updateLastPlayedHybrid } from "@/lib/firebase-adventure-cache";
import { sampleMCQData } from "../data/mcq-questions";
import { clearSpellboxProgressHybrid } from '@/lib/firebase-spellbox-cache';
import { firebaseSpellboxService } from '@/lib/firebase-spellbox-service';
import { playMessageSound, playClickSound, playImageLoadingSound, stopImageLoadingSound, playImageCompleteSound } from "@/lib/sounds";
import analytics from '@/lib/analytics';

import { useComic, ComicPanel } from "@/hooks/use-comic";
import { AdventureResponse, aiService } from "@/lib/ai-service";
import { ttsService, AVAILABLE_VOICES } from "@/lib/tts-service";
import { bubbleMessageIdFromHtml, inlineSpellboxMessageId, extractTextFromHtml } from "@/lib/tts-message-id";
import { ensureMicPermission } from "@/lib/mic-permission";
import { toast } from "sonner";
import VoiceSelector from "@/components/ui/voice-selector";
import { useTTSSpeaking } from "@/hooks/use-tts-speaking";
import { useAuth } from "@/hooks/use-auth";
import { useUnifiedAIStreaming, useUnifiedAIStatus } from "@/hooks/use-unified-ai-streaming";
import { firebaseImageService } from "@/lib/firebase-image-service";
import { adventureSessionService } from "@/lib/adventure-session-service";
import { chatSummaryService } from "@/lib/chat-summary-service";
import { useCoins } from "@/pages/coinSystem";
import { useCurrentPetAvatarImage, getPetEmotionActionMedia, getPetYawnMedia } from "@/lib/pet-avatar-service";
import { PetProgressStorage } from "@/lib/pet-progress-storage";
import { trackEvent } from "@/lib/feedback-service";
import { usePetData } from "@/lib/pet-data-service";
import AdventureFeedingProgress from "@/components/ui/adventure-feeding-progress";
import { useAdventurePersistentProgress, useAdventureProgressForType } from "@/hooks/use-adventure-progress";
import { useSessionCoins } from "@/hooks/use-session-coins";
import ResizableChatLayout from "@/components/ui/resizable-chat-layout";
import LeftPetOverlay from "@/components/adventure/LeftPetOverlay";
import WhiteboardLesson from "@/components/adventure/WhiteboardLesson";
import { getLessonScript, lessonScripts } from "@/data/lesson-scripts";
import RightUserOverlay from "@/components/adventure/RightUserOverlay";
import SpellReviewModal, { SpellReviewItem } from "@/components/adventure/SpellReviewModal";
import { addSpellReviewEntry } from "@/lib/spell-review-log";
import rocket1 from "@/assets/comic-rocket-1.jpg";
import spaceport2 from "@/assets/comic-spaceport-2.jpg";
import alien3 from "@/assets/comic-alienland-3.jpg";
import cockpit4 from "@/assets/comic-cockpit-4.jpg";

import MCQScreenTypeA from "./MCQScreenTypeA";
import TopicSelection from "./TopicSelection";
  import UserOnboarding from "./UserOnboarding";
  import HomePage from "./HomePage";
  import { PetPage } from "./PetPage";
  import { 
    cacheAdventureImage, 
    loadCachedAdventureImages, 
    getRecentCachedAdventureImages,
    getCachedImagesForAdventure 
  } from "@/lib/utils";

import { cacheAdventureImageHybrid, getCachedImagesForAdventureFirebase } from "@/lib/firebase-image-cache";
import { useFirebaseImage, useCurrentAdventureId } from "@/hooks/use-firebase-image";

import { testFirebaseStorage } from "@/lib/firebase-test";
import { debugFirebaseAdventures, debugSaveTestAdventure, debugFirebaseConnection } from "@/lib/firebase-debug-adventures";
import { autoMigrateOnLogin, forceMigrateUserData } from "@/lib/firebase-data-migration";

import { getRandomSpellingQuestion, getSequentialSpellingQuestion, getSpellingQuestionCount, getSpellingTopicIds, getSpellingQuestionsByTopic, getNextSpellboxQuestion, SpellingQuestion, getGlobalSpellingLessonNumber, getSpellingQuestionByWord } from "@/lib/questionBankUtils";
import { ASSIGNMENT_WHITEBOARD_QUESTION_THRESHOLD } from '@/lib/constants';
import { getAssignmentGate, isAssignmentGateActive, startAssignmentGate, incrementAssignmentGate, completeAssignmentGate } from '@/lib/assignment-gate';
import FeedbackModal from "@/components/FeedbackModal";
import { aiPromptSanitizer, SanitizedPromptResult } from "@/lib/ai-prompt-sanitizer";
import { useTutorial } from "@/hooks/use-tutorial";
import { useRealtimeSession } from "@/hooks/useRealtimeSession";
import { useGeminiRealtimeSession } from "@/hooks/useGeminiRealtimeSession";
import { stateStoreApi } from "@/lib/state-store-api";


// Legacy user data interface for backwards compatibility
interface LegacyUserData {
  username: string;
  grade: string;
  gradeDisplayName: string;
  level: string;
  levelDisplayName: string;
  isFirstTime: boolean;
}

// Component for individual speaker button
const SpeakerButton: React.FC<{ message: ChatMessage; index: number }> = ({ message, index }) => {
  const messageId = `index-chat-${message.timestamp}-${index}`;
  const isSpeaking = useTTSSpeaking(messageId);

  const handleClick = async () => {
    playClickSound();
    
    if (isSpeaking) {
      // Stop current speech
      ttsService.stop();
    } else {
      // Start speaking this message
      await ttsService.speakAIMessage(message.content, messageId);
    }
  };

  return (
    <Button
      variant="outline"
      size="icon"
      onClick={handleClick}
      className="absolute bottom-1 right-1 h-7 w-7 p-0 border-2 border-foreground shadow-solid bg-white text-black rounded-full btn-animate"
      aria-label={isSpeaking ? "Stop message" : "Play message"}
      title={isSpeaking ? "Stop" : "Play"}
    >
      {isSpeaking ? (
        <Square className="h-3.5 w-3.5 fill-red-500" />
      ) : (
        <Volume2 className="h-3.5 w-3.5" />
      )}
    </Button>
  );
};
// Persistent progress bar wrapper to keep JSX clean
const PersistentAdventureProgressBar: React.FC = () => {
  const { progressFraction, activity } = useAdventurePersistentProgress();
  return (
    <AdventureFeedingProgress progressFraction={progressFraction} />
  );
};

// Per-type daily progress bar for Adventure screen
const PerTypeAdventureProgressBar: React.FC<{ type?: string }> = ({ type }) => {
  const { progressFraction } = useAdventureProgressForType(type);
  return (
    <AdventureFeedingProgress progressFraction={progressFraction} />
  );
};


// Component for panel image figure with Firebase image resolution (Index.tsx version)
const IndexPanelImageFigure: React.FC<{
  panel: { id: string; image: string; text: string };
  index: number;
  oneLiner: string;
}> = ({ panel, index, oneLiner }) => {
  // Get current adventure ID for Firebase image resolution
  const currentAdventureId = useCurrentAdventureId();
  
  // Resolve Firebase image if needed
  const { url: resolvedImageUrl, isExpiredUrl } = useFirebaseImage(panel.image, currentAdventureId || undefined);
  
  React.useEffect(() => {
    if (isExpiredUrl && resolvedImageUrl !== panel.image) {
      // console.log(`🔄 Index Panel ${index + 1}: Resolved expired image to Firebase URL: ${resolvedImageUrl.substring(0, 50)}...`);
    }
  }, [resolvedImageUrl, panel.image, index, isExpiredUrl]);

  return (
    <figure className="rounded-lg border-2 bg-card relative" style={{ borderColor: 'hsla(var(--primary), 0.9)' }}>
      <img 
        src={resolvedImageUrl} 
        alt={`Panel ${index + 1}`} 
        className="w-full h-auto object-cover border-2 rounded-t-lg" 
        style={{ borderColor: 'hsla(var(--primary), 0.9)' }}
        onError={(e) => {
          const target = e.target as HTMLImageElement;
          if (!target.src.includes('placeholder')) {
            console.warn(`⚠️ Failed to load index panel image ${index + 1}, using fallback`);
            target.style.background = 'linear-gradient(135deg, #667eea 0%, #764ba2 100%)';
            target.style.minHeight = '200px';
            target.alt = `Panel ${index + 1} (image unavailable)`;
          }
        }}
      />
      <figcaption className="px-2 py-1 text-sm font-semibold">{index + 1}. {oneLiner}</figcaption>
    </figure>
  );
};

// Component for handling async one-liner loading in the comic panel modal
const PanelOneLinerFigure: React.FC<{
  panel: { id: string; image: string; text: string };
  index: number;
}> = ({ panel, index }) => {
  const [oneLiner, setOneLiner] = React.useState<string>('Loading...');

  React.useEffect(() => {
    const generateOneLiner = async () => {
      try {
        const result = await aiService.generateOneLiner(panel.text);
        setOneLiner(result);
      } catch (error) {
        console.error('Failed to generate one-liner:', error);
        // Fallback to simple truncation
        const firstSentence = panel.text.match(/^[^.!?]*[.!?]/);
        if (firstSentence && firstSentence[0].length <= 60) {
          setOneLiner(firstSentence[0].trim());
        } else {
          const truncated = panel.text.substring(0, 50).trim();
          setOneLiner(truncated + (panel.text.length > 50 ? "..." : ""));
        }
      }
    };

    generateOneLiner();
  }, [panel.text]);

  return (
    <IndexPanelImageFigure panel={panel} index={index} oneLiner={oneLiner} />
  );
};

interface IndexProps {
  initialAdventureProps?: {
    topicId?: string, 
    mode?: 'new' | 'continue', 
    adventureId?: string, 
    adventureType?: string,
    chatHistory?: any[],
    adventureName?: string,
    comicPanels?: any[],
    cachedImages?: any[]
  } | null;
  onBackToPetPage?: () => void;
}

const Index = ({ initialAdventureProps, onBackToPetPage }: IndexProps = {}) => {
  // React Router navigation
  const navigate = useNavigate();
  
  // Firebase auth integration - must be at the top
  const { user, userData, signOut, updateUserData } = useAuth();
  const isAnonymous = !!user && user.isAnonymous;
  
  // Tutorial system integration
  const { isFirstTimeAdventurer, completeAdventureTutorial, needsAdventureStep5Intro, completeAdventureStep5Intro, needsAdventureStep6Intro, completeAdventureStep6Intro, needsAdventureStep7HomeMoreIntro } = useTutorial();
  
  // NEW: Unified AI streaming system status
  const { isUnifiedSystemReady, hasImageGeneration } = useUnifiedAIStatus();

  // Coin system integration
  const { coins, addCoins, addAdventureCoins } = useCoins();
  
  // Pet data integration
  const { petData, isSleepAvailable } = usePetData();
  
  // Get current pet avatar image
  const currentPetAvatarImage = useCurrentPetAvatarImage();
  
  // Session coin tracking for feeding progress (still used for other parts),
  // but the top bar will use persistent progress via PersistentAdventureProgressBar
  const { sessionCoins, resetSessionCoins } = useSessionCoins();

  // Auto-migrate localStorage data to Firebase when user authenticates
  React.useEffect(() => {
    if (user?.uid) {
      autoMigrateOnLogin(user.uid).catch(error => {
        console.warn('Auto-migration failed:', error);
      });
    }
  }, [user?.uid]);

  React.useEffect(() => {
    document.title = "AI Reading Learning App — Your Adventure";
    
    // Add Firebase test and debug functions to window for debugging
    if (typeof window !== 'undefined') {
      (window as any).testFirebaseStorage = testFirebaseStorage;
      (window as any).debugFirebaseAdventures = () => debugFirebaseAdventures(user?.uid || null);
      (window as any).debugSaveTestAdventure = () => debugSaveTestAdventure(user?.uid || null);
      (window as any).debugFirebaseConnection = debugFirebaseConnection;
      (window as any).migrateToFirebase = () => forceMigrateUserData(user?.uid || 'anonymous');
      (window as any).autoMigrateOnLogin = () => autoMigrateOnLogin(user?.uid || 'anonymous');
    }
  }, [user]);



  const jsonLd = useMemo(
    () => ({
      "@context": "https://schema.org",
      "@type": "SoftwareApplication",
      name: "AI Reading Learning App",
      applicationCategory: "EducationalApplication",
      operatingSystem: "Web",
      description: "Create comic panels with narration to support early reading.",
    }),
    []
  );

  const images = useMemo(() => [rocket1, spaceport2, alien3, cockpit4], []);
  
  // Background images for dynamic background selection
  const backgroundImages = useMemo(() => [
    '/backgrounds/cats.png',
    '/backgrounds/random.png', 
    '/backgrounds/random2.png'
  ], []);
  
  // Set random background on component mount
  useEffect(() => {
    const randomBg = backgroundImages[Math.floor(Math.random() * backgroundImages.length)];
    document.documentElement.style.setProperty('--dynamic-background', `url('${randomBg}')`);
  }, [backgroundImages]);

  const initialPanels = useMemo(
    () => [
      { id: crypto.randomUUID(), image: rocket1, text: "The brave astronaut climbs into ROCKET!" },
    ],
    []
  );

  const { panels, currentIndex, setCurrent, addPanel, updatePanelImage, redo, reset } = useComic(initialPanels);
  const panelCountRef = useRef<number>(0);
  const latestPanelIdRef = useRef<string | null>(null);

  useEffect(() => {
    const panelCount = panels.length;
    const latestPanelId = panelCount > 0 ? panels[panelCount - 1]?.id ?? null : null;
    const countIncreased = panelCount > panelCountRef.current;
    const latestChanged = latestPanelId && latestPanelId !== latestPanelIdRef.current;

    if (panelCount > 0 && (countIncreased || latestChanged) && currentIndex !== panelCount - 1) {
      setCurrent(panelCount - 1);
    }

    panelCountRef.current = panelCount;
    latestPanelIdRef.current = latestPanelId;
  }, [panels, currentIndex, setCurrent]);
  
  const [chatMessages, setChatMessages] = React.useState<ChatMessage[]>(() => {
    // If entering via Home/Pet with explicit adventure props, start fresh.
    // Otherwise, restore the last session for browser refresh continuity.
    try {
      if (initialAdventureProps) {
        return [];
      }
    } catch {}
    return loadUserAdventure();
  });
  const [sidebarCollapsed, setSidebarCollapsed] = React.useState(true);
  const [newlyCreatedPanelId, setNewlyCreatedPanelId] = React.useState<string | null>(null);
  const [zoomingPanelId, setZoomingPanelId] = React.useState<string | null>(null);
  const [lastMessageCount, setLastMessageCount] = React.useState(0);
  const [isAIResponding, setIsAIResponding] = React.useState(false);
  const [isGeneratingAdventureImage, setIsGeneratingAdventureImage] = React.useState(false);
  const [isExplicitImageRequest, setIsExplicitImageRequest] = React.useState(false);
  const messagesScrollRef = React.useRef<HTMLDivElement>(null);
  // Guest signup gate removed: no prompt-count gating, no separate signup dialog
  
  // Track ongoing image generation for cleanup
  const imageGenerationController = React.useRef<AbortController | null>(null);
  
  // AI Sanitized Prompt for legacy fallback
  const [aiSanitizedPrompt, setAiSanitizedPrompt] = React.useState<SanitizedPromptResult | null>(null);
  const [sanitizationInProgress, setSanitizationInProgress] = React.useState<boolean>(false);
  
  // Optional session tracking for Firebase (won't break existing functionality)
  const [currentSessionId, setCurrentSessionId] = React.useState<string | null>(null);
 
  // Track message cycle for 2-2 pattern starting at chat 3 (2 pure adventure, then 2 with spelling)
  const [messageCycleCount, setMessageCycleCount] = React.useState(0);
  // Timestamp of when we most recently (re)entered the adventure screen (Screen 1)
  const enteredAdventureAtRef = React.useRef<number>(Date.now());
  // Snapshot of message cycle count at the moment we entered adventure
  const entryMessageCycleCountRef = React.useRef<number>(0);
  // Ensure the first generated message after opening adventure is never a question
  const suppressSpellingOnceRef = React.useRef<boolean>(false);

  // Realtime provider selector: 'openai' or 'gemini'
  const REALTIME_PROVIDER: 'openai' | 'gemini' = ((import.meta as any)?.env?.VITE_REALTIME_AUDIO_PROVIDER === 'gemini' ? 'gemini' : 'openai');

  // OpenAI realtime
  const openaiRT = useRealtimeSession({
    isAudioPlaybackEnabled: true,
    enabled: REALTIME_PROVIDER === 'openai',
    sessionId: currentSessionId,
  });

  // Gemini realtime
  const geminiRT = useGeminiRealtimeSession();
  const [geminiEnabled, setGeminiEnabled] = useState<boolean>(REALTIME_PROVIDER === 'gemini');
  useEffect(() => {
    if (REALTIME_PROVIDER === 'gemini') {
      geminiRT.start();
    }
  }, [geminiEnabled]);

  const status = REALTIME_PROVIDER === 'openai' ? openaiRT.status : (geminiEnabled ? 'CONNECTED' : 'DISCONNECTED');
  const sendMessage = REALTIME_PROVIDER === 'openai' ? openaiRT.sendMessage : geminiRT.sendMessage;
  //const onToggleConnection = REALTIME_PROVIDER === 'openai' ? openaiRT.onToggleConnection : (() => setGeminiEnabled(v => !v));
  //const downloadRecording = REALTIME_PROVIDER === 'openai' ? openaiRT.downloadRecording : (() => {});
  const interruptRealtimeSession = REALTIME_PROVIDER === 'openai' ? openaiRT.interruptRealtimeSession : geminiRT.interrupt;

  // Centralized function to increment message cycle count for all user interactions
  const incrementMessageCycle = useCallback(() => {
    setMessageCycleCount(prev => {
      const newCount = (prev + 1) % 6;
      // console.log(`🔄 Message cycle incremented: ${prev} → ${newCount} (${newCount < 3 ? 'Pure Adventure' : 'Spelling Phase'})`);
      return newCount;
    });
  }, []);
  
  // Initialize message cycle count based on existing messages
  React.useEffect(() => {
    // Count AI messages to determine current cycle position
    const aiMessageCount = chatMessages.filter(msg => msg.type === 'ai').length;
    setMessageCycleCount(aiMessageCount);
  }, []); // Only run on mount

  // (moved below currentScreen declaration)

  // Console log when realtime session starts
  useEffect(() => {
    if (status === "CONNECTED") {
      // console.log("OPENAI REALTIME STARTED:");
    }
  }, [status]);
  
  // Show onboarding only for non-anonymous users missing required profile fields
  const showOnboarding =
    user && !user.isAnonymous &&
    userData &&
    (userData.isFirstTime || !userData.username || !userData.age || !userData.grade);

  // If user is authenticated but we're still loading userData, we should wait
  const isLoadingUserData = user && !userData;
  
  // Dev tools state
  const [devToolsVisible, setDevToolsVisible] = React.useState(false);
  // Screen state first (used by step 5 effect)
  const [currentScreen, setCurrentScreen] = React.useState<-1 | 0 | 1 | 2 | 3 | 4>(() => {
    // If we're coming from Pet Page with adventure props, start directly in Adventure to avoid home flash
    if (initialAdventureProps) return 1;
    // If user exists but no userData yet, start at loading state (don't show topic selection)
    if (user && !userData) return -1;
    // If userData exists and user is already setup, go to home
    if (userData && userData.grade && !userData.isFirstTime) return -1;
    // If user needs onboarding, the onboarding component will handle it
    // Start at home screen to avoid topic selection flash
    return -1;
  });
  // Step 5 adventure intro overlay
  const [showStep5Intro, setShowStep5Intro] = React.useState(false);
  // Step 6 adventure completion hint overlay
  const [showStep6Intro, setShowStep6Intro] = React.useState(false);
  const [selectedTopicId, setSelectedTopicId] = React.useState<string>("");
  const [pressedKeys, setPressedKeys] = React.useState<Set<string>>(new Set());
  
  // Adventure mode state to track whether it's a new or continuing adventure
  const [adventureMode, setAdventureMode] = React.useState<'new' | 'continue'>('new');
  
  // Track current adventure type (food, friend, etc.)
  const [currentAdventureType, setCurrentAdventureType] = React.useState<string>('food');
  // Keep a ref in sync to avoid stale-closure checks inside callbacks
  const currentAdventureTypeRef = React.useRef<string>('food');
  React.useEffect(() => {
    currentAdventureTypeRef.current = currentAdventureType;
  }, [currentAdventureType]);
  
  // Track current adventure context for contextual AI responses
  const [currentAdventureContext, setCurrentAdventureContext] = React.useState<{name: string, summary: string} | null>(null);
  
  // Track if initial AI response has been sent for current session
  const initialResponseSentRef = React.useRef<string | null>(null);
  // Guard to prevent duplicate initial generation on re-renders
  const isGeneratingInitialRef = React.useRef<boolean>(false);

  // Refresh entry baselines whenever we land on the adventure screen
  React.useEffect(() => {
    if (currentScreen === 1) {
      enteredAdventureAtRef.current = Date.now();
      entryMessageCycleCountRef.current = messageCycleCount;
      // Force next generated message to be pure adventure (no spelling)
      suppressSpellingOnceRef.current = true;
    }
    // eslint-disable-next-line react-hooks/exhaustive-deps
  }, [currentScreen]);

  // Emotion/heart state (persisted in Firebase per pet)
  const [emotionActive, setEmotionActive] = React.useState<boolean>(false);
  const [emotionRequiredAction, setEmotionRequiredAction] = React.useState<'water' | 'pat' | 'feed' | null>(null);
  const [overridePetMediaUrl, setOverridePetMediaUrl] = React.useState<string | null>(null);
  const overrideMediaClearRef = React.useRef<NodeJS.Timeout | null>(null);

  // Sticky yawn state (boring replies): no time-based cooldown; hysteresis to avoid flicker
  const [inYawnMode, setInYawnMode] = React.useState<boolean>(false);
  const [consecutiveShortCount, setConsecutiveShortCount] = React.useState<number>(0);
  const [consecutiveNonShortCount, setConsecutiveNonShortCount] = React.useState<number>(0);

  const syncEmotionState = React.useCallback(() => {
    const currentPetId = PetProgressStorage.getCurrentSelectedPet() || 'dog';
    if (!currentPetId) return;
    const key = `pet_emotion_${currentPetId}`;
    const raw = localStorage.getItem(key);
    if (raw) {
      const parsed = JSON.parse(raw);
      setEmotionActive(Boolean(parsed.emotionActive));
      setEmotionRequiredAction(parsed.emotionRequiredAction || null);
    } else {
      setEmotionActive(false);
      setEmotionRequiredAction(null);
    }
  }, []);

  // Load on mount and when user/pet changes
  React.useEffect(() => {
    syncEmotionState();
    // also when pet selection changes via storage event
    const handler = () => syncEmotionState();
    window.addEventListener('currentPetChanged', handler as any);
    return () => window.removeEventListener('currentPetChanged', handler as any);
  }, [syncEmotionState]);

  const handleEmotionAction = React.useCallback((action: 'water' | 'pat' | 'feed') => {
    try {
      const currentPetId = PetProgressStorage.getCurrentSelectedPet() || 'dog';
      if (!currentPetId) return;
      const required = emotionRequiredAction;
      const isCorrect = required === action;
      const petType = PetProgressStorage.getPetType(currentPetId) || currentPetId;
      const successMedia = getPetEmotionActionMedia(petType, action === 'water' ? 'water' : action === 'pat' ? 'pat' : 'feed');
      const wrongMedia = getPetEmotionActionMedia(petType, 'needy');
      trackEvent('action_clicked', { petId: currentPetId, action });
      const chosenMedia = isCorrect ? successMedia : wrongMedia;
      // console.log('[Emotion Debug] chosenMedia:', { petType, action, isCorrect, chosenMedia });
      setOverridePetMediaUrl(chosenMedia);
      // Cancel any prior revert timer
      if (overrideMediaClearRef.current) {
        clearTimeout(overrideMediaClearRef.current);
        overrideMediaClearRef.current = null;
      }
      if (isCorrect) {
        const key = `pet_emotion_${currentPetId}`;
        const nextPointer = required === 'water' ? 'pat' : required === 'pat' ? 'feed' : 'water';
        localStorage.setItem(key, JSON.stringify({ emotionActive: false, emotionRequiredAction: null, emotionNextAction: nextPointer }));
        setEmotionActive(false);
        setEmotionRequiredAction(null);
        // If a need was just satisfied, also exit any yawn badge state immediately
        setInYawnMode(false);
        // advance rotation already handled in fulfillEmotionNeed
        trackEvent('heart_filled', { petId: currentPetId, action });
        // Success media should auto-revert after 8 seconds
        overrideMediaClearRef.current = setTimeout(() => {
          setOverridePetMediaUrl(null);
          overrideMediaClearRef.current = null;
        }, 12000);
        // Previously: auto-replayed last AI message via TTS after correct action.
        // Product change: do not auto-speak here. Keep the bubble visible only.
        try { window.dispatchEvent(new Event('showLeftBubble')); } catch {}
      }
      trackEvent('action_result', { petId: currentPetId, action, result: isCorrect ? 'success' : 'wrong' });
    } catch (e) {
      console.warn('Emotion action failed:', e);
    }
  }, [emotionRequiredAction]);
  
  // Ensure needy-state media shows while emotion is active (even after refresh)
  React.useEffect(() => {
    try {
      const currentPetId = PetProgressStorage.getCurrentSelectedPet() || 'dog';
      const petType = PetProgressStorage.getPetType(currentPetId) || currentPetId;
      if (emotionActive) {
        // Don't override if a success/other override is currently scheduled
        if (!overrideMediaClearRef.current && !overridePetMediaUrl) {
          const needyMedia = getPetEmotionActionMedia(petType, 'needy');
          setOverridePetMediaUrl(needyMedia);
        }
      } else {
        // If emotion cleared and the override is the needy media, remove it
        const needyMedia = getPetEmotionActionMedia(petType, 'needy');
        if (overridePetMediaUrl === needyMedia && !overrideMediaClearRef.current) {
          setOverridePetMediaUrl(null);
        }
      }
    } catch {}
    // eslint-disable-next-line react-hooks/exhaustive-deps
  }, [emotionActive]);
  
  // Current adventure tracking - initialize from localStorage on refresh
  const [currentAdventureId, setCurrentAdventureId] = React.useState<string | null>(() => loadCurrentAdventureId());
  const [adventureSummaries, setAdventureSummaries] = React.useState<AdventureSummary[]>([]);
  // Track session start time for summary metrics (re-added)
  const sessionStartAtRef = React.useRef<number | null>(null);
  // Guard: prevent duplicate starts and duplicate session creation
  const isStartingAdventureRef = React.useRef<boolean>(false);
  const sessionCreatedForAdventureIdRef = React.useRef<string | null>(null);
  
  // Grade selection state (for HomePage only)
  const [selectedPreference, setSelectedPreference] = React.useState<'start' | 'middle' | null>(null);
  const [selectedTopicFromPreference, setSelectedTopicFromPreference] = React.useState<string | null>(null);
  const [selectedGradeFromDropdown, setSelectedGradeFromDropdown] = React.useState<string | null>(null);
  const [selectedGradeAndLevel, setSelectedGradeAndLevel] = React.useState<{grade: string, level: 'start' | 'middle'} | null>(null);
  
  const currentGradeDisplayName = (selectedGradeFromDropdown || userData?.gradeDisplayName || '').trim();
  // Eligibility: only when the CURRENT selected topic actually has a whiteboard script
  const whiteboardGradeEligible = React.useMemo(() => {
    return !!(selectedTopicId && getLessonScript(selectedTopicId));
  }, [selectedTopicId]);

  // Automatic Flow Control System
  const ADVENTURE_PROMPT_THRESHOLD = 3; // Configurable threshold for when user can access questions
  const [adventurePromptCount, setAdventurePromptCount] = React.useState<number>(0); // Track adventure prompts
  const [topicQuestionIndex, setTopicQuestionIndex] = React.useState<number>(() => {
    // Initialize with saved progress if available - this allows seamless resume after page refresh
    const savedProgress = loadQuestionProgress();
    if (savedProgress && selectedTopicId && savedProgress.topicId === selectedTopicId) {
      // console.log(`🔄 Initializing with saved progress: Topic ${savedProgress.topicId}, Question ${savedProgress.questionIndex + 1}`);
      return savedProgress.questionIndex;
    }
    return 0;
  }); // Current question in topic (0-9)
  const [isInQuestionMode, setIsInQuestionMode] = React.useState<boolean>(false); // Track if currently in question mode
  const [canAccessQuestions, setCanAccessQuestions] = React.useState<boolean>(false); // Track if user has met threshold
  
  // New variables for retry functionality - to fix the "try again" bug
  const [retryQuestionIndex, setRetryQuestionIndex] = React.useState<number>(0); // Track question index for retry scenarios
  const [isRetryMode, setIsRetryMode] = React.useState<boolean>(false); // Track if we're in a retry scenario
  
  // Computed value for the correct starting question index - fixes the try again bug
  const computedStartingQuestionIndex = React.useMemo(() => {
    if (isRetryMode) {
      return retryQuestionIndex; // Use retry index when in retry mode (should be 0 for full retry)
    }
    return topicQuestionIndex; // Use normal topic question index for regular flow
  }, [isRetryMode, retryQuestionIndex, topicQuestionIndex]);
  
  // Responsive aspect ratio management
  const [screenSize, setScreenSize] = React.useState<'mobile' | 'tablet' | 'desktop'>('desktop');
  
  // SpellBox state management
  const [showSpellBox, setShowSpellBox] = React.useState<boolean>(false);
  const [currentSpellQuestion, setCurrentSpellQuestion] = React.useState<SpellingQuestion | null>(null);
  // Store the original spelling question from question bank (with prefilled data)
  const [originalSpellingQuestion, setOriginalSpellingQuestion] = React.useState<SpellingQuestion | null>(null);
  // Track last successfully resolved spelling word to prevent immediate re-open
  const lastResolvedWordRef = React.useRef<string | null>(null);
  
  // Sequential spelling progress tracking
  const [spellingProgressIndex, setSpellingProgressIndex] = React.useState<number>(() => {
    // Initialize with saved progress for current grade
    const currentGrade = selectedGradeFromDropdown || userData?.gradeDisplayName;
    const savedProgress = loadSpellingProgress(currentGrade);
    return savedProgress?.currentSpellingIndex || 0;
  });
  
  const [completedSpellingIds, setCompletedSpellingIds] = React.useState<number[]>(() => {
    // Initialize with saved completed IDs for current grade
    const currentGrade = selectedGradeFromDropdown || userData?.gradeDisplayName;
    const savedProgress = loadSpellingProgress(currentGrade);
    return savedProgress?.completedSpellingIds || [];
  });
  
  // Legacy spell progress for backward compatibility (can be removed later)
  const [spellProgress, setSpellProgress] = React.useState<{totalQuestions: number, currentIndex: number}>({
    totalQuestions: 10,
    currentIndex: 0
  });
  
  // Feedback modal state
  const [showFeedbackModal, setShowFeedbackModal] = React.useState<boolean>(false);
  
  // Helper function to build image context for AI sanitizer
  const buildImageContext = useCallback(() => {
    const recentMessages = chatMessages.slice(-4).map(msg => 
      `${msg.type}: ${msg.content.substring(0, 100)}...`
    ).join('; ');
    
    const userInfo = userData ? `Grade ${userData.grade}, Level ${userData.level}` : 'Elementary student';
    
    return `Context for ${userInfo}: Recent conversation: ${recentMessages}`;
  }, [chatMessages, userData]);

  // Handle feedback submission
  const handleFeedbackSubmit = async (feedbackData: {enjoymentAnswer: string}) => {
    // Close modal immediately regardless of API success/failure
    setShowFeedbackModal(false);
    setCurrentScreen(-1);
    
    try {
      // console.log('Feedback submitted:', feedbackData);
      
      // Only save if user is authenticated (required by security rules)
      if (!user?.uid) {
        console.warn('Cannot save feedback: User not authenticated');
        return;
      }
      
      // Import feedback service dynamically to avoid circular dependencies
      const { feedbackService } = await import('@/lib/feedback-service');
      
      // Save to Firestore - userId must match authenticated user for security rules
      await feedbackService.saveFeedback(
        currentAdventureId,
        user.uid, // Use authenticated user's UID
        feedbackData.enjoymentAnswer
      );
      
      // console.log('Feedback saved successfully to Firestore');
      
    } catch (error) {
      console.error('Error saving feedback:', error);
      // Don't re-throw - modal is already closed
    }
  };
  
  // Get the current spelling word from the latest AI message
  const currentSpellingWord = chatMessages.filter(message => message.type === 'ai').slice(-1)[0]?.spelling_word;
  const currentSpellingSentence = chatMessages.filter(message => message.type === 'ai').slice(-1)[0]?.spelling_sentence || null;

  // Auto-trigger SpellBox when there's a spelling word
  React.useEffect(() => {
    try {
      const lastAi = chatMessages.filter(m => m.type === 'ai').slice(-1)[0] as any;
      const debugCtx = {
        hook: 'SpellBoxAutoOpen',
        currentSpellingWord,
        currentSpellingSentence,
        currentScreen,
        lastResolvedWord: lastResolvedWordRef.current,
        lastAiSpellingWord: lastAi?.spelling_word,
        lastAiSpellingSentence: lastAi?.spelling_sentence,
        lastAiContentAfter: lastAi?.content_after_spelling,
        lastAiContent: lastAi?.content,
        lastAiTs: lastAi?.timestamp,
        enteredAdventureAt: enteredAdventureAtRef.current,
        entryMessageCycle: entryMessageCycleCountRef.current,
        messageCycleCount,
      };
    } catch {}
    // Allow reopening even if the word matches lastResolvedWord (needed for multi-round repeats).
    // Freshness/cycle gates below prevent stale re-opens.
    if (currentSpellingWord && currentScreen === 1) {
      // Ignore any AI spelling message generated before assignment exit
      try {
        const lastAi = chatMessages.filter(m => m.type === 'ai').slice(-1)[0] as any;
        const lastTs = lastAi?.timestamp || 0;
        const exitAt = assignmentExitAtRef.current || 0;
        if (exitAt && lastTs && lastTs < exitAt) {
          return;
        }
        // Freshness/session gate: only open if the last AI message is fresh for this entry,
        // or if a new chat cycle has occurred since we entered the adventure screen.
        const isFreshForEntry = !!lastTs && lastTs >= (enteredAdventureAtRef.current || 0);
        const hasNewCycleSinceEntry = messageCycleCount > (entryMessageCycleCountRef.current || 0);
        if (!isFreshForEntry && !hasNewCycleSinceEntry) {
          // Stale spelling message from a previous session/navigation; suppress SpellBox.
          setShowSpellBox(false);
          setCurrentSpellQuestion(null);
          return;
        }
      } catch {}
      // console.log('🔤 SPELLBOX TRIGGER DEBUG:', {
      //   currentSpellingWord,
      //   hasOriginalQuestion: !!originalSpellingQuestion,
      //   originalQuestionWord: originalSpellingQuestion?.word,
      //   originalQuestionAudio: originalSpellingQuestion?.audio,
      //   actualSpellingWord: originalSpellingQuestion?.audio,
      //   originalQuestionIsPrefilled: originalSpellingQuestion?.isPrefilled,
      //   originalQuestionPrefilledIndexes: originalSpellingQuestion?.prefilledIndexes,
      //   wordsMatch: originalSpellingQuestion?.audio.toLowerCase() === currentSpellingWord.toLowerCase(),
      //   messageCycleCount
      // });
      
      // Use the original spelling question (with prefilled data) if available and matches
      // Compare against the audio field (actual spelling word), not the word field
      if (originalSpellingQuestion && originalSpellingQuestion.audio.toLowerCase() === currentSpellingWord.toLowerCase()) {
        // console.log('🔤 USING ORIGINAL SPELLING QUESTION WITH PREFILLED DATA:', {
        //   id: originalSpellingQuestion.id,
        //   word: originalSpellingQuestion.word,
        //   audio: originalSpellingQuestion.audio,
        //   actualSpellingWord: originalSpellingQuestion.audio,
        //   isPrefilled: originalSpellingQuestion.isPrefilled,
        //   prefilledIndexes: originalSpellingQuestion.prefilledIndexes
        // });
        
        // Update the question text with the AI-generated sentence but keep all other data
        // IMPORTANT: Use the audio field (actual spelling word) as the word field for SpellBox
        const enhancedQuestion: SpellingQuestion = {
          ...originalSpellingQuestion,
          word: originalSpellingQuestion.audio, // Use actual spelling word for SpellBox
          questionText: currentSpellingSentence || originalSpellingQuestion.questionText
        };
        
        setCurrentSpellQuestion(enhancedQuestion);
      } else {
        // Fallback: Convert the spelling word to a SpellingQuestion format (no prefilled data)
        // console.log('🔤 FALLBACK: Creating new spelling question without prefilled data', {
        //   reason: !originalSpellingQuestion ? 'No original question stored' : 'Word mismatch',
        //   currentSpellingWord,
        //   originalQuestionWord: originalSpellingQuestion?.word,
        //   originalQuestionAudio: originalSpellingQuestion?.audio,
        //   actualSpellingWord: originalSpellingQuestion?.audio
        // });
        // Lookup the word in the bank to get aiTutor and prefilledIndexes
        const bankQuestion = getSpellingQuestionByWord(currentSpellingWord);
        const spellQuestion: SpellingQuestion = {
          id: Date.now(),
          topicId: selectedTopicId,
          topicName: selectedTopicId,
          templateType: 'spelling',
          word: currentSpellingWord,
          questionText: currentSpellingSentence,
          correctAnswer: currentSpellingWord.toUpperCase(),
          audio: currentSpellingWord,
          explanation: `Great job! "${currentSpellingWord}" is spelled correctly.`,
          // Only attach metadata when we found a matching spelling question in the bank
          prefilledIndexes: bankQuestion?.prefilledIndexes,
          aiTutor: bankQuestion?.aiTutor
        };
        
        setCurrentSpellQuestion(spellQuestion);
      }
      
      // Show SpellBox and temporarily disable mic/text input below
      setShowSpellBox(true);
      try { setDisableInputForSpell(true); } catch {}
    } else {
      setShowSpellBox(false);
      setCurrentSpellQuestion(null);
      // Re-enable input when SpellBox is not active
      try { setDisableInputForSpell(false); } catch {}
    }
  }, [currentSpellingWord, currentScreen, originalSpellingQuestion, messageCycleCount]);
  
  // Auto-collapse sidebar when switching to Screen 3 (MCQ)
  React.useEffect(() => {
    if (currentScreen === 3) {
      setSidebarCollapsed(true);
    }
  }, [currentScreen]);

  // Stop all ElevenLabs TTS when switching between screens
  React.useEffect(() => {
    // Stop any playing TTS audio to prevent overlap when switching screens
    // console.log('🔧 Screen change cleanup: Stopping TTS for screen', currentScreen);
    ttsService.stop();
    // No image loading sound to stop
    
    // Clean up any ongoing image generation when navigating to home page
    if (currentScreen === -1 && imageGenerationController.current) {
      // console.log('🏠 Navigating to home page - cleaning up image generation');
      imageGenerationController.current = null;
      // Only reset loading state if unified system is not actively generating
      if (!unifiedAIStreaming.isGeneratingImage) {
        setIsGeneratingAdventureImage(false);
      }
      setIsExplicitImageRequest(false);
    }
    
    // Add a small delay to ensure TTS is fully stopped
    const timeoutId = setTimeout(() => {
      // console.log('🔧 TTS cleanup completed for screen transition');
    }, 100);
    
    return () => clearTimeout(timeoutId);
  }, [currentScreen]);

  // Save current adventure ID whenever it changes
  React.useEffect(() => {
    saveCurrentAdventureId(currentAdventureId);
  }, [currentAdventureId]);

  // Cleanup TTS on component unmount
  React.useEffect(() => {
    return () => {
      // console.log('🔧 Index component cleanup: Stopping TTS');
      ttsService.stop();
    };
  }, []);

  // Restore latest image for current adventure ONLY on app initialization/refresh (not during same session)
  React.useEffect(() => {
    // Only restore if we have both an adventure ID and chat messages from localStorage (indicating page refresh)
    const storedMessages = loadUserAdventure();
    const storedAdventureId = loadCurrentAdventureId();
    
    if (storedAdventureId && storedMessages.length > 0 && currentAdventureId === storedAdventureId) {
      // Get cached images for the current adventure
      const cachedImages = getCachedImagesForAdventure(storedAdventureId);
      const latestCachedImage = cachedImages.length > 0 ? cachedImages[0] : null;
      
      if (latestCachedImage && panels.length > 0) {
        // Update the first panel to show the latest generated image
        const updatedPanels = [...panels];
        updatedPanels[0] = {
          ...updatedPanels[0],
          image: latestCachedImage.url,
          text: updatedPanels[0].text // Keep original text
        };
        
        reset(updatedPanels);
        // console.log(`📸 Restored latest image for adventure on page refresh: ${storedAdventureId}`);
      }
    }
  }, []); // Run only once on mount

  // Generate initial AI response when entering adventure screen
  React.useEffect(() => {
    // If Step 5 intro overlay is visible, defer initial response until it's dismissed
    const pendingIntro = (() => { try { return localStorage.getItem('pending_step5_intro') === 'true'; } catch { return false; } })();
    if (showStep5Intro || pendingIntro) return;

    if (currentScreen === 1 && adventureMode) {
      // If we have initial adventure props with adventureType, wait for it to be processed
      if (initialAdventureProps?.adventureType && currentAdventureType === 'food' && initialAdventureProps.adventureType !== 'food') {
        // console.log('🎯 Waiting for adventure type to be set from initialAdventureProps:', initialAdventureProps.adventureType);
        return;
      }
      
      // Prefer adventure id for stability; fallback to topic id
      const keyPart = currentAdventureId || selectedTopicId || 'unknown';
      // Include adventure type so different types don't share the same initial response gate
      const sessionKey = `${keyPart}-${adventureMode}-${currentAdventureType}`;
      
      // Check if we've already sent an initial response for this session
      if (initialResponseSentRef.current === sessionKey || isGeneratingInitialRef.current) {
        return;
      }
      
      // Generate initial AI message using real-time AI generation
      // Skip if whiteboard prompt/lesson will take over (first-question or active lesson)
      const shouldSkipInitialGreetingForWhiteboard = (shouldTriggerWhiteboardOnFirstQuestionRef.current || isWhiteboardPromptActive || devWhiteboardEnabled);
      if (shouldSkipInitialGreetingForWhiteboard || suppressInitialGreetingRef.current) {
        // console.log('⏭️ Skipping initial AI message: whiteboard will run');
        return;
      }
      const generateInitialResponse = async () => {
        try {
          // console.log('🎯 generateInitialResponse called with currentAdventureType:', currentAdventureType);
          // Mark as generating immediately to prevent duplicate triggers
          isGeneratingInitialRef.current = true;
          initialResponseSentRef.current = sessionKey;

          // Get current pet name and type for AI context
          const currentPetId = PetProgressStorage.getCurrentSelectedPet();
          const petName = PetProgressStorage.getPetDisplayName(currentPetId);
          const petType = PetProgressStorage.getPetType(currentPetId);
          
          // Generate initial message using AI service with adventure prompt
          // console.log('🔍 Calling generateInitialMessage with adventure type:', currentAdventureType);
          const initialMessage = await aiService.generateInitialMessage(
            adventureMode,
            chatMessages,
            currentAdventureContext, // Pass adventure context for specific adventures
            undefined, // storyEventsContext - can be added later if needed
            currentAdventureContext?.summary, // Pass adventure summary
            userData,   // user data from Firebase
            petName,    // pet name
            petType,    // pet type
            currentAdventureType // adventureType - back to using state
          );

          // Add the initial AI message (guarded against suppression)
          if (suppressInitialGreetingRef.current) {
            // console.log('⏭️ Skipping initial AI message (post-gen due to suppression)');
            return;
          }
          const aiMessage: ChatMessage = {
            type: 'ai',
            content: initialMessage,
            timestamp: Date.now()
          };

          setChatMessages(prev => {
            setLastMessageCount(prev.length + 1);
            playMessageSound();
            // Auto-speak the initial AI message and wait for completion (guarded)
            const messageId = `index-chat-${aiMessage.timestamp}-${prev.length}`;
            if (!suppressInitialGreetingRef.current) {
              ttsService.speakAIMessage(initialMessage, messageId).catch(error => 
                console.error('TTS error for initial message:', error)
              );
            }
            return [...prev, aiMessage];
          });
          
          // Update message cycle count for the initial AI message
          setMessageCycleCount(prev => prev + 1);
        } catch (error) {
          console.error('Error generating initial AI message:', error);
          
          // Fallback to a simple message if AI generation fails
          const fallbackMessage = adventureMode === 'new' 
            ? "🌟 Welcome, brave adventurer! I'm Krafty, your adventure companion! What kind of amazing adventure would you like to create today? 🚀"
            : "🎯 Welcome back, adventurer! I'm excited to continue our journey together! What amazing direction should we take our adventure today? 🌟";

          // Add the fallback AI message (guarded against suppression)
          if (suppressInitialGreetingRef.current) {
            // console.log('⏭️ Skipping fallback initial AI message due to suppression');
            return;
          }
          const aiMessage: ChatMessage = {
            type: 'ai',
            content: fallbackMessage,
            timestamp: Date.now()
          };

          setChatMessages(prev => {
            setLastMessageCount(prev.length + 1);
            playMessageSound();
            // Auto-speak the fallback message (guarded)
            const messageId = `index-chat-${aiMessage.timestamp}-${prev.length}`;
            if (!suppressInitialGreetingRef.current) {
              ttsService.speakAIMessage(fallbackMessage, messageId).catch(error => 
                console.error('TTS error for fallback message:', error)
              );
            }
            return [...prev, aiMessage];
          });
          
          // Update message cycle count for the fallback AI message
          setMessageCycleCount(prev => prev + 1);
        } finally {
          isGeneratingInitialRef.current = false;
        }
      };

      generateInitialResponse();
    }
  }, [currentScreen, currentAdventureId, adventureMode, userData?.username, currentAdventureType, showStep5Intro]);

  // Show Step 5 overlay when landing in adventure after pet page
  // Fallback: if pending flag was not set (edge cases), still show once for first-time users
  React.useEffect(() => {
    try {
      const pending = localStorage.getItem('pending_step5_intro') === 'true';
      const alreadyShownThisSession = (() => { try { return sessionStorage.getItem('step5_shown_this_session') === 'true'; } catch { return false; } })();
    if (
      currentScreen === 1 &&
      needsAdventureStep5Intro &&
      pending
    ) {
        setShowStep5Intro(true);
        try { localStorage.removeItem('pending_step5_intro'); } catch {}
      try { sessionStorage.setItem('step5_shown_this_session', 'true'); } catch {}
        try {
          const currentPetId = PetProgressStorage.getCurrentSelectedPet();
          const petType = PetProgressStorage.getPetType(currentPetId) || 'pet';
          const intro = `Brighten your ${petType}’s day. Spend time talking and create a house it will truly love. The more creative, the better!`;
          ttsService.speakAIMessage(intro, 'krafty-step5-intro').catch(() => {});
        } catch {}
      }
    } catch {}
  }, [currentScreen, needsAdventureStep5Intro]);
  
  // Debug useEffect to track currentAdventureType changes
  React.useEffect(() => {
    // console.log('🎯 currentAdventureType changed to:', currentAdventureType);
  }, [currentAdventureType]);

  // Track persistent adventure progress (for UI bar) and session coins (for Step 6 trigger)
  const { progressFraction: persistentProgressFraction, activity: persistentActivity } = useAdventurePersistentProgress();

  // Show Step 6 overlay when session has 8 correct answers (80 coins) within same quest
  React.useEffect(() => {
    try {
      // Trigger after 8 correct answers in the same adventure (10 coins each)
      const popupThresholdMet = sessionCoins >= 80;

      // High-priority UI gates: suppress trainer popup if any are active
      const assignmentJustEnded = (() => {
        const at = assignmentExitAtRef.current || 0;
        return (Date.now() - at) < 12000; // ~12s cooldown after assignment completion
      })();
      const isAuthRoute = (typeof window !== 'undefined') && (window.location?.pathname || '').startsWith('/auth');
      const highPriorityActive = showStep5Intro || isWhiteboardPromptActive || isWhiteboardLessonActive || !!levelSwitchModal || isAuthRoute || assignmentJustEnded;

      if (currentScreen === 1 && needsAdventureStep6Intro && popupThresholdMet && !highPriorityActive) {
        setShowStep6Intro(true);
        try {
          ttsService.stop();
          ttsService.setSuppressNonKrafty(true);
          const currentPetId = PetProgressStorage.getCurrentSelectedPet();
          const petType = PetProgressStorage.getPetType(currentPetId) || 'pet';
          const msg = `Happiness bar is full! Your ${petType} feels good. You can continue creating or go back home.`;
          ttsService.speakAIMessage(msg, 'krafty-step6-intro').catch(() => {});
        } catch {}
      }
    } catch {}
  }, [currentScreen, sessionCoins, needsAdventureStep6Intro, showStep5Intro]);

  // Enforce suppression while Step 6 overlay is visible
  React.useEffect(() => {
    if (showStep6Intro) {
      try {
        ttsService.setSuppressNonKrafty(true);
        ttsService.stop();
      } catch {}
    }
  }, [showStep6Intro]);

  // When Step 6 is dismissed (Next), mark a pending Step 7 trigger so it only shows after returning home
  React.useEffect(() => {
    // Intercept when Step 6 just transitioned from visible to hidden
    if (!showStep6Intro && currentScreen !== 1) {
      return;
    }
  }, [showStep6Intro, currentScreen]);

  // Function to trigger initial response generation with explicit adventure type
  const triggerInitialResponseGeneration = React.useCallback(async (explicitAdventureType: string) => {
    // console.log('🎯 triggerInitialResponseGeneration called with explicitAdventureType:', explicitAdventureType);
    
    // Only generate if we're on the adventure screen and have the necessary data
    if (currentScreen !== 1 || !currentAdventureId || !userData?.username) {
      // console.log('🎯 Skipping initial response generation - not ready');
      return;
    }

    // Create session key for this specific adventure type
    const keyPart = currentAdventureId || selectedTopicId || 'unknown';
    const sessionKey = `${keyPart}-${adventureMode}-${explicitAdventureType}`;
    
    // Check if we've already sent an initial response for this session
    if (initialResponseSentRef.current === sessionKey || isGeneratingInitialRef.current) {
      // console.log('🎯 Skipping initial response generation - already generated for this session');
      return;
    }
    
      // Generate initial AI message using real-time AI generation
      // Skip if whiteboard prompt/lesson will take over (first-question or active lesson)
      if (shouldTriggerWhiteboardOnFirstQuestionRef.current || isWhiteboardPromptActive || devWhiteboardEnabled || suppressInitialGreetingRef.current) {
        // console.log('⏭️ Skipping initial AI message: whiteboard will run');
        return;
      }
    const generateInitialResponse = async () => {
      try {
        // console.log('🎯 generateInitialResponse called with explicitAdventureType:', explicitAdventureType);
        // Mark as generating immediately to prevent duplicate triggers
        isGeneratingInitialRef.current = true;
        initialResponseSentRef.current = sessionKey;

        // Get current pet name and type for AI context
        const currentPetId = PetProgressStorage.getCurrentSelectedPet();
        const petName = PetProgressStorage.getPetDisplayName(currentPetId);
        const petType = PetProgressStorage.getPetType(currentPetId);
        
        // Generate initial message using AI service with adventure prompt
        // console.log('🔍 Calling generateInitialMessage with explicit adventure type:', explicitAdventureType);
        const initialMessage = await aiService.generateInitialMessage(
          adventureMode,
          chatMessages,
          currentAdventureContext, // Pass adventure context for specific adventures
          undefined, // storyEventsContext - can be added later if needed
          currentAdventureContext?.summary, // Pass adventure summary
          userData,   // user data from Firebase
          petName,    // pet name
          petType,    // pet type
          explicitAdventureType // Use explicit adventure type instead of state
        );

        // Add the initial AI message (guard again in case state flipped meanwhile)
        if (shouldTriggerWhiteboardOnFirstQuestionRef.current || isWhiteboardPromptActive || devWhiteboardEnabled || suppressInitialGreetingRef.current) {
          // console.log('⏭️ Skipping initial AI message (post-gen): whiteboard active');
          return;
        }
        const aiMessage: ChatMessage = {
          type: 'ai',
          content: initialMessage,
          timestamp: Date.now()
        };

        // Guard enqueue in case suppression toggled between checks
        if (suppressInitialGreetingRef.current) {
          // console.log('⏭️ Skipping enqueue of initial AI message due to suppression');
          return;
        }
        setChatMessages(prev => [...prev, aiMessage]);

        // Speak the initial message using the same messageId the overlay derives
        // from the bubble HTML so the stop icon shows immediately.
        const messageId = bubbleMessageIdFromHtml(formatAIMessage(initialMessage));
        setTimeout(async () => {
          if (shouldTriggerWhiteboardOnFirstQuestionRef.current || isWhiteboardPromptActive || devWhiteboardEnabled || suppressInitialGreetingRef.current) return;
          await ttsService.speakAIMessage(initialMessage, messageId);
        }, 500);

      } catch (error) {
        console.error('Failed to generate initial AI message:', error);
      } finally {
        isGeneratingInitialRef.current = false;
      }
    };

    generateInitialResponse();
  }, [currentScreen, currentAdventureId, adventureMode, userData?.username, chatMessages, currentAdventureContext]);
  
  // Fallback: if we suppressed the greeting for a possible whiteboard takeover
  // but no prompt actually appears, auto-generate the pet's first message.
  React.useEffect(() => {
    // Defer until later declarations are available by checking only simple guards here
    if (currentScreen !== 1) return;
    const timeout = setTimeout(() => {
      try {
        // Access late-declared flags via window-scoped checks or safe try/catch
        const wbActive = ((): boolean => { try { return !!isWhiteboardPromptActive; } catch { return false; } })();
        const wbDev = ((): boolean => { try { return !!devWhiteboardEnabled; } catch { return false; } })();
        if (currentScreen === 1 && !wbActive && !wbDev && chatMessages.length === 0) {
          try { suppressInitialGreetingRef.current = false; } catch {}
          try { shouldTriggerWhiteboardOnFirstQuestionRef.current = false; } catch {}
          try { triggerInitialResponseGeneration(currentAdventureTypeRef.current); } catch {}
        }
      } catch {}
    }, 1200);
    return () => clearTimeout(timeout);
  }, [currentScreen, chatMessages.length, triggerInitialResponseGeneration]);

  // Ensure the very first visible pet message after entering adventure is auto-spoken
  const firstEntryAutoSpokenTsRef = React.useRef<number>(0);
  React.useEffect(() => {
    if (currentScreen !== 1) return;
    // Find latest visible AI message (skip hidden SpellBox lines)
    const lastAi = chatMessages.filter(m => m.type === 'ai' && !(m as any).hiddenInChat).slice(-1)[0];
    if (!lastAi) return;
    if (firstEntryAutoSpokenTsRef.current === lastAi.timestamp) return;
    // Avoid double-speaking if something is already speaking this exact message
    const msgId = bubbleMessageIdFromHtml(formatAIMessage(lastAi.content));
    try {
      const alreadySpeaking = ttsService.isMessageSpeaking?.(msgId) || ttsService.getIsSpeaking?.();
      if (alreadySpeaking) {
        firstEntryAutoSpokenTsRef.current = lastAi.timestamp;
        return;
      }
    } catch {}
    const timer = setTimeout(() => {
      try { ttsService.speakAIMessage(lastAi.content, msgId); } catch {}
    }, 300);
    firstEntryAutoSpokenTsRef.current = lastAi.timestamp;
    return () => clearTimeout(timer);
  }, [chatMessages, currentScreen]);
  
  React.useEffect(() => {
    
    const updateScreenSize = () => {
      if (window.innerWidth <= 640) {
        setScreenSize('mobile');
      } else if (window.innerWidth <= 1024) {
        setScreenSize('tablet');
      } else {
        setScreenSize('desktop');
      }
    };
    
    updateScreenSize();
    window.addEventListener('resize', updateScreenSize);
    return () => window.removeEventListener('resize', updateScreenSize);
  }, []);
  
  // Dev tools keyboard listener for A+S+D combination
  React.useEffect(() => {
    const handleKeyDown = (e: KeyboardEvent) => {
      const active = document.activeElement as HTMLElement | null;
      if (active && (active.tagName === 'INPUT' || active.tagName === 'TEXTAREA' || active.isContentEditable)) {
        return;
      }
      const key = e.key.toLowerCase();
      setPressedKeys(prev => new Set([...prev, key]));
    };
    
    const handleKeyUp = (e: KeyboardEvent) => {
      const active = document.activeElement as HTMLElement | null;
      if (active && (active.tagName === 'INPUT' || active.tagName === 'TEXTAREA' || active.isContentEditable)) {
        return;
      }
      const key = e.key.toLowerCase();
      setPressedKeys(prev => {
        const newSet = new Set(prev);
        newSet.delete(key);
        return newSet;
      });
    };
    
    window.addEventListener('keydown', handleKeyDown);
    window.addEventListener('keyup', handleKeyUp);
    
    return () => {
      window.removeEventListener('keydown', handleKeyDown);
      window.removeEventListener('keyup', handleKeyUp);
    };
  }, []);
  
  // Handle spelling progress reset when grade changes
  React.useEffect(() => {
    const currentGrade = selectedGradeFromDropdown || userData?.gradeDisplayName;
    
    // Only reset if we have a grade and it's different from what we initialized with
    if (currentGrade) {
      const savedProgress = loadSpellingProgress(currentGrade);
      const expectedIndex = savedProgress?.currentSpellingIndex || 0;
      const expectedCompletedIds = savedProgress?.completedSpellingIds || [];
      
      // If current state doesn't match saved progress for this grade, update it
      if (spellingProgressIndex !== expectedIndex || completedSpellingIds.length !== expectedCompletedIds.length) {
        // console.log(`🔄 Grade changed to ${currentGrade}, updating spelling progress from index ${spellingProgressIndex} to ${expectedIndex}`);
        setSpellingProgressIndex(expectedIndex);
        setCompletedSpellingIds(expectedCompletedIds);
      }
    }
  }, [selectedGradeFromDropdown, userData?.gradeDisplayName, spellingProgressIndex, completedSpellingIds]);
  
  // Check for A+S+D combination
  React.useEffect(() => {
    const active = document.activeElement as HTMLElement | null;
    if (active && (active.tagName === 'INPUT' || active.tagName === 'TEXTAREA' || active.isContentEditable)) {
      return;
    }
    if (pressedKeys.has('a') && pressedKeys.has('s') && pressedKeys.has('d')) {
      setDevToolsVisible(prev => !prev);
      playClickSound();
    }
  }, [pressedKeys]);
  
  const getAspectRatio = React.useMemo(() => {
    // Consistent height across both states - both give 1000px height at 1600px width
    if (sidebarCollapsed) {
      return screenSize === 'mobile' ? '4/3' : '16/10'; // 1600px width = 1000px height
    } else {
      return screenSize === 'mobile' ? '4/3' : '16/10'; // Same height as collapsed for consistency
    }
  }, [screenSize, sidebarCollapsed]);

  
  // Color theme options
  const colorThemes = [
    { name: "Purple", primary: "262 73% 60%", background: "262 30% 97%", accent: "262 73% 60%", hue: "262" },
    { name: "Pink", primary: "350 81% 55%", background: "350 30% 97%", accent: "350 81% 55%", hue: "350" },
    { name: "Blue", primary: "220 91% 55%", background: "220 30% 97%", accent: "220 91% 55%", hue: "220" },
    { name: "Green", primary: "142 76% 36%", background: "142 30% 97%", accent: "142 76% 36%", hue: "142" },
    { name: "Orange", primary: "25 85% 45%", background: "25 30% 97%", accent: "25 85% 45%", hue: "25" },
    { name: "Teal", primary: "180 83% 35%", background: "180 30% 97%", accent: "180 83% 35%", hue: "180" },
    { name: "Red", primary: "0 84% 55%", background: "0 30% 97%", accent: "0 84% 55%", hue: "0" },
    { name: "Indigo", primary: "240 85% 55%", background: "240 30% 97%", accent: "240 85% 55%", hue: "240" },
    { name: "Navy", primary: "210 100% 40%", background: "210 30% 97%", accent: "210 100% 40%", hue: "210" },
    { name: "Emerald", primary: "160 84% 39%", background: "160 30% 97%", accent: "160 84% 39%", hue: "160" },
  ];
  
  const [selectedTheme, setSelectedTheme] = useState(
    colorThemes.find(t => t.name === "Teal") || colorThemes[0]
  );
  
  const changeTheme = useCallback((theme: typeof colorThemes[0]) => {
    // Theme changes should not request microphone permission or play sounds automatically
    setSelectedTheme(theme);
    
    // Update CSS variables on the document root
    const root = document.documentElement;
    root.style.setProperty('--primary', theme.primary);
    root.style.setProperty('--background', theme.background);
    root.style.setProperty('--accent', theme.accent);
    root.style.setProperty('--ring', theme.primary);
    root.style.setProperty('--sidebar-primary', theme.primary);
    root.style.setProperty('--sidebar-ring', theme.primary);
    
    // Update book border colors to match the theme
    root.style.setProperty('--book-border', theme.primary);
    root.style.setProperty('--book-border-deep', theme.primary.replace(/60%/, '50%'));
    root.style.setProperty('--book-border-shadow', theme.primary.replace(/60%/, '40%'));
    
    // Update background pattern colors to match the theme
    // Light mode pattern colors
    root.style.setProperty('--pattern-primary', `${theme.hue} 50% 90%`);
    root.style.setProperty('--pattern-secondary', `${theme.hue} 40% 88%`);
  }, []);
  
  // Initialize theme on component mount
  useEffect(() => {
    changeTheme(selectedTheme);
  }, [selectedTheme, changeTheme]);
  
  // Sync grade selection from Firebase userData (drop localStorage)
  useEffect(() => {
    if (userData?.gradeDisplayName) {
      setSelectedGradeFromDropdown(userData.gradeDisplayName);
    }
  }, [userData?.gradeDisplayName]);

  // Grade selection logic (for HomePage only)
  useEffect(() => {
    if (userData && currentScreen === -1) { // Only on HomePage
      // Load user progress to check for current topic
      const userProgress = loadUserProgress();
      
      // Use saved preference first, then fallback to userData level
      let preferenceLevel: 'start' | 'middle' | null = null;
      
      // First check localStorage for user's manual selection
      const preference = loadTopicPreference();
      // console.log('Loaded preference from localStorage:', preference);
      
      if (preference?.level) {
        preferenceLevel = preference.level;
        // console.log('Using saved preference:', preferenceLevel);
      } else if (userData?.level) {
        // Fallback to userData level only if no saved preference
        preferenceLevel = userData.level === 'mid' ? 'middle' : userData.level as 'start' | 'middle';
        // console.log('Using userData.level:', userData.level, 'converted to:', preferenceLevel);
      }
      
      // console.log('Setting selectedPreference to:', preferenceLevel);
      setSelectedPreference(preferenceLevel);
      
      // Initialize the combined grade and level selection for proper highlighting (Firebase only)
      const gradeToUse = userData?.gradeDisplayName;
      
      if (preferenceLevel && gradeToUse) {
        setSelectedGradeAndLevel({ 
          grade: gradeToUse, 
          level: preferenceLevel 
        });
        // console.log('Initialized selectedGradeAndLevel:', { grade: gradeToUse, level: preferenceLevel, source: savedGrade ? 'localStorage' : 'Firebase' });
      }
      
      // First, check if there's a current topic saved from previous selection
      if (userProgress?.currentTopicId) {
        // console.log('Loading saved current topic from progress:', userProgress.currentTopicId);
        setSelectedTopicFromPreference(userProgress.currentTopicId);
      } else if (preferenceLevel) {
        // If no saved current topic, generate one based on preference level
        // console.log('Generating new topic for preference level:', preferenceLevel);
        const allTopicIds = Object.keys(sampleMCQData.topics);
        const preferredTopic = getNextTopicByPreference(allTopicIds, preferenceLevel);
        if (preferredTopic) {
          // console.log('Generated preferred topic:', preferredTopic);
          setSelectedTopicFromPreference(preferredTopic);
        }
      } else {
        // console.log('No preference level or current topic found');
      }
    }
  }, [userData, currentScreen]);

  // Force dropdown grade to Firebase when assignment is set (ignore localStorage)
  useEffect(() => {
    if ((userData?.gradeDisplayName || '').toLowerCase() === 'assignment') {
      // Only force dropdown to 'assignment' while the assignment gate is active.
      // Once the gate is completed (after diagnosis), do NOT revert to assignment.
      try {
        const gateActive = isAssignmentGateActive(ASSIGNMENT_WHITEBOARD_QUESTION_THRESHOLD);
        if (!gateActive) return;
      } catch {}
      // Only set dropdown to assignment if it's not already set to another grade.
      setSelectedGradeFromDropdown(prev => (prev && prev.trim() && prev.toLowerCase() !== 'assignment') ? prev : 'assignment');
    }
  }, [userData?.gradeDisplayName]);

  //   // Update currentScreen when userData loads to prevent flashing TopicSelection before onboarding
  // useEffect(() => {
  //   if (loading) return;
  //   if (user && userData) {
  //     // If user needs onboarding, ensure we don't show TopicSelection briefly
  //     const needsOnboarding = userData.isFirstTime || !userData.grade;
  //     if (needsOnboarding && currentScreen === 0) {
  //       // User needs onboarding but currentScreen is on TopicSelection
  //       // Don't change currentScreen - let showOnboarding take precedence
  //       return;
  //     } else if (!needsOnboarding && (currentScreen === 0 || currentScreen === -1)) {
  //       // User doesn't need onboarding, ensure we go to HomePage
  //       setCurrentScreen(-1);
  //     }
  //   } else if (!user && currentScreen !== 0) {
  //     // User is not authenticated, should be on TopicSelection
  //     setCurrentScreen(0);
  //   }
  // }, [user, userData, currentScreen, loading]);
  
  
  // Ensure chat panel starts minimized when adventure mode starts
  useEffect(() => {
    if (currentScreen === 1) {
      // Start with chat panel collapsed so the floating mini chat is visible
      setSidebarCollapsed(true);
      // console.log('🗨️ Adventure mode started - chat panel minimized by default');
    }
  }, [currentScreen]);
  
  // Chat panel resize functionality - now proportional
  const [chatPanelWidthPercent, setChatPanelWidthPercent] = React.useState(30); // 30% of container width for 70:30 split
  const [isResizing, setIsResizing] = React.useState(false);
  const resizeRef = React.useRef<HTMLDivElement>(null);
  const containerRef = React.useRef<HTMLDivElement>(null);

  // Resize handlers
  const handleResizeStart = useCallback((e: React.MouseEvent) => {
    e.preventDefault();
    setIsResizing(true);
  }, []);

  const handleResizeMove = useCallback((e: MouseEvent) => {
    if (!isResizing || !containerRef.current || !resizeRef.current || sidebarCollapsed) return;
    
    const containerRect = containerRef.current.getBoundingClientRect();
    const relativeX = e.clientX - containerRect.left;
    const newWidthPercent = ((containerRect.width - relativeX) / containerRect.width) * 100;
    
    // Constrain between 20% and 40% of container width
    const minPercent = 20;
    const maxPercent = 40;
    
    if (newWidthPercent >= minPercent && newWidthPercent <= maxPercent) {
      setChatPanelWidthPercent(newWidthPercent);
    }
  }, [isResizing, sidebarCollapsed]);

  const handleResizeEnd = useCallback(() => {
    setIsResizing(false);
  }, []);

  // Add global mouse events for resize
  React.useEffect(() => {
    if (isResizing) {
      document.addEventListener('mousemove', handleResizeMove);
      document.addEventListener('mouseup', handleResizeEnd);
      document.body.style.cursor = 'ew-resize';
      document.body.style.userSelect = 'none';
    }

    return () => {
      document.removeEventListener('mousemove', handleResizeMove);
      document.removeEventListener('mouseup', handleResizeEnd);
      document.body.style.cursor = '';
      document.body.style.userSelect = '';
    };
  }, [isResizing, handleResizeMove, handleResizeEnd]);


  // NEW: Unified AI streaming with automatic image generation
  const unifiedAIStreaming = useUnifiedAIStreaming({
    userId: user?.uid || 'anonymous',
    adventureId: currentAdventureId || undefined,
    userData: userData,
    onNewImage: async (imageUrl: string, prompt: string) => {
      // console.log('🎨 NEW: Image generated by unified AI system:', imageUrl);
      try {
        const isDalle = imageUrl.includes('oaidalleapiprodscus.blob.core.windows.net') || imageUrl.includes('dalle');
        const tool = isDalle ? 'dalle3' : 'flux';
        // Use raw user response length (latest user message), not the full AI prompt
        let rawUserLength = 0;
        try {
          const msgs = (chatMessagesRef?.current || chatMessages) as any[];
          if (Array.isArray(msgs)) {
            const lastUser = [...msgs].reverse().find((m) => m && m.type === 'user');
            rawUserLength = (lastUser?.content || '').length;
          }
        } catch {}
        analytics.capture('images_created', {
          images_count: 1,
          prompt_length_chars: rawUserLength,
          tool_used: tool,
          todo_type: currentAdventureType || undefined,
        });
      } catch {}
      
      // 🎯 NEW: Reset counter to 0 when unified system generates image
      setLastAutoImageMessageCount(prev => {
        const currentUserCount = chatMessages.filter(msg => msg.type === 'user').length;
        // Reset to 0; compute next offset-aligned trigger strictly after current count
        const newCount = 0;
        const nextAutoTriggerAt = currentUserCount < AUTO_IMAGE_TRIGGER_OFFSET
          ? AUTO_IMAGE_TRIGGER_OFFSET
          : ((Math.floor((currentUserCount - AUTO_IMAGE_TRIGGER_OFFSET) / AUTO_IMAGE_TRIGGER_INTERVAL) + 1) * AUTO_IMAGE_TRIGGER_INTERVAL) + AUTO_IMAGE_TRIGGER_OFFSET;
        const messagesUntilNextAuto = Math.max(0, nextAutoTriggerAt - currentUserCount);
        
        // console.log('📉 COMMUNICATION: Unified system generated image → resetting auto-generation counter:', {
        //   previousAutoCount: prev,
        //   currentUserMessageCount: currentUserCount,
        //   newAutoCount: newCount,
        //   nextAutoTriggerAt,
        //   messagesUntilNextAuto,
        //   reason: 'unified_system_coordination',
        //   message: `Auto-gen will now trigger at user message #${nextAutoTriggerAt} (in ${messagesUntilNextAuto})`
        // });
        
        return newCount;
      });
      
      // Optimistic render: if this is a data URL from Imagen, upload in background and then swap to Storage URL
      try {
        const isDataUrl = typeof imageUrl === 'string' && imageUrl.startsWith('data:');
        if (isDataUrl && user?.uid && currentAdventureId) {
          // Add panel first with data URL (optimistic)
          const newPanelId = crypto.randomUUID();
          addPanel({ id: newPanelId, image: imageUrl, text: prompt.substring(0, 100) + (prompt.length > 100 ? '...' : ''), timestamp: Date.now() } as any);
          setNewlyCreatedPanelId(newPanelId);

          // Begin background upload to Firebase
          (async () => {
            try {
              const stored = await firebaseImageService.uploadGeneratedImageData(
                user.uid,
                currentAdventureId,
                imageUrl,
                prompt,
                prompt,
                undefined
              );
              if (stored?.imageUrl) {
                updatePanelImage(newPanelId, stored.imageUrl);
                // Also persist URL metadata
                await cacheAdventureImageHybrid(user.uid, stored.imageUrl, prompt, prompt, currentAdventureId);
              }
            } catch (bgErr) {
              console.warn('⚠️ Background uploadImagen failed:', bgErr);
            }
          })();
        } else {
          // Remote URL (e.g., Flux Schnell) → optimistic render immediately, then upload in background and swap URL
          const newPanelId = crypto.randomUUID();
          addPanel({ id: newPanelId, image: imageUrl, text: prompt.substring(0, 100) + (prompt.length > 100 ? '...' : ''), timestamp: Date.now() } as any);
          setNewlyCreatedPanelId(newPanelId);

          (async () => {
            try {
              if (user?.uid && currentAdventureId) {
                // Upload original remote image URL to Firebase Storage via Cloud Function
                const stored = await firebaseImageService.uploadGeneratedImage(
                  user.uid,
                  currentAdventureId,
                  imageUrl,
                  prompt,
                  prompt
                );
                if (stored?.imageUrl) {
                  // Swap panel image to permanent Firebase URL
                  updatePanelImage(newPanelId, stored.imageUrl);
                  // Persist URL metadata for retrieval
                  await cacheAdventureImageHybrid(user.uid, stored.imageUrl, prompt, prompt, currentAdventureId);
                }
              } else {
                // No auth/adventure → just persist locally without blocking UI
                await cacheAdventureImageHybrid(
                  user?.uid || null,
                  imageUrl,
                  prompt,
                  prompt,
                  currentAdventureId || undefined
                );
              }
            } catch (bgErr) {
              console.warn('⚠️ Background uploadImage failed (remote URL):', bgErr);
            }
          })();
        }
      } catch (error) {
        console.warn('⚠️ NEW: Failed to cache unified AI image:', error);
      }
      
      // console.log(`🎨 PANEL DEBUG: Image handled (optimistic for data URLs): ${imageUrl.substring(0, 60)}...`);
      
      // Completion sound is now handled by the unified streaming hook timeout
    },
    onResponseComplete: (response) => {
      // console.log('✅ NEW: Unified AI response completed:', response);
    }
  });
  
  // Track when legacy system is running independently to avoid sync conflicts
  const [isLegacySystemRunning, setIsLegacySystemRunning] = React.useState(false);
  // Token to trigger left overlay auto-hide when a new image is actually displayed
  const [leftOverlayAutoHideToken, setLeftOverlayAutoHideToken] = React.useState(0);
  const [isLeftBubbleVisible, setIsLeftBubbleVisible] = React.useState(false);
  // Ensure we don't decide whiteboard visibility until progress is hydrated
  const [whiteboardProgressLoaded, setWhiteboardProgressLoaded] = React.useState(false);
  // Dev-only: toggle Whiteboard Lesson overlay without URL param (persist last state)
  const [devWhiteboardEnabled, setDevWhiteboardEnabled] = React.useState(() => {
    try {
      return localStorage.getItem('whiteboard-dev-trigger') === '1';
    } catch {
      return false;
    }
  });

  // Hydrate whiteboard progress (whiteboardSeen) before any gating
  React.useEffect(() => {
    const gradeName = (selectedGradeFromDropdown || userData?.gradeDisplayName || '').trim();
    if (!gradeName) {
      setWhiteboardProgressLoaded(true);
      return;
    }
    let cancelled = false;
    (async () => {
      try {
        await loadSpellboxTopicProgressAsync(gradeName, user?.uid || undefined);
      } catch {}
      if (!cancelled) setWhiteboardProgressLoaded(true);
    })();
    return () => { cancelled = true; };
  }, [selectedGradeFromDropdown, userData?.gradeDisplayName, user?.uid]);

  // Helper guard to avoid whiteboard until progress is ready
  const canEvaluateWhiteboard = whiteboardProgressLoaded;

  // Mute pet audio and hide pet dialogue while whiteboard is active
  React.useEffect(() => {
    const urlEnabled = typeof window !== 'undefined' && new URLSearchParams(window.location.search).get('whiteboard') === '1';
    const lessonEnabled = whiteboardGradeEligible && (urlEnabled || devWhiteboardEnabled);
    if (lessonEnabled) {
      try { ttsService.stop(); } catch {}
      try { ttsService.setSuppressNonKrafty(true); } catch {}
    } else {
      try { ttsService.setSuppressNonKrafty(false); } catch {}
    }
  }, [devWhiteboardEnabled, whiteboardGradeEligible]);
  
  // Sync legacy loading state with unified system for UI consistency
  React.useEffect(() => {
    // 🛠️ CRITICAL FIX: Don't sync when legacy system is running independently
    if (isLegacySystemRunning) {
      // console.log('🚫 SYNC BLOCKED: Legacy system is running independently, skipping sync');
      return;
    }
    
    // console.log('🎯 🚨 CRITICAL SYNC: unifiedAIStreaming.isGeneratingImage changed from', isGeneratingAdventureImage, 'to', unifiedAIStreaming.isGeneratingImage);
    setIsGeneratingAdventureImage(unifiedAIStreaming.isGeneratingImage);
  }, [unifiedAIStreaming.isGeneratingImage, isGeneratingAdventureImage, isLegacySystemRunning]);

  // 🚨 CRITICAL SYNC: Monitor unified AI streaming state changes with detailed logging
  React.useEffect(() => {
    // console.log('🚨 CRITICAL SYNC: unifiedAIStreaming.isGeneratingImage changed to:', unifiedAIStreaming.isGeneratingImage);
    if (unifiedAIStreaming.isGeneratingImage) {
      // console.log('🎯 NEW MESSAGE: Current isGeneratingImage state: true');
    }
  }, [unifiedAIStreaming.isGeneratingImage]);

  const generateAIResponse = useCallback(async (userText: string, messageHistory: ChatMessage[], spellingQuestion: SpellingQuestion | null): Promise<AdventureResponse> => {

    try {
      // Load current chat summary from session (if available)
      let currentSummary: string | undefined = undefined;
      if (currentSessionId) {
        try {
          const sessionData = await adventureSessionService.getAdventureSession(currentSessionId);
          currentSummary = sessionData?.chatSummary?.summary;
          
          if (currentSummary) {
            // console.log('🧠 Using chat summary for AI context:', currentSummary.substring(0, 100) + '...');
          }
        } catch (summaryError) {
          console.warn('⚠️ Could not load chat summary, continuing without it:', summaryError);
        }
      }

      // Get current pet name and type for AI context
      const currentPetId = PetProgressStorage.getCurrentSelectedPet();
      const petName = PetProgressStorage.getPetDisplayName(currentPetId);
      const petType = PetProgressStorage.getPetType(currentPetId);
      
      // console.log('🔍 Calling AI service with:', { userText, spellingQuestion, hasUserData: !!userData, petName, petType, adventureType: currentAdventureType });
      
      const result = await aiService.generateResponse(
        userText, 
        messageHistory, 
        spellingQuestion, 
        userData,
        undefined, // adventureState
        undefined, // currentAdventure  
        undefined, // storyEventsContext
        currentSummary, // summary
        petName, // petName
        petType,  // petType
        currentAdventureType // adventureType - now dynamic!
      );
      
      // console.log('✅ AI service returned:', result);
      return result;
    } catch (error) {
      console.error('Error generating AI response:', error);
      // Fallback response on error
      return {
        spelling_sentence: spellingQuestion ? "Let's continue our amazing adventure!" : null,
        adventure_story: "That's interesting! 🤔 Tell me more about what happens next in your adventure!"
      };
    }
  }, [userData, currentSessionId]);

  // Legacy image generation fallback when unified system fails
  const handleLegacyImageFallback = useCallback(async (text: string, imageSubject?: string) => {
    // console.log('🔄 LEGACY FALLBACK: Starting legacy image generation for failed unified request');
    
    // Double-check with keyword detection - only proceed if this is truly an image request
    const imageKeywords = ['create', 'make', 'generate', 'build', 'design', 'show me', 'what does', 'look like', 'i want to see', 'draw', 'picture', 'image'];
    const lowerText = text.toLowerCase();
    const hasImageKeywords = imageKeywords.some(keyword => lowerText.includes(keyword));
    
    if (!hasImageKeywords) {
      // console.log('🚫 LEGACY FALLBACK: No image keywords detected, skipping legacy generation');
      return;
    }
    
    // console.log('✅ LEGACY FALLBACK: Image keywords detected, proceeding with legacy generation');
    
    // 🧹 START AI SANITIZATION WITH TIMEOUT
    const originalPrompt = imageSubject || text;
    // console.log('🧹 LEGACY FALLBACK: Starting AI prompt sanitization for:', originalPrompt.substring(0, 50) + '...');
    setSanitizationInProgress(true);
    
    // Extract adventure context for full sanitization
    const adventureContext = chatMessages.slice(-5).map(msg => `${msg.type}: ${msg.content}`).join('; ');
    
    // Start sanitization but with timeout - WAIT for result before proceeding 
    let sanitizationResult: any = null;
    try {
      // console.log('🧹 LEGACY FALLBACK: Waiting for AI sanitization (max 8 seconds)...');
      const startTime = Date.now();
      
      sanitizationResult = await Promise.race([
        aiPromptSanitizer.sanitizePromptAndContext(
          originalPrompt,
          adventureContext,
          { name: userData?.username, age: userData?.age, gender: userData?.gender }
        ),
        new Promise<null>((_, reject) => setTimeout(() => reject(new Error('AI sanitization timeout')), 8000))
      ]);
      
      const elapsed = Date.now() - startTime;
      if (sanitizationResult) {
        // console.log(`✅ AI Full Sanitization completed in ${elapsed}ms:`, sanitizationResult.sanitizedPrompt?.substring(0, 80) + '...');
        if (sanitizationResult.sanitizedContext) {
          // console.log('✅ Adventure context also sanitized:', sanitizationResult.sanitizedContext.substring(0, 80) + '...');
        }
        setAiSanitizedPrompt(sanitizationResult);
      }
    } catch (error: any) {
      if (error.message === 'AI sanitization timeout') {
        console.error('⏰ AI sanitization timed out after 8 seconds - proceeding with legacy only');
      } else {
        console.error('❌ AI Full Sanitization failed:', error.message);
      }
      setAiSanitizedPrompt(null);
    } finally {
      setSanitizationInProgress(false);
    }
    
    try {
      // 🛠️ CRITICAL FIX: Mark legacy system as running to prevent sync interference
      setIsLegacySystemRunning(true);
      
      // Set loading state
      setIsGeneratingAdventureImage(true);
      
      // Use the imageSubject or the original text for image generation
      const imagePrompt = imageSubject || text;
      
      // Extract adventure context for caching
      const adventureContext = chatMessages.slice(-5).map(msg => msg.content).join(" ");
      
      // console.log('🎨 LEGACY FALLBACK: Calling legacy aiService.generateAdventureImage()');
      
      // Use the fresh sanitizationResult instead of state (which might be stale)
      const finalSanitizedResult = sanitizationResult || aiSanitizedPrompt;
      
      // Debug sanitization state
      // console.log('🧹 LEGACY DEBUG: finalSanitizedResult state:', finalSanitizedResult ? 'PRESENT' : 'NULL');
      if (finalSanitizedResult) {
        // console.log('🧹 LEGACY DEBUG: sanitizedPrompt preview:', finalSanitizedResult.sanitizedPrompt?.substring(0, 100) + '...');
        // console.log('🧹 LEGACY DEBUG: sanitizedContext preview:', finalSanitizedResult.sanitizedContext?.substring(0, 100) + '...');
        // console.log('🧹 LEGACY DEBUG: sanitization success:', finalSanitizedResult.success);
      }
      
      const sanitizedResult = finalSanitizedResult ? {
        sanitizedPrompt: finalSanitizedResult.sanitizedPrompt,
        sanitizedContext: finalSanitizedResult.sanitizedContext
      } : undefined;
      
      // console.log('🧹 LEGACY DEBUG: Passing sanitizedResult to generateAdventureImage:', sanitizedResult ? 'PRESENT' : 'UNDEFINED');
      
      const generatedImageResult = await aiService.generateAdventureImage(
        imagePrompt,
        chatMessages,
        "adventure scene",
        sanitizedResult,
        currentAdventureId || undefined
      );
      
      if (generatedImageResult) {
        // 🛡️ RACE CONDITION PREVENTION: Validate that this image is for the current adventure
        if (generatedImageResult.adventureId && generatedImageResult.adventureId !== currentAdventureId) {
          // console.log(`🚫 IMAGE VALIDATION: Ignoring image from wrong adventure`, {
          //   imageAdventureId: generatedImageResult.adventureId,
          //   currentAdventureId: currentAdventureId,
          //   reason: 'adventure_mismatch'
          // });
          return;
        }
        
        // Cache the generated adventure image
        await cacheAdventureImageHybrid(
          user?.uid || null,
          generatedImageResult.imageUrl,
          imagePrompt,
          adventureContext,
          currentAdventureId || undefined
        );
        
        // Generate contextual response text
        const contextualResponse = await aiService.generateAdventureImageResponse(
          imagePrompt,
          generatedImageResult.usedPrompt,
          chatMessages
        );
        
        // Create new panel with generated image
        const newPanelId = crypto.randomUUID();
        addPanel({ 
          id: newPanelId, 
          image: generatedImageResult.imageUrl, 
          text: contextualResponse
        });
        setNewlyCreatedPanelId(newPanelId);
        
        // No completion sound
        
        // console.log('✅ LEGACY FALLBACK: Successfully generated image and added panel');
        
        // Add AI message to chat with proper side effects (TTS, sounds, etc.)
        const userMessage: ChatMessage = {
          type: 'user',
          content: text,
          timestamp: Date.now()
        };
        
        const aiMessage: ChatMessage = {
          type: 'ai',
          content: `![Legacy Image]\n\n${contextualResponse}`,
          timestamp: Date.now()
        };
        
        setChatMessages(prev => {
          const updatedMessages = [...prev, userMessage, aiMessage];
          
          // Trigger all the same side effects as regular AI messages
          setLastMessageCount(updatedMessages.length);
          playMessageSound();
          
          // Auto-speak the AI message (TTS)
          const messageId = `index-chat-${aiMessage.timestamp}-${prev.length + 1}`;
          ttsService.speakAIMessage(aiMessage.content, messageId).catch(error => 
            console.error('TTS error for legacy AI message:', error)
          );
          
          // console.log('🔊 LEGACY FALLBACK: Triggered TTS for AI message');
          
          // Optional: Save AI message to Firebase session
          if (currentSessionId) {
            adventureSessionService.addChatMessage(currentSessionId, userMessage);
            adventureSessionService.addChatMessage(currentSessionId, aiMessage);
            
            // Check if we should generate a chat summary
            handleSummaryGeneration(currentSessionId, updatedMessages);
          }
          
          return updatedMessages;
        });
        
      } else {
        // console.log('⚠️ LEGACY FALLBACK: Image generation failed, using fallback image');
        
        // Use fallback image
        const fallbackImage = images[Math.floor(Math.random() * images.length)];
        const newPanelId = crypto.randomUUID();
        
        addPanel({ 
          id: newPanelId, 
          image: fallbackImage, 
          text: "Your adventure continues with new mysteries..."
        });
        setNewlyCreatedPanelId(newPanelId);
      }
      
    } catch (error) {
      console.error('❌ LEGACY FALLBACK: Error in legacy image generation:', error);
      
      // Final fallback to random image
      const fallbackImage = images[Math.floor(Math.random() * images.length)];
      const newPanelId = crypto.randomUUID();
      
      addPanel({ 
        id: newPanelId, 
        image: fallbackImage, 
        text: "New adventure continues..."
      });
      setNewlyCreatedPanelId(newPanelId);
      
    } finally {
      // 🛠️ CRITICAL FIX: Always stop loading state in legacy fallback
      // The unified system has already failed, so we need to clear the loading state
      // console.log('🔄 LEGACY FALLBACK: Clearing loading state in finally block');
      setIsGeneratingAdventureImage(false);
      
      // 🛠️ CRITICAL FIX: Mark legacy system as no longer running to re-enable sync
      setIsLegacySystemRunning(false);
    }
  }, [incrementMessageCycle, chatMessages, aiService, user?.uid, currentAdventureId, addPanel, images, playImageCompleteSound, setIsLegacySystemRunning]);



  // Generate new image panel based on context
  const onGenerateImage = useCallback(async (prompt?: string) => {
    try {
      // Count this as a user interaction for spellbox cycle
      incrementMessageCycle();
      
      // Set loading state (no loading sound)
      setIsGeneratingAdventureImage(true);
      
      // Create AbortController for this generation
      imageGenerationController.current = new AbortController();
      
      // No loading sound
      
      // Use the prompt or generate from recent context
      const imagePrompt = prompt || 
          chatMessages.slice(-3).map(msg => msg.content).join(" ") || 
          "adventure with rocket";
        
        // Extract adventure context for caching
        const adventureContext = chatMessages.slice(-5).map(msg => msg.content).join(" ");
        
        // 🚫 DISABLED: Legacy image generation to prevent duplicates with unified system
        // console.log('🚫 [Index.onGenerateImage()] Skipping legacy manual image generation - unified system handles this now');
        // console.log('📝 [Index.onGenerateImage()] Requested prompt:', imagePrompt);
        const generatedImageResult = null;
        
        // ORIGINAL CODE (DISABLED):
        // const generatedImageResult = await aiService.generateAdventureImage(
        //   imagePrompt,
        //   chatMessages,
        //   "space adventure scene"
        // );
        
        let image: string;
        let panelText: string;
        
        // Cache the generated adventure image if it was successfully created
        if (generatedImageResult) {
          // Use Firebase caching if user is authenticated, fallback to localStorage
          await cacheAdventureImageHybrid(
            user?.uid || null,
            generatedImageResult.imageUrl,
            imagePrompt,
            adventureContext,
            currentAdventureId || undefined
          );
          
          image = generatedImageResult.imageUrl;
          
          // Generate contextual response text based on actual generated content
          const contextualResponse = await aiService.generateAdventureImageResponse(
            imagePrompt,
            generatedImageResult.usedPrompt,
            chatMessages
          );
          
          panelText = contextualResponse;
        } else {
          // Use fallback image and text
          image = images[Math.floor(Math.random() * images.length)];
          panelText = prompt ? `Generated: ${prompt}` : "New adventure continues...";
        }
      
      const newPanelId = crypto.randomUUID();
      
      addPanel({ 
        id: newPanelId, 
        image, 
        text: panelText
      });
      setNewlyCreatedPanelId(newPanelId);
      
      // No loading or completion sounds here
      // Stop loading animation only for automatic generation, not explicit requests
      // Also check that unified system is not actively generating
      if (!isExplicitImageRequest && !unifiedAIStreaming.isGeneratingImage) {
        setIsGeneratingAdventureImage(false);
      }
      
      // Clear the controller since generation completed successfully
      imageGenerationController.current = null;
      
      // Trigger zoom animation after 2 seconds
      setTimeout(() => {
        setZoomingPanelId(newPanelId); // Trigger zoom animation
        setNewlyCreatedPanelId(null);
        
        // Clear zoom animation after it completes (0.6s duration)
        setTimeout(() => {
          setZoomingPanelId(null);
        }, 600);
      }, 2000);
    } catch (error) {
      console.error('Error generating image:', error);
      
      // No loading sound on error
      // Stop loading animation only for automatic generation, not explicit requests
      // Also check that unified system is not actively generating
      if (!isExplicitImageRequest && !unifiedAIStreaming.isGeneratingImage) {
        setIsGeneratingAdventureImage(false);
      }
      
      // Clear the controller on error
      imageGenerationController.current = null;
      
      // Fallback to random image on error
      const image = images[Math.floor(Math.random() * images.length)];
      const newPanelId = crypto.randomUUID();
      addPanel({ id: newPanelId, image, text: "New adventure continues..." });
      setNewlyCreatedPanelId(newPanelId);
      
      setTimeout(() => {
        setZoomingPanelId(newPanelId);
        setNewlyCreatedPanelId(null);
        
        setTimeout(() => {
          setZoomingPanelId(null);
        }, 600);
      }, 2000);
          }
    }, [incrementMessageCycle, addPanel, images, chatMessages, currentAdventureId, isExplicitImageRequest]);

  // Add message directly to chat (for immediate feedback during transcription)
  const onAddMessage = useCallback((message: { type: 'user' | 'ai'; content: string; timestamp: number }) => {
    setChatMessages(prev => [...prev, message]);
  }, []);

  // Handle text messages and detect image generation requests
  const onGenerate = useCallback(
    async (text: string) => {
      // Check if the last message is "transcribing..." and replace it with actual transcription
      const lastMessage = chatMessages[chatMessages.length - 1];
      const shouldReplaceTranscribingMessage = lastMessage &&
        lastMessage.type === 'user' &&
        lastMessage.content === 'transcribing...';
        const userName = userData?.username || '';
        const verdict = await moderation(userName, text);
      if (verdict) {
        fetch('https://api.readkraft.com/api/discord', {
          method: 'POST',
          body: JSON.stringify({
            content: text,
<<<<<<< HEAD
            "type": "user_input_mod",
=======
            type: "user_input_mod",
            username: userName
>>>>>>> 2b549e3a
          }),
          headers: {
            'Content-Type': 'application/json'
          }
        });
        toast.warning('Message is not safe, Please try again.',{
          duration: 6000,
        });
        if (shouldReplaceTranscribingMessage) {
          setChatMessages(prev => {
            setLastMessageCount(prev.length - 1);
            return prev.slice(0, -1)
          });
        }
        return false;
      }
      try {
        const isAnon = !!user && (user as any).isAnonymous === true;
        const nudge = typeof window !== 'undefined' ? (localStorage.getItem('auth_nudge_pending') === '1') : false;
        if (isAnon && nudge && !levelSwitchModal && !isWhiteboardPromptActive && !isWhiteboardLessonActive) {
          const cached = typeof window !== 'undefined' ? localStorage.getItem('auth_nudge_payload') : null;
          if (cached) {
            const payload = JSON.parse(cached);
            setLevelSwitchModal(payload);
            return;
          }
        }
      } catch {}
      // Guest signup gate removed: do not block on prompt count
      
      // NEW: Try unified AI system first (if available and ready)
      // console.log('🔧 Unified system check:', {
      //   isUnifiedSystemReady,
      //   streamingIsReady: unifiedAIStreaming.isReady(),
      //   streamingState: {
      //     isStreaming: unifiedAIStreaming.isStreaming,
      //     error: unifiedAIStreaming.error
      //   }
      // });
      
      // Always trigger unified background image generation on every user prompt
      try {
        const currentGrade = selectedGradeFromDropdown || userData?.gradeDisplayName;
        const bgPreferredLevel = (userData?.level === 'mid') ? 'middle' : (userData?.level as ('start' | 'middle') | undefined);
        const bgSpellingQuestion = getNextSpellboxQuestion(currentGrade, completedSpellingIds, bgPreferredLevel);
        if (bgSpellingQuestion) {
          setOriginalSpellingQuestion(bgSpellingQuestion);
        }
        // Fire-and-forget: generate image via unified system; ignore any caption text.
        // The hook will abort any in-flight stream safely before starting a new one.
        void unifiedAIStreaming.sendMessage(
          text,
          chatMessages,
          bgSpellingQuestion
        );
      } catch (bgErr) {
        console.warn('⚠️ Unified background image generation failed:', bgErr);
      }

      // Check if user is asking for image generation using intent-based detection
      const detectImageIntent = (text: string): boolean => {
        const lowerText = text.toLowerCase().trim();
        
        // 🛠️ CRITICAL: Always detect "create image:" format from button clicks
        if (lowerText.startsWith('create image:')) {
          // console.log('✅ Detected "create image:" format from button click');
          return true;
        }
        
        // Direct image request patterns
        const directImagePatterns = [
          /\b(create|generate|make|draw|paint|sketch|show me|give me)\s+(an?\s+)?(image|picture|pic|photo|drawing|artwork|visual|illustration)/,
          /\b(can you|could you|please)\s+(create|generate|make|draw|show|give me)\s+(an?\s+)?(image|picture|pic)/,
          /\bi want\s+(an?\s+)?(image|picture|pic|photo|drawing)/,
          /\bshow me\s+(what|how)/,
          /\billustrate\s+(this|that|it)/,
          /\bvisualize\s+(this|that|it)/
        ];
        
        // Check for direct patterns first
        if (directImagePatterns.some(pattern => pattern.test(lowerText))) {
          return true;
        }
        
        // Standalone image-related words (only when they're the main intent)
        const standaloneImageWords = ['image', 'picture', 'pic', 'photo', 'drawing', 'artwork', 'illustration'];
        const isStandaloneImageRequest = standaloneImageWords.some(word => {
          const wordRegex = new RegExp(`\\b${word}\\b`);
          return wordRegex.test(lowerText) && lowerText.split(/\s+/).length <= 3; // Short requests only
        });
        
        if (isStandaloneImageRequest) {
          return true;
        }
        
        return false;
      };

      // Compute whether text looks like an explicit image request (still used for some UI/flow decisions)
      const isImageRequest = detectImageIntent(text);
      
      // REGULAR AI SYSTEM: Use legacy system for all non-image requests (including spelling)
      // console.log('📝 Using regular AI system for text/spelling responses');
      
      // Note: isImageRequest is already declared above
      
      // Add user message
      const userMessage: ChatMessage = {
        type: 'user',
        content: text,
        timestamp: Date.now()
      };
      
      // Add user message immediately with sound (or replace transcribing message)
      setChatMessages(prev => {
        if (shouldReplaceTranscribingMessage) {
          // Replace the last "transcribing..." message with actual content
          const newMessages = [...prev.slice(0, -1), userMessage];
          setLastMessageCount(newMessages.length);
          playMessageSound();
          return newMessages;
        } else {
          // Normal flow - add user message
          setLastMessageCount(prev.length + 1);
          playMessageSound();
          return [...prev, userMessage];
        }
      });

      // Guest signup gate removed: do not track or open after N prompts

      // Sticky yawn detection (skip during MCQ screen)
      try {
        const isMCQScreen = currentScreen === 3;
        if (!isMCQScreen) {
          const trimmed = (text || '').trim();
          const fillerSet = new Set(['ok', 'k', 'kk', 'okay', 'yes', 'no', 'idk', 'hmm', 'hmmm', 'lol', 'nice', 'cool', '…', '...', ':)', '👍']);
          const isEmojiOnly = /^([\p{Emoji_Presentation}\p{Emoji}\p{Extended_Pictographic}\u200d\ufe0f\s])+$/u.test(trimmed);
          const isShort = trimmed.length <= 10 || fillerSet.has(trimmed.toLowerCase()) || isEmojiOnly;

          // Pre-compute next-state decisions based on current input
          const willEnterYawn = !inYawnMode && isShort && (consecutiveShortCount + 1 >= 2);
          const willExitYawn = inYawnMode && !isShort;

          // Update counters
          if (isShort) {
            setConsecutiveShortCount((c) => c + 1);
            setConsecutiveNonShortCount(0);
          } else {
            setConsecutiveNonShortCount((c) => c + 1);
            setConsecutiveShortCount(0);
          }

          // Update yawn mode state (exit after 1 non-short)
          setInYawnMode((prev) => {
            if (!prev && willEnterYawn) return true;
            if (prev && !isShort) return false;
            return prev;
          });

          // Apply/clear override immediately using computed intent
          const currentPetId = PetProgressStorage.getCurrentSelectedPet() || 'dog';
          const petType = PetProgressStorage.getPetType(currentPetId) || currentPetId;
          if (willExitYawn) {
            if (!overrideMediaClearRef.current) setOverridePetMediaUrl(null);
          } else if ((willEnterYawn || (inYawnMode && isShort)) && !overrideMediaClearRef.current) {
            const yawnUrl = getPetYawnMedia(petType);
            setOverridePetMediaUrl(yawnUrl);
          }
        }
      } catch (e) {
        console.warn('Yawn detection error:', e);
      }

      // Optional: Save user message to Firebase session (non-blocking)
      if (currentSessionId) {
        adventureSessionService.addChatMessage(currentSessionId, userMessage);
      }

      // Track adventure prompt count and implement automatic flow
      // console.log(`🔍 DEBUG: Message sent - currentScreen: ${currentScreen}, isImageRequest: ${isImageRequest}, isInQuestionMode: ${isInQuestionMode}`);
      
      if (currentScreen === 1 && !isImageRequest) {
        const newAdventurePromptCount = adventurePromptCount + 1;
        // console.log(`🔍 DEBUG: Adventure prompt sent. Count: ${adventurePromptCount} -> ${newAdventurePromptCount}, Threshold: ${ADVENTURE_PROMPT_THRESHOLD}`);
        setAdventurePromptCount(newAdventurePromptCount);
        
        // Check if user has met the threshold for accessing questions
        if (newAdventurePromptCount >= ADVENTURE_PROMPT_THRESHOLD && !canAccessQuestions) {
          // console.log(`🔍 DEBUG: Threshold reached! Setting canAccessQuestions to true`);
          setCanAccessQuestions(true);
        }
        
        // Implement automatic flow: adventure->q1->q2->q3->adventure->q4->q5->q6->adventure->q7->q8->q9->q10
        // Only trigger automatic transitions if user has met the prompt threshold
        const hasMetThreshold = canAccessQuestions || newAdventurePromptCount >= ADVENTURE_PROMPT_THRESHOLD;
        // console.log(`🔍 DEBUG: Threshold check - canAccessQuestions: ${canAccessQuestions}, newCount >= threshold: ${newAdventurePromptCount >= ADVENTURE_PROMPT_THRESHOLD}, hasMetThreshold: ${hasMetThreshold}`);
        
        // COMMENTED OUT: Adventure to Questions Auto-move
        /*
        if (hasMetThreshold) {
          // Determine when to transition to questions based on the flow pattern
          let shouldTransitionToQuestions = false;
          
          if (topicQuestionIndex === 0) {
            // Start with questions after initial adventure phase (Q1-Q3)
            // console.log(`🔍 DEBUG: Starting Q1-Q3 sequence`);
            shouldTransitionToQuestions = true;
          } else if (topicQuestionIndex === 3) {
            // After Q1->Q2->Q3->adventure, now go to Q4->Q5->Q6
            // console.log(`🔍 DEBUG: Starting Q4-Q6 sequence`);
            shouldTransitionToQuestions = true;
          } else if (topicQuestionIndex === 6) {
            // After Q4->Q5->Q6->adventure, now go to Q7->Q8->Q9
            // console.log(`🔍 DEBUG: Starting Q7-Q9 sequence`);
            shouldTransitionToQuestions = true;
          } else if (topicQuestionIndex === 9) {
            // After Q7->Q8->Q9->adventure, now go to Q10
            // console.log(`🔍 DEBUG: Starting Q10 sequence`);
            shouldTransitionToQuestions = true;
          }
          
          if (shouldTransitionToQuestions) {
            // Add a transition message from AI and wait for speech to complete
            setTimeout(async () => {
              const transitionMessage: ChatMessage = {
                type: 'ai',
                content: `🎯 Great adventure building! Now let's test your reading skills with some questions. Ready for the challenge? 📚✨`,
                timestamp: Date.now()
              };
              
              setChatMessages(prev => {
                playMessageSound();
                return [...prev, transitionMessage];
              });
              
              // Wait for the AI speech to complete before transitioning
              const messageId = `index-chat-${transitionMessage.timestamp}-${chatMessages.length}`;
              await ttsService.speakAIMessage(transitionMessage.content, messageId);
              
              // Add a small buffer after speech completes
              setTimeout(() => {
                setIsInQuestionMode(true);
                setCurrentScreen(3); // Go to MCQ screen
              }, 500);
            }, 1000);
            
            // Don't process the text further, just handle the transition
            return;
          }
        }
        */
      } else {
        // console.log(`🔍 DEBUG: Skipping adventure prompt tracking - currentScreen: ${currentScreen}, isImageRequest: ${isImageRequest}`);
      }
      
      // Continue with the story text flow without adding any image loading sound/caption to chat.
      
      // Set loading state for regular text responses
      setIsAIResponding(true);
      
      try {
        // Generate AI response using the current message history
        const currentMessages = [...chatMessages, userMessage];
        
        // Implement 3-1 pattern: 3 spelling prompts followed by 1 pure adventure beat
        let isSpellingPhase = false;
        // One-time suppression right after entering adventure: ensure first message is not a question
        if (suppressSpellingOnceRef.current) {
          isSpellingPhase = false;
          suppressSpellingOnceRef.current = false;
        } else {
        const SPELLING_CYCLE_OFFSET = 1; // only the very first adventure message stays pure
        const SPELLING_CYCLE_LENGTH = 4; // 3 spelling + 1 adventure
        if (messageCycleCount >= SPELLING_CYCLE_OFFSET) {
          const cyclePosition = ((messageCycleCount - SPELLING_CYCLE_OFFSET) % SPELLING_CYCLE_LENGTH + SPELLING_CYCLE_LENGTH) % SPELLING_CYCLE_LENGTH;
          isSpellingPhase = cyclePosition < 3;
        }
        }
          
        // Use selectedGradeFromDropdown if available, otherwise fall back to userData.gradeDisplayName
          
        const currentGrade = selectedGradeFromDropdown || userData?.gradeDisplayName;
          
        
        // Additional debug info removed (localStorage dropped)
        // console.log(`🔥 Grade from Firebase: ${userData?.gradeDisplayName || 'none'}`);
          
        // NEW: Use topic-based question selection for Spellbox progression
          
        const preferredLevel = (userData?.level === 'mid') ? 'middle' : (userData?.level as ('start' | 'middle') | undefined);
        const spellingQuestion = isSpellingPhase ? getNextSpellboxQuestion(currentGrade, completedSpellingIds, preferredLevel) : null;
        
        // Store the original spelling question (with prefilled data) for later use
          
        if (spellingQuestion) {
          // console.log('🔤 STORING ORIGINAL SPELLING QUESTION:', {
          //   id: spellingQuestion.id,
          //   word: spellingQuestion.word,
          //   audio: spellingQuestion.audio,
          //   actualSpellingWord: spellingQuestion.audio,
          //   isPrefilled: spellingQuestion.isPrefilled,
          //   prefilledIndexes: spellingQuestion.prefilledIndexes
          // });
          setOriginalSpellingQuestion(spellingQuestion);
        }
        // console.log(`🔄 Message cycle: ${messageCycleCount}, Phase: ${isSpellingPhase ? '📝 SPELLING' : '🏰 ADVENTURE'} (${messageCycleCount < SPELLING_CYCLE_OFFSET ? 'Initial Pure Adventure' : isSpellingPhase ? 'Spelling Trio' : 'Adventure Break'})`);
        
        const aiResponse = await generateAIResponse(text, currentMessages, spellingQuestion);
        

        // Update cycle count (no modulo, just increment)
        setMessageCycleCount(prev => prev + 1);
        
        // First, add the spelling sentence message if we have one
        if (aiResponse.spelling_sentence && spellingQuestion) {
          // console.log('📝 Creating spelling message:', {
          //   spellingWord: spellingQuestion.audio,
          //   spellingSentence: aiResponse.spelling_sentence,
          //   adventureStory: aiResponse.adventure_story,
          //   wordInSentence: aiResponse.spelling_sentence.toLowerCase().includes(spellingQuestion.audio.toLowerCase())
          // });
          
          // Ensure we always have a continuation for after spelling.
          // If the AI didn't provide an adventure story, synthesize a gentle prompt
          // by appending a follow-up question to the spelling sentence.
          const contentAfterSpelling: string = (aiResponse.adventure_story && aiResponse.adventure_story.trim())
            ? aiResponse.adventure_story
            : `${(aiResponse.spelling_sentence || '').trim()} ${'What should we do next?'}`.trim();

          const spellingSentenceMessage: ChatMessage = {
            type: 'ai',
            content: aiResponse.spelling_sentence,
            timestamp: Date.now(),
            spelling_word: spellingQuestion.audio,
            spelling_sentence: aiResponse.spelling_sentence,
            content_after_spelling: contentAfterSpelling, // Always present: AI story or synthesized fallback
            hiddenInChat: true
          };
          
          setChatMessages(prev => {
            setLastMessageCount(prev.length + 1);
            playMessageSound();
            // Auto-speak the spelling sentence using the same inline ID that
            // the overlay derives while SpellBox is visible. This ensures the
            // bottom-right speaker button shows the stop icon immediately.
            const messageId = inlineSpellboxMessageId(
              (spellingQuestion as any)?.word || (spellingQuestion as any)?.audio,
              (spellingQuestion as any)?.id ?? null
            );
            ttsService.speakAIMessage(spellingSentenceMessage.content, messageId).catch(error => 
              console.error('TTS error for spelling sentence:', error)
            );
            return [...prev, spellingSentenceMessage];
          });

          // The SpellBox will automatically appear due to the useEffect hook that watches for spelling_word
          // After successful completion, handleSpellComplete will be called

          // Save message to Firebase session if available
          if (currentSessionId) {
            adventureSessionService.addChatMessage(currentSessionId, spellingSentenceMessage);
          }
          return;
        }
        
        // For pure adventure messages (no spelling), just add the adventure story
        const aiMessage: ChatMessage = {
          type: 'ai',
          content: aiResponse.adventure_story,
          timestamp: Date.now(),
          spelling_sentence: null,
          spelling_word: undefined
        };
        
        setChatMessages(prev => {
          const updatedMessages = [...prev, aiMessage];
          
          setLastMessageCount(prev.length + 1);
          playMessageSound();
          // Auto-speak the AI message and wait for completion
          // Use the same derived bubble ID that the LeftPetOverlay uses so the
          // bottom-right speaker button shows the stop state immediately.
          const messageId = bubbleMessageIdFromHtml(formatAIMessage(aiMessage.content));
          ttsService.speakAIMessage(aiMessage.content, messageId).catch(error => 
            console.error('TTS error for AI message:', error)
          );
          
          // Optional: Save AI message to Firebase session and check for summary generation (non-blocking)
          if (currentSessionId) {
            adventureSessionService.addChatMessage(currentSessionId, aiMessage);
            
            // Check if we should generate a chat summary (every 2 messages)
            handleSummaryGeneration(currentSessionId, updatedMessages);
          }
          
          return updatedMessages;
        });
      } catch (error) {
        console.error('Error generating AI response:', error);
        // Show error message to user
        const errorMessage: ChatMessage = {
          type: 'ai',
          content: "Sorry, I'm having trouble thinking right now! 😅 Try again in a moment!",
          timestamp: Date.now()
        };
        
        setChatMessages(prev => {
          setLastMessageCount(prev.length + 1);
          playMessageSound();
          // Auto-speak the error message and wait for completion
          const messageId = `index-chat-${errorMessage.timestamp}-${prev.length}`;
          ttsService.speakAIMessage(errorMessage.content, messageId).catch(error => 
            console.error('TTS error for error message:', error)
          );
          return [...prev, errorMessage];
        });
      } finally {
        setIsAIResponding(false);
      }
    },
    [incrementMessageCycle, generateAIResponse, chatMessages, currentScreen, adventurePromptCount, topicQuestionIndex, isInQuestionMode, currentSessionId, messageCycleCount, inYawnMode, consecutiveShortCount, consecutiveNonShortCount]
  );

  // Auto-scroll to bottom when new messages arrive
  React.useEffect(() => {
    if (messagesScrollRef.current) {
      messagesScrollRef.current.scrollTop = messagesScrollRef.current.scrollHeight;
    }
  }, [chatMessages]);

  // Save messages to local storage whenever they change
  React.useEffect(() => {
    saveUserAdventure(chatMessages);
  }, [chatMessages]);

  // Load adventure summaries on component mount
  React.useEffect(() => {
    const summaries = loadAdventureSummaries();
    setAdventureSummaries(summaries);
  }, []);

  // Optional: Sync adventure state changes to Firebase session (non-blocking)
  React.useEffect(() => {
    if (currentSessionId && user) {
      adventureSessionService.updateAdventureState(currentSessionId, {
        isInQuestionMode,
        adventurePromptCount
      });
    }
  }, [currentSessionId, isInQuestionMode, adventurePromptCount, user]);

  // Auto-assign topic based on level and navigate - FIXED to respect grade selection
  const autoAssignTopicAndNavigate = React.useCallback((level: 'start' | 'middle') => {
    // console.log(`🎯 autoAssignTopicAndNavigate called with level: ${level}`);
    
    // Use proper grade-aware topic selection instead of hardcoded values
    const allTopicIds = Object.keys(sampleMCQData.topics);
    const currentGrade = selectedGradeFromDropdown || userData?.gradeDisplayName;
    
    // console.log(`🎓 Current grade for auto-assignment: ${currentGrade}`);
    
    // Get topic based on grade and level preference
    const topicId = getNextTopicByPreference(allTopicIds, level, currentGrade);
    
    // console.log(`✨ Auto-assigned topic: ${topicId} for grade ${currentGrade}, level ${level}`);
    
    if (topicId) {
      setSelectedTopicId(topicId);
      // Load saved question progress for this topic
      const startingIndex = getStartingQuestionIndex(topicId);
      setTopicQuestionIndex(startingIndex);
      setCurrentScreen(3); // Go directly to MCQ screen
    } else {
      console.error('❌ Failed to auto-assign topic - no suitable topic found');
      // Fallback to topic selection screen
      setCurrentScreen(0);
    }
  }, [selectedGradeFromDropdown, userData?.gradeDisplayName]);

  // Handle topic selection
  const handleTopicSelect = React.useCallback((topicId: string) => {
    setSelectedTopicId(topicId);
    // Load saved question progress for this topic
    const startingIndex = getStartingQuestionIndex(topicId);
    setTopicQuestionIndex(startingIndex);
    setCurrentScreen(1); // Go to adventure screen
  }, []);

  // Load question progress when selectedTopicId changes (handles all topic change scenarios)
  React.useEffect(() => {
    if (selectedTopicId) {
      const startingIndex = getStartingQuestionIndex(selectedTopicId);
      // Only update if different from current to avoid unnecessary re-renders
      if (startingIndex !== topicQuestionIndex) {
        // console.log(`🔄 Topic changed to ${selectedTopicId}, loading progress: Question ${startingIndex + 1}`);
        setTopicQuestionIndex(startingIndex);
      }
    }
  }, [selectedTopicId]); // Don't include topicQuestionIndex in deps to avoid loops

  // Handle onboarding completion
  const handleOnboardingComplete = React.useCallback(() => {
    playClickSound();
    // After onboarding is complete, we should transition back to the main app
    // The UnifiedPetAdventureApp will now route to PetPage, which will handle pet selection
    if (onBackToPetPage) {
      onBackToPetPage();
    } else {
      setCurrentScreen(-1); // Fallback to home page
    }
  }, [onBackToPetPage]);

  // Handle homepage navigation
  const handleHomeNavigation = React.useCallback((path: 'start' | 'middle' | 'topics') => {
    playClickSound();
    
    // Stop any ongoing TTS before navigation
    // console.log('🔧 Home navigation cleanup: Stopping TTS');
    ttsService.stop();
    
    if (path === 'topics') {
      setCurrentScreen(0); // Go to topic selection
    } else {
      // For start/middle, automatically assign topic and go to questions
      autoAssignTopicAndNavigate(path);
    }
  }, [autoAssignTopicAndNavigate]);

  // Handle pet page navigation
  const handlePetNavigation = React.useCallback(() => {
    // console.log('🎯 Index: handlePetNavigation called - navigating to pet page (screen 4)');
    playClickSound();
    
    // Stop any ongoing TTS before navigation
    // console.log('🔧 Pet navigation cleanup: Stopping TTS');
    ttsService.stop();
    
    setCurrentScreen(4); // Go to pet page
    // console.log('🎯 Index: Set currentScreen to 4 (PetPage)');
  }, []);

  // Handle chat summary generation (every 2 messages)
  const handleSummaryGeneration = useCallback(async (sessionId: string, currentMessages: ChatMessage[]) => {
    try {
      // Get current session data to check summary state
      const sessionData = await adventureSessionService.getAdventureSession(sessionId);
      if (!sessionData) {
        console.warn('No session data found for summary generation');
        return;
      }

      // Check if we should generate a summary
      const shouldGenerate = chatSummaryService.shouldGenerateSummary(
        currentMessages.length,
        sessionData.lastSummaryMessageCount
      );

      if (!shouldGenerate) {
        return; // Not time for summary yet
      }

      // console.log(`🧠 Generating chat summary (${currentMessages.length} messages total)`);

      // Get recent messages for summarization (typically last 2-4 messages)
      const messagesToSummarize = currentMessages.slice(-4); // Last 4 messages for context
      
      // Get previous summary if it exists
      const previousSummary = sessionData.chatSummary?.summary;
      
      // Generate new summary
      const newSummaryText = await chatSummaryService.generateChatSummary(
        messagesToSummarize,
        previousSummary,
        { 
          adventureMode: sessionData.adventureMode,
          topicId: sessionData.topicId,
          isInQuestionMode: sessionData.isInQuestionMode
        }
      );

      // Create summary object with metadata
      const summaryObject = chatSummaryService.createSummaryObject(
        newSummaryText,
        currentMessages.length,
        currentMessages[currentMessages.length - 1]?.timestamp || Date.now()
      );

      // Save summary to Firebase (non-blocking)
      adventureSessionService.updateChatSummary(sessionId, summaryObject);
      
      // console.log('✅ Chat summary generated and saved');
      
    } catch (error) {
      console.warn('⚠️ Failed to generate chat summary (continuing normally):', error);
      // Don't throw - summary generation is non-critical
    }
  }, []);

  // Save current adventure when user creates significant content
  const saveCurrentAdventure = React.useCallback(async () => {
    if (!currentAdventureId || chatMessages.length < 3) return;
    
    try {
      const adventureName = await generateAdventureName(chatMessages);
      const adventureSummary = await generateAdventureSummary(chatMessages);
      
      // Get the current comic panel image if available (but don't use default images)
      let currentPanelImage = panels[currentIndex]?.image;
      
      // Helper function to check if image is default/local (defined here for reuse below)
      const isDefaultOrLocalImage = (imageUrl: string): boolean => {
        // Check for local asset paths
        if (imageUrl.startsWith('/src/assets/') || imageUrl.includes('comic-rocket-1.jpg') || 
            imageUrl.includes('comic-spaceport-2.jpg') || imageUrl.includes('comic-alienland-3.jpg') || 
            imageUrl.includes('comic-cockpit-4.jpg')) {
          return true;
        }
        
        // Check for relative paths or paths without http/https (local assets)
        if (!imageUrl.startsWith('http://') && !imageUrl.startsWith('https://') && 
            !imageUrl.startsWith('data:')) {
          return true;
        }
        
        return false;
      };
      
      // Don't use default images for comicPanelImage
      if (currentPanelImage && isDefaultOrLocalImage(currentPanelImage)) {
        currentPanelImage = undefined;
      }
      
      // Only save panels with generated images (not default local assets)
      const generatedPanels = panels.filter(panel => !isDefaultOrLocalImage(panel.image));
      
      // console.log(`💾 SAVE DEBUG: Saving adventure with ${panels.length} total panels, ${generatedPanels.length} generated panels`);
      panels.forEach((panel, index) => {
        const isDefault = isDefaultOrLocalImage(panel.image);
        // console.log(`💾 Panel ${index} ${isDefault ? '[SKIPPED - DEFAULT]' : '[SAVING]'}: ${panel.image.substring(0, 60)}...`);
        // console.log(`💾 Panel ${index} text: "${panel.text?.substring(0, 50)}..."`);
      });
      
      // console.log(`💾 Generated panels being saved:`, generatedPanels.map((panel, index) => ({
      //   index,
      //   id: panel.id,
      //   image: panel.image.substring(0, 60) + '...',
      //   text: panel.text?.substring(0, 30) + '...',
      //   isFirebase: panel.image.includes('firebasestorage.googleapis.com'),
      //   isDalle: panel.image.includes('oaidalleapiprodscus.blob.core.windows.net')
      // })));
      
      const adventure: SavedAdventure = {
        id: currentAdventureId,
        name: adventureName,
        summary: adventureSummary,
        messages: chatMessages,
        createdAt: Date.now(),
        lastPlayedAt: Date.now(),
        comicPanelImage: currentPanelImage,
        topicId: selectedTopicId,
        comicPanels: generatedPanels, // Only save generated panels, not default images
        // Add adventure type for better tracking
        ...(currentAdventureType && { adventureType: currentAdventureType })
      };
      
      // Save to Firebase (with localStorage fallback) if user is authenticated
      if (user?.uid) {
        await saveAdventureHybrid(user.uid, adventure);
      } else {
        saveAdventure(adventure);
      }
      
      // // Create a new comic panel for this adventure every 10 messages
      // // console.log(`🖼️ AUTO IMAGE CHECK: Total messages: ${chatMessages.length}, Multiple of 10: ${chatMessages.length % 10 === 0}, Meets threshold: ${chatMessages.length >= 10}`);
      
      // if (chatMessages.length >= 10 && chatMessages.length % 10 === 0) { // Generate every 10 messages regularly
      //   const userMessages = chatMessages.filter(msg => msg.type === 'user');
      //   // console.log(`🖼️ AUTO IMAGE: Conditions met! User messages: ${userMessages.length}, Required: >= 2`);
        
      //   if (userMessages.length >= 2) {
      //     const adventureContext = userMessages.slice(-6).map(msg => msg.content).join(' '); // Use recent user messages for context
      //     // console.log(`🖼️ AUTO IMAGE: Generating image with context: "${adventureContext}"`);
      //     // Generate new panel based on adventure content
      //     onGenerateImage(adventureContext);
      //   } else {
      //     // console.log(`🖼️ AUTO IMAGE: Skipped - not enough user messages (${userMessages.length} < 2)`);
      //   }
      // } else {
      //   // console.log(`🖼️ AUTO IMAGE: Not triggered - need ${10 - (chatMessages.length % 10)} more messages to reach next multiple of 10`);
      // }
      
      // Update adventure summaries
      const summaries = loadAdventureSummaries();
      const updatedSummaries = summaries.filter(s => s.id !== currentAdventureId);
      updatedSummaries.push({
        id: currentAdventureId,
        name: adventureName,
        summary: adventureSummary,
        lastPlayedAt: Date.now(),
        comicPanelImage: currentPanelImage
      });
      
      // Note: Adventure summaries are automatically updated when the full adventure is saved to Firebase
      // Only update localStorage summaries as a backup
      saveAdventureSummaries(updatedSummaries.slice(-10)); // Keep last 10
      setAdventureSummaries(updatedSummaries);
    } catch (error) {
      console.error('Failed to save adventure:', error);
    }
  }, [currentAdventureId, chatMessages, panels, currentIndex, selectedTopicId, onGenerateImage]);

  // Auto-save adventure when significant content is created
  React.useEffect(() => {
    if (chatMessages.length >= 3 && currentAdventureId) {
      // Debounce saving to avoid too frequent saves
      const timeoutId = setTimeout(async () => {
        await saveCurrentAdventure();
      }, 3000); // Save 3 seconds after last message
      
      return () => clearTimeout(timeoutId);
    }
  }, [chatMessages.length, currentAdventureId, saveCurrentAdventure]);

  // Update adventure tracker when messages are sent
  React.useEffect(() => {
    if (chatMessages.length > 0 && currentAdventureId && currentAdventureType && user) {
      // Get current pet consistently with PetProgressStorage
      let currentPet = 'dog';
      try {
        currentPet = PetProgressStorage.getCurrentSelectedPet() || 'dog';
      } catch (error) {
        console.warn('Could not determine current pet for adventure tracking:', error);
      }

      // Update adventure activity with message count (async, non-blocking)
      (async () => {
        try {
          const { PetAdventureTracker } = await import('@/lib/pet-adventure-tracker');
          await PetAdventureTracker.updateAdventureActivity(
            user.uid,
            currentPet,
            currentAdventureType,
            chatMessages.length
          );
        } catch (error) {
          console.warn('Failed to update adventure tracker:', error);
        }
      })();
    }
  }, [chatMessages.length, currentAdventureId, currentAdventureType, user]);

  // Handle continuing a specific saved adventure
  const handleContinueSpecificAdventure = React.useCallback(async (adventureId: string) => {
    // Ensure mic permission so browser shows prompt immediately on click
    try {
      const granted = await ensureMicPermission();
      if (!granted) {
        toast.error('Enable Mic Access');
        return;
      }
    } catch {}
    playClickSound();
    
    // Load the specific adventure from Firebase (with localStorage fallback)
    const savedAdventures = await loadAdventuresHybrid(user?.uid || null);
    const targetAdventure = savedAdventures.find(adv => adv.id === adventureId);
    
    if (targetAdventure) {
      // console.log(`🔄 RESTORATION DEBUG: Loading adventure "${targetAdventure.name}" with ID: ${adventureId}`);
      
      // Get cached images for this adventure to find the latest generated image from Firebase
      const cachedImages = user ? await getCachedImagesForAdventureFirebase(user.uid, adventureId) : getCachedImagesForAdventure(adventureId);
      const latestCachedImage = cachedImages.length > 0 ? cachedImages[0] : null; // First item is most recent (sorted by timestamp)
      
      // console.log(`🔄 RESTORATION DEBUG: Found ${cachedImages.length} cached images for this adventure`);
      if (cachedImages.length > 0) {
        // console.log('🔄 RESTORATION DEBUG: Cached images:', cachedImages.map(img => ({
        //   url: img.url.substring(0, 50) + '...',
        //   prompt: img.prompt?.substring(0, 30) + '...',
        //   adventureId: img.adventureId
        // })));
      }
      
      // Restore comic panels from saved adventure if available
      if (targetAdventure.comicPanels && targetAdventure.comicPanels.length > 0) {
        // console.log(`🔄 RESTORATION DEBUG: Found ${targetAdventure.comicPanels.length} saved comic panels`);
        targetAdventure.comicPanels.forEach((panel, index) => {
          // console.log(`🔄 PANEL ${index}:`, {
          //   image: panel.image.substring(0, 50) + '...',
          //   text: panel.text.substring(0, 30) + '...',
          //   isExpiredDalle: panel.image.includes('oaidalleapiprodscus.blob.core.windows.net'),
          //   isHttps: panel.image.startsWith('https://'),
          //   isLocal: panel.image.startsWith('/') || !panel.image.includes('http')
          // });
        });
        // Helper function to check if a URL is an expired DALL-E URL
        const isExpiredDalleUrl = (url: string): boolean => {
          return url.includes('oaidalleapiprodscus.blob.core.windows.net') && 
                 (url.includes('st=') || url.includes('se=') || url.includes('sig='));
        };

        // Default fallback images in order of preference
        const defaultImages = [
          rocket1, // imported at top of file
          spaceport2, // imported at top of file
          alien3, // imported at top of file
          '/src/assets/comic-cockpit-4.jpg' // TODO: import this one too
        ];

        // SIMPLIFIED: Check if we have cached images and restore them if the URLs are no longer available
        const restoredPanels = targetAdventure.comicPanels.map((panel, index) => {
          let imageToUse = panel.image;
          let restorationMethod = 'original';
          
          // console.log(`🔄 RESTORING PANEL ${index}: ${panel.text.substring(0, 30)}...`);
          // console.log(`🔄 Original image URL: ${panel.image.substring(0, 60)}...`);
          
          // If image is an expired DALL-E URL or looks like a temporary URL, try to find better alternatives
          // BUT KEEP Firebase URLs as they are permanent
          const isFirebaseUrl = panel.image.includes('firebasestorage.googleapis.com');
          const isLocalUrl = panel.image.startsWith('/') || !panel.image.includes('http');
          const needsRestoration = !isFirebaseUrl && !isLocalUrl && (
            isExpiredDalleUrl(panel.image) || 
            panel.image.includes('oaidalleapiprodscus.blob.core.windows.net') ||
            (panel.image.startsWith('https://') && panel.image.includes('dalle'))
          );
          
          // console.log(`🔄 URL Analysis: Firebase=${isFirebaseUrl}, Local=${isLocalUrl}, NeedsRestoration=${needsRestoration}`);
          
          if (needsRestoration) {
            // console.log(`🔄 Panel ${index} needs restoration (expired/temporary URL)`);
            
            // Method 1: Try to find any cached Firebase image for this adventure (simplified matching)
            if (cachedImages.length > 0) {
              // Use the most recent cached image if we have any
              const cachedImage = cachedImages[Math.min(index, cachedImages.length - 1)];
              
              if (cachedImage && cachedImage.url !== panel.image) {
                imageToUse = cachedImage.url;
                restorationMethod = 'firebase_cached';
                // console.log(`✅ Restored cached image for panel ${index}: ${cachedImage.url.substring(0, 60)}...`);
              } else {
                // Method 2: Use default fallback
                const fallbackIndex = index % defaultImages.length;
                imageToUse = defaultImages[fallbackIndex];
                restorationMethod = 'default_fallback';
                // console.log(`📸 Using default fallback image for panel ${index}: ${imageToUse}`);
              }
            } else {
              // Method 2: Use default fallback
              const fallbackIndex = index % defaultImages.length;
              imageToUse = defaultImages[fallbackIndex];
              restorationMethod = 'default_fallback';
              // console.log(`📸 No cached images found, using default fallback for panel ${index}: ${imageToUse}`);
            }
          } else {
            // console.log(`✅ Panel ${index} keeping original image (valid URL)`);
          }
          
          return {
            ...panel,
            image: imageToUse,
            restorationMethod // For debugging
          };
        });
        
        // If we have a latest cached image and generated images, update the first panel to show it as default
        if (latestCachedImage && restoredPanels.length > 0) {
          restoredPanels[0] = {
            ...restoredPanels[0],
            image: latestCachedImage.url,
            text: restoredPanels[0].text // Keep the original text
          };
          // console.log(`📸 Set latest generated image as default for adventure: ${targetAdventure.name}`);
        }
        
        // console.log('🔄 FINAL RESTORATION SUMMARY:');
        restoredPanels.forEach((panel, index) => {
          // console.log(`📋 Panel ${index}: ${panel.restorationMethod} - Image: ${panel.image.substring(0, 60)}...`);
        });
        
        reset(restoredPanels);
        // console.log(`✅ Restored ${restoredPanels.length} comic panels for adventure: ${targetAdventure.name}`);
      } else {
        // No saved panels - create initial panel with latest generated image or default
        let initialPanelImage = rocket1; // default
        let initialPanelText = "The brave astronaut climbs into ROCKET!"; // default text
        
        if (latestCachedImage) {
          initialPanelImage = latestCachedImage.url;
          initialPanelText = "Your adventure continues...";

        }
        
        const defaultPanels = [
          { 
            id: crypto.randomUUID(), 
            image: initialPanelImage, 
            text: initialPanelText 
          }
        ];
        
        reset(defaultPanels);
      }
      
      // Load the adventure's messages and state
      setChatMessages(targetAdventure.messages);
      setCurrentAdventureId(targetAdventure.id);
      const effectiveGrade = (selectedGradeFromDropdown || userData?.gradeDisplayName || '').toLowerCase();
      const topicId = targetAdventure.topicId || getNextTopic(Object.keys(sampleMCQData.topics)) || '';
      // Only force 'A-' if no explicit topic was provided
      const finalTopicId = (!targetAdventure.topicId && effectiveGrade === 'assignment') ? 'A-' : topicId;
      setSelectedTopicId(finalTopicId);
      // Grade 1: immediately reflect the actual upcoming spell topic in the header
      if (whiteboardGradeEligible) {
        try {
          const nextSpell = getNextSpellboxQuestion(currentGradeDisplayName, [], (userData?.level === 'mid') ? 'middle' : (userData?.level as ('start' | 'middle') | undefined));
          const initialTopicId = nextSpell ? (nextSpell.topicId || (nextSpell as any).topicName) : null;
          if (initialTopicId) setGrade1DisplayedTopicId(initialTopicId);
        } catch {}
      }
      setAdventureMode('continue');
      
      // Set adventure context for contextual AI responses
      setCurrentAdventureContext({
        name: targetAdventure.name,
        summary: targetAdventure.summary
      });
      
      // Reset the initial response ref when starting a new adventure
      initialResponseSentRef.current = null;
      
      // Optional Firebase session creation for specific adventure with existing messages (non-blocking)
      if (user) {
        // Get current pet from localStorage for session tracking
        let currentPet = 'bobo'; // default fallback
        try {
          const petData = localStorage.getItem('litkraft_pet_data');
          if (petData) {
            const parsed = JSON.parse(petData);
            const ownedPets = parsed.ownedPets || [];
            if (ownedPets.length > 0) {
              currentPet = ownedPets[0]; // Use first owned pet
            }
          }
        } catch (error) {
          console.warn('Could not determine current pet for session:', error);
        }

        // Try to determine adventure type from the adventure data
        const adventureType = (targetAdventure as any).adventureType || 'food'; // fallback to food

        const sessionId = await adventureSessionService.createAdventureSession(
          user.uid,
          'continue_specific',
          targetAdventure.id,
          finalTopicId,
          'continue',
          targetAdventure.name,
          targetAdventure.messages, // Pass existing messages for AI context
          { petId: currentPet, adventureType } // options with pet and adventure type
        );
        setCurrentSessionId(sessionId);
      }
      
      setCurrentScreen(1); // Go to adventure screen
    } else {
      // Fallback if adventure not found
      // console.log('🚨 Index: Fallback handleStartAdventure call (no adventureType) - this might override friend adventure!');
      handleStartAdventure(getNextTopic(Object.keys(sampleMCQData.topics)) || '', 'continue');
    }
  }, [reset, initialPanels, user]);

  // Handle start adventure from progress tracking
  const handleStartAdventure = React.useCallback(async (
    topicId: string,
    mode: 'new' | 'continue' = 'new',
    adventureType: string = 'food',
    continuationContext?: {
      adventureId: string;
      chatHistory?: any[];
      adventureName?: string;
      comicPanels?: any[];
      cachedImages?: any[];
    }
  ) => {
    const callId = `index-${Date.now()}`;
    // console.log('🎯 Index handleStartAdventure called with adventureType:', adventureType, 'callId:', callId);
    // console.log('🎯 Index Current currentAdventureType before update:', currentAdventureType, 'callId:', callId);
    
    // Ensure mic permission so browser shows prompt immediately on click
    try {
      const granted = await ensureMicPermission();
      if (!granted) {
        toast.error('Enable Mic Access');
        return;
      }
    } catch {}
    
    // If this is a fallback call with default 'food' and we already have a non-food adventure type set, ignore it
    const latestType = currentAdventureTypeRef.current;
    if (adventureType === 'food' && latestType !== 'food') {
      // console.log('🚨 Index: Ignoring fallback food call - already have explicit adventure type:', currentAdventureType);
      return;
    }
    
    // Prevent rapid duplicate invocations
    if (isStartingAdventureRef.current) {
      // console.log('🚨 Index: Adventure already starting, ignoring duplicate call');
      return;
    }
    isStartingAdventureRef.current = true;
    // For the very first adventure session start, allow immediate whiteboard on first question
    // only if the next due topic actually has a prepared whiteboard lesson script
    if (!firstAdventureStartedRef.current) {
      const gradeName = currentGradeDisplayName;
      const allTopics = getSpellingTopicIds(gradeName);
      const dueTopic = getNextSpellboxTopic(gradeName, allTopics);
      const hasLessonForDueTopic = !!(dueTopic && getLessonScript(dueTopic));
      if (hasLessonForDueTopic && !isWhiteboardSuppressedByAssignment) {
        shouldTriggerWhiteboardOnFirstQuestionRef.current = true;
        suppressInitialGreetingRef.current = true;
        firstAdventureStartedRef.current = true;
      } else {
        shouldTriggerWhiteboardOnFirstQuestionRef.current = false;
      }
    } else {
      shouldTriggerWhiteboardOnFirstQuestionRef.current = false;
    }
    playClickSound();
    // Only force 'A-' if no explicit topic was provided
    const effectiveGrade = (selectedGradeFromDropdown || userData?.gradeDisplayName || '').toLowerCase();
    const finalTopicId = (!topicId && effectiveGrade === 'assignment') ? 'A-' : topicId;
    setSelectedTopicId(finalTopicId);
    // Grade 1: immediately reflect the actual upcoming spell topic in the header
    if (whiteboardGradeEligible) {
      try {
        const nextSpell = getNextSpellboxQuestion(currentGradeDisplayName, [], (userData?.level === 'mid') ? 'middle' : (userData?.level as ('start' | 'middle') | undefined));
        const initialTopicId = nextSpell ? (nextSpell.topicId || (nextSpell as any).topicName) : null;
        if (initialTopicId) setGrade1DisplayedTopicId(initialTopicId);
      } catch {}
    }
    setAdventureMode(mode);
    // console.log('🎯 Setting currentAdventureType to:', adventureType);
    // Set the type immediately and update the ref to beat any same-tick fallback calls
    setCurrentAdventureType(adventureType);
    currentAdventureTypeRef.current = adventureType;
    // Reset the initial response ref when starting a new adventure
    initialResponseSentRef.current = null;
    
    // Trigger initial response generation with the correct adventure type
    // We need to do this after state updates to ensure the adventure type is passed correctly
    setTimeout(() => {
      triggerInitialResponseGeneration(adventureType);
    }, 0);
    
    let adventureId: string;
    
    if (mode === 'new') {
      // Clear chat messages for new adventures to provide clean slate (unless already set from props)
      try { clearUserAdventure(); } catch {}
      setChatMessages([]);
      // Reset message cycle count for new adventure
      setMessageCycleCount(0);
      // Use existing adventure ID if already set, otherwise generate new one
      adventureId = currentAdventureId || crypto.randomUUID();
      if (!currentAdventureId) {
        setCurrentAdventureId(adventureId);
      }
      // Reset comic panels to default image for new adventures (unless already restored)
      if (panels.length <= 1 && panels[0]?.image?.includes('/src/assets/')) {
        reset(initialPanels);
      }
      
      // Clear adventure context for new adventures
      setCurrentAdventureContext(null);
      
      // Reset question flow state for new adventures
      setTopicQuestionIndex(0);
      setIsInQuestionMode(false);
      setAdventurePromptCount(0);
      setCanAccessQuestions(false);
      setIsRetryMode(false);
      setRetryQuestionIndex(0);
      
      // Complete adventure tutorial for first-time users
      if (isFirstTimeAdventurer) {
        completeAdventureTutorial();
        // console.log('🎓 Completed adventure tutorial for first-time user');
      }
      // Reset session coins for new adventure
      resetSessionCoins();
      
      // console.log('🚀 Started new adventure with default rocket image and reset all flow states');
    } else {
      // For continuing, prefer the provided context adventureId; otherwise keep existing or create new one
      if (continuationContext?.adventureId) {
        adventureId = continuationContext.adventureId;
        setCurrentAdventureId(adventureId);
        // If we have prior chat history or panels, restore them now
        if (Array.isArray(continuationContext.chatHistory)) {
          setChatMessages(continuationContext.chatHistory);
        }
        if (Array.isArray(continuationContext.comicPanels) && continuationContext.comicPanels.length > 0) {
          reset(continuationContext.comicPanels as any);
        }
      } else {
        adventureId = currentAdventureId || crypto.randomUUID();
        if (!currentAdventureId) {
          setCurrentAdventureId(adventureId);
        }
      }
    }
    
    // Optional Firebase session creation (non-blocking)
    if (user) {
      // Only create one session per adventureId
      if (sessionCreatedForAdventureIdRef.current !== adventureId) {
        // Get current pet from localStorage for session tracking
        let currentPet = 'bobo'; // default fallback
        try {
          const petData = localStorage.getItem('litkraft_pet_data');
          if (petData) {
            const parsed = JSON.parse(petData);
            const ownedPets = parsed.ownedPets || [];
            if (ownedPets.length > 0) {
              currentPet = ownedPets[0]; // Use first owned pet
            }
          }
        } catch (error) {
          console.warn('Could not determine current pet for session:', error);
        }

        const sessionId = await adventureSessionService.createAdventureSession(
          user.uid,
          mode === 'new' ? 'new_adventure' : 'continue_adventure',
          adventureId,
          finalTopicId,
          mode,
          undefined, // title
          continuationContext?.chatHistory, // existingMessages for context if resuming
          { petId: currentPet, adventureType } // options with pet and adventure type
        );
        setCurrentSessionId(sessionId);
        try {
          analytics.setSession(sessionId || null);
          // Emit session_started once per session
          sessionStartAtRef.current = Date.now();
          analytics.capture('session_started', {
            session_id: sessionId,
            started_at: sessionStartAtRef.current,
            adventure_id: adventureId,
            topic_id: finalTopicId || null,
          });
        } catch {}
        sessionCreatedForAdventureIdRef.current = adventureId;
      }
    }
    
    // Use setTimeout to ensure state updates have been processed before changing screen
    setTimeout(() => {
      setCurrentScreen(1); // Go to adventure screen
      // If first-question whiteboard is pending, immediately show the prompt and enable lesson (no AI message)
      if (shouldTriggerWhiteboardOnFirstQuestionRef.current && !isWhiteboardSuppressedByAssignment) {
        // Guard: proactively determine the first SpellBox question because the initial greeting
        // is suppressed (so currentSpellQuestion may not be set yet for brand new users)
        const gradeName = currentGradeDisplayName;
        const initialSpellQuestion = gradeName ? getNextSpellboxQuestion(gradeName, [], (userData?.level === 'mid') ? 'middle' : (userData?.level as ('start' | 'middle') | undefined)) : null;
        const initialSpellTopicId = initialSpellQuestion ? (initialSpellQuestion.topicId || initialSpellQuestion.topicName) : null;
        if (initialSpellTopicId) {
          try { setGrade1DisplayedTopicId(initialSpellTopicId); } catch {}
        }
        const isFirstSpellQuestion = initialSpellQuestion?.id === 1;
        const tp = (initialSpellTopicId && gradeName) ? getSpellboxTopicProgress(gradeName, initialSpellTopicId) : null;
        const hasMidTopicProgress = !!tp && (tp.questionsAttempted || 0) >= 1;
        const canShowLesson = !!(initialSpellTopicId && getLessonScript(initialSpellTopicId || ''));
        if (!isWhiteboardSuppressedByAssignment && isFirstSpellQuestion && !hasMidTopicProgress && canShowLesson && !hasSeenWhiteboard(currentGradeDisplayName, initialSpellTopicId || '')) {
          try { ttsService.stop(); } catch {}
          const name = userData?.username?.trim() || 'friend';
          const topicForLesson = initialSpellTopicId!;
          const introText = `Alright, let's skill up so I can keep growing!\nReady? 🌱`;
          setWhiteboardPrompt({
            topicId: topicForLesson,
            text: introText,
            shouldAutoplay: true,
            isAcknowledged: false,
          });
          setWhiteboardPinnedText(introText);
          setWhiteboardPromptLocked(false);
          setLessonReady(false);
          setIsWhiteboardPromptActive(true);
          setDevWhiteboardEnabled(true);
          // Consume the flag only after we actually trigger the lesson
          shouldTriggerWhiteboardOnFirstQuestionRef.current = false;
        } else {
          // Leave the flag as true to allow the later effect (that watches currentSpellQuestion)
          // to trigger once the first question materializes.
          // However, if the topic's whiteboard was already seen, consume and clear suppression now
          if (initialSpellTopicId && hasSeenWhiteboard(currentGradeDisplayName, initialSpellTopicId)) {
            shouldTriggerWhiteboardOnFirstQuestionRef.current = false;
            suppressInitialGreetingRef.current = false;
            setWhiteboardPinnedText(null);
          }
        }
      }
    }, 0);
    
    // Release the start guard slightly later to avoid double-taps
    setTimeout(() => {
      isStartingAdventureRef.current = false;
    }, 250);
  }, [currentAdventureId, reset, initialPanels, user]);
 
  // Emit session end + summary on pagehide/navigation (re-added)
  React.useEffect(() => {
    const onPageHide = () => {
      try {
        const startedAt = sessionStartAtRef.current;
        if (!startedAt) return;
        const endedAt = Date.now();
        const durationMs = endedAt - startedAt;
        analytics.capture('session_ended', {
          session_id: (currentSessionId || null),
          ended_at: endedAt,
          reason: 'pagehide',
          adventure_id: currentAdventureId || null,
          topic_id: selectedTopicId || null,
        });
        analytics.capture('session_summary', {
          session_id: (currentSessionId || null),
          started_at: startedAt,
          ended_at: endedAt,
          duration_ms: durationMs,
          adventure_id: currentAdventureId || null,
          topic_id: selectedTopicId || null,
        });
        sessionStartAtRef.current = null;
      } catch {}
    };
    try { window.addEventListener('pagehide', onPageHide); } catch {}
    return () => { try { window.removeEventListener('pagehide', onPageHide); } catch {} };
  }, [currentSessionId, currentAdventureId, selectedTopicId]);

  // Handle initial adventure props from parent component
  React.useEffect(() => {
    // Add a delay to prevent this from interfering with explicit adventure starts
    const timer = setTimeout(() => {
      // Don't auto-start adventures if we're already starting one explicitly
      if (isStartingAdventureRef.current) {
        // console.log('🚨 Index: Skipping initial adventure props - already starting adventure explicitly');
        return;
      }
      
      if (initialAdventureProps) {
        if (initialAdventureProps.adventureId && !initialAdventureProps.chatHistory) {
          // Continue specific adventure (old way - from saved adventures)
          handleContinueSpecificAdventure(initialAdventureProps.adventureId);
        } else if (initialAdventureProps.topicId && initialAdventureProps.mode) {
          // Start new or continue adventure with topic
          // console.log('🚨 Index: Initial adventure props handleStartAdventure call with adventureType:', initialAdventureProps.adventureType);
          
          // Set the adventure ID from the props (whether new or continuing)
          if (initialAdventureProps.adventureId) {
            // console.log('🎯 Index: Using adventure ID from props:', initialAdventureProps.adventureId);
            setCurrentAdventureId(initialAdventureProps.adventureId);
          }
          
          // If we have chat history, this is a continuation from our new tracking system
          if (initialAdventureProps.chatHistory && initialAdventureProps.chatHistory.length > 0) {
            // console.log('🔄 Index: Continuing adventure with', initialAdventureProps.chatHistory.length, 'previous messages');
            
            // Load the chat history
            setChatMessages(initialAdventureProps.chatHistory);
            
            // Set adventure context for AI
            setCurrentAdventureContext({
              name: initialAdventureProps.adventureName || `${initialAdventureProps.adventureType} adventure`,
              summary: `Continuing ${initialAdventureProps.adventureType} adventure with ${initialAdventureProps.chatHistory.length} previous messages`
            });
            
            // Restore comic panels if available
            if (initialAdventureProps.comicPanels && initialAdventureProps.comicPanels.length > 0) {
              // console.log('🖼️ Index: Restoring', initialAdventureProps.comicPanels.length, 'comic panels');
              
              // Import default images for fallback
              const rocket1 = '/src/assets/comic-rocket-1.jpg';
              const spaceport2 = '/src/assets/comic-spaceport-2.jpg';
              const alien3 = '/src/assets/comic-alienland-3.jpg';
              const defaultImages = [rocket1, spaceport2, alien3];
              
              // Restore panels with image resolution logic (similar to handleContinueSpecificAdventure)
              const restoredPanels = initialAdventureProps.comicPanels.map((panel, index) => {
                let imageToUse = panel.image;
                let restorationMethod = 'original';
                
                // Check if image needs restoration (expired DALL-E URLs)
                const isFirebaseUrl = panel.image.includes('firebasestorage.googleapis.com');
                const isLocalUrl = panel.image.startsWith('/') || !panel.image.includes('http');
                const isExpiredDalleUrl = panel.image.includes('oaidalleapiprodscus.blob.core.windows.net');
                const needsRestoration = !isFirebaseUrl && !isLocalUrl && isExpiredDalleUrl;
                
                if (needsRestoration && initialAdventureProps.cachedImages) {
                  // Try to find a cached Firebase image for this panel
                  const cachedImage = initialAdventureProps.cachedImages[Math.min(index, initialAdventureProps.cachedImages.length - 1)];
                  if (cachedImage && cachedImage.url !== panel.image) {
                    imageToUse = cachedImage.url;
                    restorationMethod = 'firebase_cached';
                    // console.log(`✅ Restored cached image for panel ${index}: ${cachedImage.url.substring(0, 60)}...`);
                  } else {
                    // Use default fallback
                    const fallbackIndex = index % defaultImages.length;
                    imageToUse = defaultImages[fallbackIndex];
                    restorationMethod = 'default_fallback';
                    // console.log(`📸 Using default fallback image for panel ${index}: ${imageToUse}`);
                  }
                }
                
                return {
                  ...panel,
                  image: imageToUse,
                  restorationMethod // For debugging
                };
              });
              
              // Don't override panels - restore them as they were saved
              // The cached images are already used above for restoration if needed
              
              // console.log('🔄 PANEL RESTORATION SUMMARY:');
              restoredPanels.forEach((panel, index) => {
                // console.log(`📋 Panel ${index}: ${panel.restorationMethod} - Image: ${panel.image.substring(0, 60)}...`);
              });
              
              // Restore the panels
              reset(restoredPanels);
              // console.log(`✅ Restored ${restoredPanels.length} comic panels for continued adventure`);
            } else if (initialAdventureProps.cachedImages && initialAdventureProps.cachedImages.length > 0) {
              // No saved panels but we have cached images - create initial panel with latest image
              const latestCachedImage = initialAdventureProps.cachedImages[0];
              const defaultPanels = [
                {
                  id: crypto.randomUUID(),
                  image: latestCachedImage.url,
                  text: "Your adventure continues..."
                }
              ];
              reset(defaultPanels);
              // console.log(`📸 Created initial panel with latest cached image for continued adventure`);
            }
          }
          
          handleStartAdventure(initialAdventureProps.topicId, initialAdventureProps.mode, initialAdventureProps.adventureType || 'food');
        }
      }
    }, 100); // Small delay to let explicit calls go first
    
    return () => clearTimeout(timer);
  }, [initialAdventureProps, handleStartAdventure, handleContinueSpecificAdventure]);

  // Handle grade selection (for HomePage dropdown display)
  const handleGradeSelection = React.useCallback((gradeDisplayName: string) => {
    playClickSound();
    setSelectedGradeFromDropdown(gradeDisplayName);
  }, []);

  // Handle preference selection (for HomePage only)
  const handlePreferenceSelection = React.useCallback(async (level: 'start' | 'middle', gradeDisplayName?: string) => {
    playClickSound();
    
    // Update selected grade if provided
    if (gradeDisplayName) {
      setSelectedGradeFromDropdown(gradeDisplayName);
      // Do not save grade selection to localStorage; Firebase is source of truth
      // Track the combined grade and level selection for highlighting
      setSelectedGradeAndLevel({ grade: gradeDisplayName, level });
    }
    
    // Persist selection to Firebase (minimal write)
    try {
      const mapDisplayToCode = (name?: string): string => {
        if (!name) return '';
        if (name.toLowerCase() === 'assignment') return 'assignment';
        if (name === 'Kindergarten') return 'gradeK';
        if (name === '1st Grade') return 'grade1';
        if (name === '2nd Grade') return 'grade2';
        // 3rd should store as grade3, 4th/5th as grade4
        if (name === '3rd Grade') return 'grade3';
        if (name === '4th Grade' || name === '5th Grade') return 'grade4';
        return '';
      };
      const incomingGradeDisplayName = gradeDisplayName || userData?.gradeDisplayName || '';
      const previousGradeDisplayName = userData?.gradeDisplayName || '';
      let gradeCode = mapDisplayToCode(incomingGradeDisplayName);
      const levelCode = level === 'middle' ? 'mid' : level;
      const levelDisplayName = level === 'middle' ? 'Mid Level' : 'Start Level';
      const gradeName = incomingGradeDisplayName;
      // Lightweight migration: if selecting 4th/5th but previously stored as grade3, upgrade to grade4
      if ((incomingGradeDisplayName === '4th Grade' || incomingGradeDisplayName === '5th Grade') && gradeCode === 'grade3') {
        gradeCode = 'grade4';
      }

      if (gradeCode) {
        await updateUserData({
          grade: gradeCode,
          gradeDisplayName: gradeName,
          level: levelCode,
          levelDisplayName
        });
      }

      // If selecting assignment, ALWAYS reset assignment progress in Firebase and start from A-
      const isSelectingAssignment = incomingGradeDisplayName.toLowerCase() === 'assignment';
      const changed = previousGradeDisplayName.toLowerCase() !== incomingGradeDisplayName.toLowerCase();
      const involvesAssignment = previousGradeDisplayName.toLowerCase() === 'assignment' || incomingGradeDisplayName.toLowerCase() === 'assignment';
      if ((isSelectingAssignment || (changed && involvesAssignment)) && user?.uid) {
        try {
          await clearSpellboxProgressHybrid(user.uid, 'assignment');
          await firebaseSpellboxService.saveSpellboxProgressFirebase(user.uid, {
            gradeDisplayName: 'assignment',
            currentTopicId: 'A-',
            topicProgress: {},
            timestamp: Date.now()
          } as any);
          setSelectedTopicFromPreference('A-');
        } catch (err) {
          console.warn('Failed to reset assignment progress:', err);
        }
      }
      // Immediately reposition SpellBox to the grade/level anchor and reset only that topic
      try {
        const effectiveGrade = incomingGradeDisplayName || gradeDisplayName || userData?.gradeDisplayName || '';
        if (effectiveGrade) {
          const anchor = await setSpellboxAnchorForLevel(effectiveGrade, level, user?.uid || undefined);
          // If the anchor has a lesson script and assignment whiteboard is not suppressed,
          // set the selected topic to the anchor so eligibility is satisfied for auto-trigger.
          try {
            if (anchor && !isWhiteboardSuppressedByAssignment && getLessonScript(anchor)) {
              setSelectedTopicId(anchor);
            }
          } catch {}
        }
      } catch (anchorErr) {
        console.warn('Failed to set SpellBox anchor for level change:', anchorErr);
      }
    } catch (e) {
      console.error('Failed to persist grade/level selection:', e);
    }
    
    // Get all available topic IDs from MCQ data in order
    const allTopicIds = Object.keys(sampleMCQData.topics);
    
    // Save preference and get the specific topic immediately
    const specificTopic = (gradeDisplayName && gradeDisplayName.toLowerCase() === 'assignment')
      ? 'A-'
      : saveTopicPreference(level, allTopicIds, gradeDisplayName);
    
    // console.log(`Preference selection - Level: ${level}, Grade: ${gradeDisplayName}, Topic: ${specificTopic}`);
    
    setSelectedPreference(level);
    setSelectedTopicFromPreference(specificTopic);

    // If assignment is selected, immediately start a new adventure on A-
    if ((gradeDisplayName || '').toLowerCase() === 'assignment') {
      try {
        // Reset assignment session boundary so new assignment flow can form fresh continuations
        assignmentExitAtRef.current = 0;
        // Start assignment with the intended first adventure type (house)
        handleStartAdventure('A-', 'new', 'house');
      } catch {}
    }
    
    // console.log(`State updated - selectedPreference: ${level}, selectedTopicFromPreference: ${specificTopic}, selectedGrade: ${gradeDisplayName}`);
  }, [updateUserData, userData]);

  // Handle sequential back navigation from MCQ screen
  const handleBackFromMCQ = React.useCallback((currentQuestionIndex: number): string | void => {
    playClickSound();
    
    // Determine if we should go to previous question or back to adventure based on the flow pattern
    // Adventure → q1→q2→q3 → Adventure → q4→q5→q6 → Adventure → q7→q8→q9→q10
    // Use topicQuestionIndex instead of currentQuestionIndex for the logic
    // because topicQuestionIndex represents the actual position in the overall flow
    
    const isFirstInSequence = 
      topicQuestionIndex === 0 || // q1 (first question in first batch)
      topicQuestionIndex === 3 || // q4 (first question in second batch)
      topicQuestionIndex === 6 || // q7 (first question in third batch)
      topicQuestionIndex === 9;   // q10 (first question in fourth batch)
    
    if (isFirstInSequence) {
      // Go back to adventure mode
      setIsInQuestionMode(false);
      setCurrentScreen(1); // Return to adventure screen
      
      // Add transition message
      setTimeout(async () => {
        const backToAdventureMessage: ChatMessage = {
          type: 'ai',
          content: `🏠 Back to your adventure! Let's continue building your amazing story! What exciting direction should we explore now? ✨`,
          timestamp: Date.now()
        };
        
        setChatMessages(prev => {
          playMessageSound();
          return [...prev, backToAdventureMessage];
        });
        
        // Wait for the AI speech to complete
        const messageId = `index-chat-${backToAdventureMessage.timestamp}-${chatMessages.length}`;
        await ttsService.speakAIMessage(backToAdventureMessage.content, messageId);
      }, 500);
      
      return; // Return void for adventure mode navigation
    } else {
      // Go to previous question - update topicQuestionIndex and return action type
      const newTopicQuestionIndex = topicQuestionIndex - 1;
      // console.log(`🔍 DEBUG MCQ Back: Going from topicQuestionIndex ${topicQuestionIndex} to ${newTopicQuestionIndex}`);
      setTopicQuestionIndex(newTopicQuestionIndex);
      
      return 'previous_question';
    }
  }, [setChatMessages, ttsService, topicQuestionIndex]);

  // Handle session closing and save current adventure
  const handleCloseSession = React.useCallback(async () => {
    if (chatMessages.length >= 3 && currentAdventureId) {
      await saveCurrentAdventure();
    }
  }, [chatMessages.length, currentAdventureId, saveCurrentAdventure]);



  // Handle page unload - save adventure before closing
  React.useEffect(() => {
    const handleBeforeUnload = () => {
      if (chatMessages.length >= 3 && currentAdventureId) {
        // Save synchronously on page unload
        try {
          // Generate names and summaries synchronously for page unload
          const userMessages = chatMessages.filter(msg => msg.type === 'user').map(msg => msg.content).join(' ');
          const themes = ['space', 'magic', 'dragon', 'superhero', 'ocean', 'forest'];
          const foundTheme = themes.find(theme => userMessages.toLowerCase().includes(theme));
          const adventureName = foundTheme ? `${foundTheme.charAt(0).toUpperCase() + foundTheme.slice(1)} Adventure` : 'Epic Adventure';
          
          const words = userMessages.split(' ').filter(word => word.length > 3);
          const uniqueWords = [...new Set(words)];
          const keyWords = uniqueWords.slice(0, 8).join(' ');
          const adventureSummary = keyWords ? `An adventure involving ${keyWords}...`.substring(0, 100) : 'Amazing adventure';
          
          const adventure: SavedAdventure = {
            id: currentAdventureId,
            name: adventureName,
            summary: adventureSummary,
            messages: chatMessages,
            createdAt: Date.now(),
            lastPlayedAt: Date.now(),
            comicPanelImage: panels[currentIndex]?.image,
            topicId: selectedTopicId,
            comicPanels: panels // Save the comic panels in page unload handler too
          };
          
          // Save to Firebase (with localStorage fallback) if user is authenticated
          if (user?.uid) {
            // Don't await in beforeunload handler - just trigger the save
            saveAdventureHybrid(user.uid, adventure);
          } else {
            saveAdventure(adventure);
          }
        } catch (error) {
          console.warn('Failed to save adventure on unload:', error);
        }
      }
    };

    window.addEventListener('beforeunload', handleBeforeUnload);
    return () => window.removeEventListener('beforeunload', handleBeforeUnload);
  }, [chatMessages, currentAdventureId, panels, currentIndex, selectedTopicId]);



  const current = panels[currentIndex] ?? initialPanels[0];

  // Auto image generation based on adventure summary + last 3 messages
  const [isAutoImageGenerationActive, setIsAutoImageGenerationActive] = useState(true);
  const [lastAutoImageMessageCount, setLastAutoImageMessageCount] = useState(0);
  const AUTO_IMAGE_TRIGGER_INTERVAL = 4; // Generate image every 4 user messages
  const AUTO_IMAGE_TRIGGER_OFFSET = 2; // Start at 2nd user message, then every 4 (2, 6, 10, ...)
  
  

  // Reset auto image counter when adventure changes - smart reset based on adventure mode
  React.useEffect(() => {
    // console.log(`🔄 ADVENTURE CHANGE DETECTED - Smart counter reset`);
    // console.log(`🔄 Previous lastAutoImageMessageCount:`, lastAutoImageMessageCount);
    // console.log(`🔄 New currentAdventureId:`, currentAdventureId);
    // console.log(`🔄 Adventure mode:`, adventureMode);
    
    // Smart reset: only reset to 0 for new adventures, for loaded adventures set to current user message count
    const currentUserMessageCount = chatMessages.filter(msg => msg.type === 'user').length;
    
    // 🧹 CLEANUP: Clear any ongoing image generation from previous adventure
    if (imageGenerationController.current) {
      // console.log('🔄 ADVENTURE SWITCH CLEANUP: Clearing previous image generation');
      imageGenerationController.current = null;
    }
    // Reset image generation state unless unified system is active
    if (!unifiedAIStreaming.isGeneratingImage) {
      setIsGeneratingAdventureImage(false);
    }
    setIsExplicitImageRequest(false);
    
    if (adventureMode === 'new') {
      // console.log(`🔄 NEW ADVENTURE: Setting counter to current user message count (${currentUserMessageCount}) to prevent immediate auto-generation`);
      setLastAutoImageMessageCount(currentUserMessageCount);
    } else if (adventureMode === 'continue') {
      // console.log(`🔄 LOADED ADVENTURE: Setting counter to current user message count (${currentUserMessageCount}) to prevent immediate auto-generation`);
      setLastAutoImageMessageCount(currentUserMessageCount);
    } else {
      // Fallback to current behavior for undefined modes
      // console.log(`🔄 UNKNOWN MODE: Using fallback reset to 0`);
      setLastAutoImageMessageCount(0);
    }
  }, [currentAdventureId, adventureMode]); // Reset when adventure ID or mode changes


   // Get recent AI messages for auto image generation
   const getRecentAIMessages = useCallback(() => {
    const aiMessages = chatMessages
      .filter(msg => msg.type === 'ai')
      .slice(-5)
      .map(msg => msg.content.substring(0, 150))
      .join(' | ');
    return aiMessages;
  }, [chatMessages]);

  // Additional reset when chat is cleared or screen changes (safety net)
  React.useEffect(() => {
    const userMessageCount = chatMessages.filter(msg => msg.type === 'user').length;
    
    // If we have very few messages but high counter, something went wrong - reset
    // Also reset if counter is higher than total user messages (stale state)
    if ((userMessageCount < 2 && lastAutoImageMessageCount > 0) || 
        (lastAutoImageMessageCount > userMessageCount)) {
      // console.log(`🔄 SAFETY RESET - ${lastAutoImageMessageCount > userMessageCount ? 'Stale counter detected' : 'Chat cleared or new adventure started'}`);
      // console.log(`🔄 userMessageCount: ${userMessageCount}, lastAutoImageMessageCount: ${lastAutoImageMessageCount}`);
      setLastAutoImageMessageCount(0);
    }
  }, [chatMessages.length, currentScreen]); // Reset when messages or screen change

 

  // Auto image generation disabled
  const generateAutoImage = useCallback(async () => {
    try {
      // console.log('🚫 [generateAutoImage()] Disabled - auto image creation turned off');
      return;
      // console.log(`🎨 [generateAutoImage()] === STARTING GENERATION PROCESS ===`);
      // console.log(`🎨 [generateAutoImage()] Function called at:`, new Date().toISOString());
      
      // 🔍 CRITICAL: Add stack trace to see where this is being called from
      // console.log(`🔍 [generateAutoImage()] CALL STACK:`, new Error().stack?.split('\n').slice(1, 4).join('\n'));
      
      // 🛡️ ABSOLUTE OVERRIDE: Block ALL auto generation if unified/legacy system has recent activity
      const hasRecentUnifiedActivity = unifiedAIStreaming.lastResponse && 
        (Date.now() - unifiedAIStreaming.lastResponse.timestamp < 10000); // 10 seconds
      
      const hasRecentLegacyImage = chatMessages.some(msg => 
        msg.type === 'ai' && 
        msg.content?.includes('![Legacy Image]') &&
        (Date.now() - (msg.timestamp || 0)) < 5000 // Within last 5 seconds
      );
      
      // console.log(`🔍 [generateAutoImage()] ABSOLUTE COORDINATION CHECK:`, {
      //   isUnifiedSessionActive: unifiedAIStreaming.isUnifiedSessionActive,
      //   isStreaming: unifiedAIStreaming.isStreaming,
      //   isGeneratingImage: unifiedAIStreaming.isGeneratingImage,
      //   hasRecentUnifiedActivity: hasRecentUnifiedActivity,
      //   hasRecentLegacyImage: hasRecentLegacyImage,
      //   lastResponseTimestamp: unifiedAIStreaming.lastResponse?.timestamp,
      //   timeSinceLastResponse: unifiedAIStreaming.lastResponse ? Date.now() - unifiedAIStreaming.lastResponse.timestamp : 'N/A',
      //   currentAdventureId: currentAdventureId,
      //   chatMessagesLength: chatMessages.length
      // });
      
      // 🚫 ABSOLUTE BLOCK: If unified system is active OR legacy system recently ran, don't generate
      if (unifiedAIStreaming.isUnifiedSessionActive || 
          unifiedAIStreaming.isStreaming || 
          unifiedAIStreaming.isGeneratingImage || 
          hasRecentUnifiedActivity ||
          hasRecentLegacyImage) {
        // console.log(`🚫 [generateAutoImage()] ABSOLUTE BLOCK - Unified/Legacy system active or recent activity detected`);
        // console.log(`🚫 [generateAutoImage()] Blocking reason:`, {
        //   isUnifiedSessionActive: unifiedAIStreaming.isUnifiedSessionActive,
        //   isStreaming: unifiedAIStreaming.isStreaming,
        //   isGeneratingImage: unifiedAIStreaming.isGeneratingImage,
        //   hasRecentUnifiedActivity: hasRecentUnifiedActivity,
        //   hasRecentLegacyImage: hasRecentLegacyImage,
        //   blockingSystem: hasRecentLegacyImage ? 'legacy' : 'unified'
        // });
        return; // Exit without generating
      }
      
      // console.log(`✅ [generateAutoImage()] ABSOLUTE COORDINATION PASSED - Safe to proceed with generation`);
      
      // Get current adventure summary from session
      let adventureSummary = '';
      // console.log(`🎨 AUTO IMAGE: Current session ID:`, currentSessionId);
      
      if (currentSessionId) {
        try {
          // console.log(`🎨 AUTO IMAGE: Fetching session data...`);
          const sessionData = await adventureSessionService.getAdventureSession(currentSessionId);
          adventureSummary = sessionData?.chatSummary?.summary || '';
          
          // console.log(`🎨 AUTO IMAGE: Session data retrieved:`, {
          //   hasSessionData: !!sessionData,
          //   hasSummary: !!sessionData?.chatSummary?.summary,
          //   summaryLength: adventureSummary.length,
          //   summaryPreview: adventureSummary.substring(0, 100) + '...'
          // });
        } catch (error) {
          console.warn('⚠️ AUTO IMAGE: Could not load adventure summary for auto image generation:', error);
        }
      } else {
        // console.log(`❌ AUTO IMAGE: No currentSessionId available`);
      }
      
      // Get last 30 user messages for recent context
      const userMessages = chatMessages.filter(msg => msg.type === 'user');
      const lastThirtyMessages = userMessages.slice(-10).map(msg => msg.content).join(' ');
      
      // Get recent AI messages
      const recentAIMessages = getRecentAIMessages();
      
      // console.log(`🎨 AUTO IMAGE: Message analysis:`, {
      //   totalChatMessages: chatMessages.length,
      //   totalUserMessages: userMessages.length,
      //   lastThirtyUserMessages: userMessages.slice(-30).map(msg => msg.content),
      //   combinedLastThirty: lastThirtyMessages,
      //   recentAIMessages: recentAIMessages.substring(0, 100) + '...'
      // });
      
      // Create enhanced prompt combining all contexts
      const combinedContext = adventureSummary 
        ? `Adventure so far: ${adventureSummary}. Recent user events: ${lastThirtyMessages}. Recent AI responses: ${recentAIMessages}`
        : `Recent user events: ${lastThirtyMessages}. Recent AI responses: ${recentAIMessages}`;
      
      // Prefix rule to ensure no text appears in the generated image
      const noTextRule = "There should be no text in the image whatsoever - no words, letters, signs, or any written content anywhere in the image.";
      const imagePromptForAuto = `${noTextRule} ${combinedContext}`;
      
      // console.log(`🎨 AUTO IMAGE: Final combined context:`, {
      //   length: combinedContext.length,
      //   hasAdventureSummary: !!adventureSummary,
      //   preview: combinedContext.substring(0, 200) + '...',
      //   fullContext: combinedContext
      // });
      
      // 🎯 NEW: Final check before generation - unified system might have become active
      if (unifiedAIStreaming.isUnifiedSessionActive) {
        // console.log('🚫 AUTO IMAGE: CANCELLED - Unified session became active during setup, aborting automatic generation');
        // console.log('🔍 AUTO IMAGE COORDINATION: Session state at cancellation:', {
        //   isUnifiedSessionActive: unifiedAIStreaming.isUnifiedSessionActive,
        //   isStreaming: unifiedAIStreaming.isStreaming,
        //   isGeneratingImage: unifiedAIStreaming.isGeneratingImage,
        //   reason: 'unified_session_took_priority_during_setup'
        // });
        return;
      }
      
      // Re-enabled legacy auto image generation since unified system is not integrated yet
      // Disabled: do not call aiService.generateAdventureImage()
      // console.log(`🎨 AUTO IMAGE: Parameters:`, {
      //   prompt: imagePromptForAuto,
      //   chatMessagesLength: chatMessages.length,
      //   fallbackPrompt: "adventure scene"
      // });
      
      const generatedImageResult = await aiService.generateAdventureImage(
        imagePromptForAuto,
        chatMessages,
        "adventure scene",
        undefined,
        currentAdventureId || undefined
      );
      
      // console.log(`🎨 AUTO IMAGE: Generation result:`, {
      //   hasResult: !!generatedImageResult,
      //   imageUrl: generatedImageResult?.imageUrl?.substring(0, 50) + '...',
      //   usedPrompt: generatedImageResult?.usedPrompt?.substring(0, 100) + '...'
      // });
      
      if (!generatedImageResult) {
        // console.log('❌ AUTO IMAGE: Generation failed, skipping this cycle');
        return;
      }
      
      // 🛡️ RACE CONDITION PREVENTION: Validate that this image is for the current adventure
      if (generatedImageResult.adventureId && generatedImageResult.adventureId !== currentAdventureId) {
        // console.log(`🚫 AUTO IMAGE VALIDATION: Ignoring image from wrong adventure`, {
        //   imageAdventureId: generatedImageResult.adventureId,
        //   currentAdventureId: currentAdventureId,
        //   reason: 'adventure_mismatch'
        // });
        return;
      }
      
      let image: string;
      let panelText: string;
      
      // Use Firebase caching if user is authenticated and wait for permanent URL
      if (user?.uid) {
        try {
          const permanentUrl = await cacheAdventureImageHybrid(
            user.uid,
            generatedImageResult.imageUrl,
            combinedContext,
            combinedContext,
            currentAdventureId || undefined
          );
          
          // Use the permanent Firebase URL if caching succeeded
          if (permanentUrl && permanentUrl !== generatedImageResult.imageUrl) {
            image = permanentUrl;
            // console.log(`🔄 Using permanent Firebase URL instead of temporary DALL-E URL`);
          } else {
            image = generatedImageResult.imageUrl;
            // console.log(`⚠️ Using temporary DALL-E URL (Firebase caching may have failed)`);
          }
        } catch (cacheError) {
          console.warn('⚠️ Failed to cache auto-generated image:', cacheError);
          image = generatedImageResult.imageUrl; // Fallback to original URL
        }
      } else {
        // User not authenticated, use temporary URL
        image = generatedImageResult.imageUrl;
        // console.log(`⚠️ Using temporary DALL-E URL (user not authenticated)`);
      }
      
      // Generate contextual response text based on actual generated content
      try {
        const contextualResponse = await aiService.generateAdventureImageResponse(
          combinedContext,
          generatedImageResult.usedPrompt,
          chatMessages
        );
        panelText = contextualResponse;
      } catch (responseError) {
        console.warn('⚠️ Failed to generate contextual response, using fallback:', responseError);
        panelText = "A new scene unfolds in your adventure...";
      }
      
      // 🎯 ENHANCED: Final check before displaying - unified/legacy systems take priority
      const hasLegacyImageInChat = chatMessages.some(msg => 
        msg.type === 'ai' && 
        msg.content?.includes('![Legacy Image]') &&
        (Date.now() - (msg.timestamp || 0)) < 5000 // Within last 30 seconds
      );

      if (unifiedAIStreaming.isGeneratingImage || unifiedAIStreaming.isUnifiedSessionActive || hasLegacyImageInChat) {
        // console.log('🚫 AUTO IMAGE: RESULT DISCARDED - Unified/Legacy system has priority, discarding automatic image');
        // console.log('🔍 AUTO IMAGE COORDINATION: Session state at discard:', {
        //   isUnifiedSessionActive: unifiedAIStreaming.isUnifiedSessionActive,
        //   isStreaming: unifiedAIStreaming.isStreaming,
        //   isGeneratingImage: unifiedAIStreaming.isGeneratingImage,
        //   hasLegacyImageInChat: hasLegacyImageInChat,
        //   generatedImageUrl: image.substring(0, 50) + '...',
        //   reason: hasLegacyImageInChat ? 'legacy_system_priority_discard' : 'unified_system_priority_discard'
        // });
        
        // 🧹 CRITICAL: Clear loading states when discarding to prevent infinite loading
        setIsGeneratingAdventureImage(false);
        // console.log('🧹 AUTO IMAGE: Cleared loading states after discard');
        
        return; // Discard the result completely - unified/legacy system has priority
      }
      
      // Disabled: do not add auto-generated panels or perform zoom animations
      
    } catch (error) {
      console.error('🎨 AUTO IMAGE ERROR:', error);
      console.error('🎨 AUTO IMAGE ERROR DETAILS:', {
        errorMessage: error.message,
        errorStack: error.stack,
        timestamp: Date.now()
      });
      
      // Disabled
    }
  }, [addPanel, images, chatMessages, currentSessionId, currentAdventureId, user?.uid, unifiedAIStreaming]);

  // DISABLED: Helper functions for old automatic image generation system
  // const detectSceneChange = useCallback((messages: ChatMessage[]) => {
  //   if (messages.length < 2) return false;
  //   
  //   const sceneKeywords = [
  //     // Movement/location changes
  //     'go to', 'went to', 'arrive', 'reached', 'enter', 'entered', 'exit', 'left', 'move to', 'walk to', 'run to', 'fly to', 'travel', 'journey',
  //     // New environments
  //     'room', 'building', 'house', 'forest', 'mountain', 'ocean', 'space', 'planet', 'ship', 'cave', 'city', 'town', 'village', 'island',
  //     // New characters/encounters
  //     'meet', 'met', 'see', 'saw', 'found', 'discover', 'encounter', 'appear', 'appeared', 'approach', 'arrived',
  //     // Action changes
  //     'suddenly', 'then', 'next', 'after', 'meanwhile', 'later', 'now', 'finally'
  //   ];
  //   
  //   const recent2Messages = messages.slice(-2).map(msg => msg.content.toLowerCase()).join(' ');
  //   const recent3Messages = messages.slice(-3).map(msg => msg.content.toLowerCase()).join(' ');
  //   
  //   return sceneKeywords.some(keyword => 
  //     recent2Messages.includes(keyword) || recent3Messages.includes(keyword)
  //   );
  // }, []);

  // const isDescriptiveMessage = useCallback((messageContent: string) => {
  //   const descriptiveKeywords = [
  //     // Visual descriptors
  //     'looks like', 'appears', 'seems', 'bright', 'dark', 'colorful', 'shiny', 'glowing', 'sparkling',
  //     'beautiful', 'amazing', 'incredible', 'stunning', 'magnificent', 'gigantic', 'tiny', 'huge', 'massive',
  //     // Physical descriptions
  //     'covered in', 'filled with', 'surrounded by', 'made of', 'built from', 'decorated with',
  //     'tall', 'short', 'wide', 'narrow', 'thick', 'thin', 'round', 'square', 'triangular',
  //     // Colors
  //     'red', 'blue', 'green', 'yellow', 'purple', 'orange', 'pink', 'black', 'white', 'silver', 'gold',
  //     // Textures/materials
  //     'smooth', 'rough', 'soft', 'hard', 'metal', 'wood', 'stone', 'glass', 'crystal', 'fabric',
  //     // Atmospheric
  //     'misty', 'foggy', 'cloudy', 'sunny', 'stormy', 'peaceful', 'chaotic', 'mysterious', 'eerie'
  //   ];
  //   
  //   const lowerContent = messageContent.toLowerCase();
  //   return descriptiveKeywords.some(keyword => lowerContent.includes(keyword));
  // }, []);

  // Auto image generation trigger - based on adventure summary + last 3 messages
  React.useEffect(() => {
    const userMessages = chatMessages.filter(msg => msg.type === 'user');
    const currentMessageCount = userMessages.length;
    
    // COMPREHENSIVE DEBUG LOGGING
    // console.log(`🔍 AUTO IMAGE DEBUG:`, {
    //   totalChatMessages: chatMessages.length,
    //   userMessageCount: currentMessageCount,
    //   userMessages: userMessages.map(msg => msg.content.substring(0, 30) + '...'),
    //   isAutoImageGenerationActive,
    //   currentAdventureId,
    //   currentScreen,
    //   isInAdventureMode: currentScreen === 1,
    //   lastAutoImageMessageCount,
    //   AUTO_IMAGE_TRIGGER_INTERVAL,
    //   messagesSinceLastAuto: currentMessageCount - lastAutoImageMessageCount
    // });
    
    // Don't trigger if disabled, no adventure ID, no messages, or not enough messages
    if (!isAutoImageGenerationActive) {
      // console.log(`❌ AUTO IMAGE BLOCKED: isAutoImageGenerationActive = false`);
      return;
    }
    
    // Don't trigger if not in adventure mode
    if (currentScreen !== 1) {
      // console.log(`❌ AUTO IMAGE BLOCKED: Not in adventure mode (currentScreen = ${currentScreen})`);
      return;
    }
    
    if (!currentAdventureId) {
      // console.log(`❌ AUTO IMAGE BLOCKED: No currentAdventureId`);
      return;
    }
    
    if (currentMessageCount < 2) {
      // console.log(`❌ AUTO IMAGE BLOCKED: Not enough user messages (${currentMessageCount} < 2)`);
      return;
    }
    
    // 🎯 IMPROVED LOGIC: Only generate when (message count - offset) is divisible by interval
    // and we haven't already generated for this count (prevents duplicate triggers)
    const isExactInterval = currentMessageCount > 0 && ((currentMessageCount - AUTO_IMAGE_TRIGGER_OFFSET) % AUTO_IMAGE_TRIGGER_INTERVAL === 0);
    const notAlreadyGenerated = lastAutoImageMessageCount !== currentMessageCount;
    
    // 🚫 CLASH DETECTION: Check if unified system was called for the current message cycle
    // Get the latest user message (the one that would trigger auto generation)
    const filteredUserMessages = chatMessages.filter(msg => msg.type === 'user');
    const latestUserMessage = filteredUserMessages[filteredUserMessages.length - 1];
    
    // Check if there's an AI response to this latest user message that contains an image
    // This includes both unified system success AND legacy fallback success
    const unifiedCalledForCurrentMessage = latestUserMessage && chatMessages.some(msg => 
      msg.type === 'ai' && 
      msg.timestamp && latestUserMessage.timestamp &&
      msg.timestamp > latestUserMessage.timestamp && // AI message came after user message
      (msg.content?.includes('[Generated Image]') || // Unified system success
       msg.content?.includes('![Legacy Image]')) // Legacy fallback success
    );
    
    const shouldGenerate = isExactInterval && notAlreadyGenerated && !unifiedCalledForCurrentMessage;

    const messagesSinceLastAuto = currentMessageCount - lastAutoImageMessageCount;
    
    // console.log(`🎨 AUTO IMAGE CALCULATION (IMPROVED):`, {
    //   currentMessageCount,
    //   lastAutoImageMessageCount,
    //   messagesSinceLastAuto,
    //   AUTO_IMAGE_TRIGGER_INTERVAL,
    //   isExactInterval,
    //   notAlreadyGenerated,
    //   unifiedCalledForCurrentMessage,
    //   latestUserMessageId: latestUserMessage?.timestamp,
    //   shouldGenerate,
    //   explanation: shouldGenerate ? 'EXACT_INTERVAL_MATCH' : unifiedCalledForCurrentMessage ? 'SKIPPED_DUE_TO_UNIFIED_CLASH' : 'NOT_INTERVAL_OR_ALREADY_GENERATED'
    // });
    
    // 🛡️ LAYER 1 COORDINATION: Check if unified session is active before scheduling
    // console.log('🔍 [AUTO IMAGE COORDINATION] LAYER 1 - Checking unified system state before scheduling:', {
    //   isUnifiedSessionActive: unifiedAIStreaming.isUnifiedSessionActive,
    //   isStreaming: unifiedAIStreaming.isStreaming,
    //   isGeneratingImage: unifiedAIStreaming.isGeneratingImage,
    //   shouldGenerate: shouldGenerate,
    //   currentSessionId: unifiedAIStreaming.sessionId
    // });
    
    if (unifiedAIStreaming.isUnifiedSessionActive) {
      // console.log('🚫 [AUTO IMAGE COORDINATION] LAYER 1 BLOCKED - Unified session is active, skipping scheduling');
      // console.log('🔍 [AUTO IMAGE COORDINATION] LAYER 1 - Unified session state:', {
      //   isUnifiedSessionActive: unifiedAIStreaming.isUnifiedSessionActive,
      //   isStreaming: unifiedAIStreaming.isStreaming,
      //   isGeneratingImage: unifiedAIStreaming.isGeneratingImage,
      //   reason: 'unified_system_priority'
      // });
      return; // Exit early - don't schedule generation
    }
    
    if (unifiedAIStreaming.isStreaming || unifiedAIStreaming.isGeneratingImage) {
      // console.log('🚫 [AUTO IMAGE COORDINATION] LAYER 1 BLOCKED - Unified system is busy, skipping scheduling');
      return; // Exit early - don't schedule generation
    }
    
    if (shouldGenerate) {
      // console.log(`✅ [AUTO IMAGE COORDINATION] LAYER 1 PASSED - Scheduling generation for message count ${currentMessageCount}`);
      // console.log(`🎨 [AUTO IMAGE COORDINATION] Setting lastAutoImageMessageCount from ${lastAutoImageMessageCount} to ${currentMessageCount}`);
      
      // Update the counter IMMEDIATELY to prevent duplicate triggers
      setLastAutoImageMessageCount(currentMessageCount);
      // Small delay to ensure message rendering is complete, then run Layer 2 check
    } else {
      if (unifiedCalledForCurrentMessage && isExactInterval) {
        // Skip this cycle due to clash, wait for next cycle
        const nextTrigger = currentMessageCount + AUTO_IMAGE_TRIGGER_INTERVAL;
        // console.log(`🚫 AUTO IMAGE: UNIFIED CLASH DETECTED - Skipping cycle ${currentMessageCount}, will generate at message ${nextTrigger} instead`);
        // console.log(`🔍 AUTO IMAGE: Unified system already generated image for message ${currentMessageCount}, avoiding duplicate generation`);
      } else {
        // Next trigger that satisfies (n - offset) % interval === 0, strictly after current count
        const base = currentMessageCount < AUTO_IMAGE_TRIGGER_OFFSET
          ? AUTO_IMAGE_TRIGGER_OFFSET
          : ((Math.floor((currentMessageCount - AUTO_IMAGE_TRIGGER_OFFSET) / AUTO_IMAGE_TRIGGER_INTERVAL) + 1) * AUTO_IMAGE_TRIGGER_INTERVAL) + AUTO_IMAGE_TRIGGER_OFFSET;
        const nextTrigger = base <= currentMessageCount
          ? base + AUTO_IMAGE_TRIGGER_INTERVAL
          : base;
        const remaining = Math.max(0, nextTrigger - currentMessageCount);
        // console.log(`⏳ AUTO IMAGE: Waiting for next interval. Current: ${currentMessageCount}, Next trigger: ${nextTrigger}, Remaining: ${remaining} messages`);
      }
    }
  }, [
    chatMessages.filter(msg => msg.type === 'user').length, 
    currentAdventureId, 
    isAutoImageGenerationActive, 
    lastAutoImageMessageCount, 
    generateAutoImage,
    currentScreen,
    unifiedAIStreaming.isUnifiedSessionActive // NEW: Re-check when unified session state changes
  ]);

  // Store attempt count for the most recent correct SpellBox answer and guard against double-advance
  const lastSpellAttemptCountRef = useRef<number | null>(null);
  const isAdvancingSpellRef = useRef<boolean>(false);
  // When a SpellBox answer is correct and waiting for Next, disable input bar
  const [disableInputForSpell, setDisableInputForSpell] = useState<boolean>(false);
  // When user clicks disabled input, highlight the Next chevron
  const [highlightSpellNext, setHighlightSpellNext] = useState<boolean>(false);
  const [isWhiteboardPromptActive, setIsWhiteboardPromptActive] = React.useState(false);
  const WHITEBOARD_PROMPT_TTS_VOICE = AVAILABLE_VOICES.find(v => v.name === 'Jessica')?.id || 'cgSgspJ2msm6clMCkdW9';
  const WHITEBOARD_LESSON_TOPIC = React.useMemo(() => {
    // Prefer the currently selected topic if it has a script; otherwise show no script
    if (selectedTopicId && getLessonScript(selectedTopicId)) return selectedTopicId;
    return selectedTopicId || '';
  }, [selectedTopicId]);
  const whiteboardSuppressionKey = `lesson-active-${WHITEBOARD_LESSON_TOPIC}`;

  // Assignment whiteboard gate state to force re-evaluation when counter changes
  const [assignmentGateVersion, setAssignmentGateVersion] = React.useState<number>(0);
  const isWhiteboardSuppressedByAssignment = React.useMemo(() => {
    try { return isAssignmentGateActive(ASSIGNMENT_WHITEBOARD_QUESTION_THRESHOLD); } catch { return false; }
  }, [assignmentGateVersion]);

  // For new users defaulting to assignment, ensure the gate is started
  React.useEffect(() => {
    const gradeName = (userData?.gradeDisplayName || '').toLowerCase();
    if (gradeName === 'assignment') {
      try {
        const existing = getAssignmentGate();
        if (!existing) {
          startAssignmentGate();
          setAssignmentGateVersion(v => v + 1);
        }
      } catch {}
    }
  }, [userData?.gradeDisplayName]);

  // Header topic progress (Spellbox) - tracked separately to ensure rerenders
  const [headerTopicProgressPct, setHeaderTopicProgressPct] = React.useState<number>(0);

  const recomputeHeaderTopicProgress = React.useCallback(() => {
    const currentGrade = selectedGradeFromDropdown || userData?.gradeDisplayName || '';
    if (!currentGrade || !selectedTopicId) {
      setHeaderTopicProgressPct(0);
      return 0;
    }
    const tp = getSpellboxTopicProgress(currentGrade, selectedTopicId);
    // Use success rate (first-attempt correct ratio), same metric used in View Progress
    const pct = tp ? Math.max(0, Math.min(100, tp.successRate || 0)) : 0;
    setHeaderTopicProgressPct(Math.round(pct));
    return pct;
  }, [selectedGradeFromDropdown, userData?.gradeDisplayName, selectedTopicId]);

  // Keep header progress in sync when topic/grade changes or local spelling state moves
  React.useEffect(() => {
    recomputeHeaderTopicProgress();
    // eslint-disable-next-line react-hooks/exhaustive-deps
  }, [recomputeHeaderTopicProgress, spellingProgressIndex, completedSpellingIds]);

  // Session SpellBox review items and modal
  const [spellReviewItems, setSpellReviewItems] = React.useState<SpellReviewItem[]>([]);
  const [isSpellReviewOpen, setIsSpellReviewOpen] = React.useState<boolean>(false);

  // SpellBox event handlers
  const handleSpellComplete = useCallback((isCorrect: boolean, userAnswer?: string, attemptCount: number = 1) => {
    playClickSound();
    
    // If first incorrect attempt on assignment, stop realtime speech and use shared handler
    if (!isCorrect && attemptCount === 1) {
      try { interruptRealtimeSession?.(); } catch {}
    }
    // In assignment mode, handle first incorrect locally via modal (skip shared switcher)
    const isAssignmentFlowEarly = ((selectedGradeFromDropdown || userData?.gradeDisplayName) || '').toLowerCase() === 'assignment';
    if (!isCorrect && attemptCount === 1 && isAssignmentFlowEarly) {
      // Show level switch modal immediately and prevent further input
      try {
        setDisableInputForSpell(true);
        // Mirror the mapping in assignment-switch
          const TIERS = [
            { gdn: 'Kindergarten', grade: 'gradeK', level: 'start' as const, ldn: 'Start Level' as const, pref: 'start' as const }, // 1
            { gdn: 'Kindergarten', grade: 'gradeK', level: 'mid'   as const, ldn: 'Mid Level'   as const, pref: 'middle' as const }, // 2
            { gdn: '1st Grade',    grade: 'grade1', level: 'start' as const, ldn: 'Start Level' as const, pref: 'start' as const }, // 3
            { gdn: '1st Grade',    grade: 'grade1', level: 'mid'   as const, ldn: 'Mid Level'   as const, pref: 'middle' as const }, // 4
            { gdn: '2nd Grade',    grade: 'grade2', level: 'start' as const, ldn: 'Start Level' as const, pref: 'start' as const }, // 5
            { gdn: '2nd Grade',    grade: 'grade2', level: 'mid'   as const, ldn: 'Mid Level'   as const, pref: 'middle' as const }, // 6
            { gdn: '3rd Grade',    grade: 'grade3', level: 'start' as const, ldn: 'Start Level' as const, pref: 'start' as const }, // 7
            { gdn: '3rd Grade',    grade: 'grade3', level: 'mid'   as const, ldn: 'Mid Level'   as const, pref: 'middle' as const }, // 8
          ];
        const clamp = (n: number) => (n < 1 ? 1 : (n > 8 ? 8 : n));
        const qid = typeof currentSpellQuestion?.id === 'number' ? currentSpellQuestion!.id : 1;
        const currentTier = clamp(qid);
        const targetTierIdx = Math.max(1, currentTier - 1);
        const tier = TIERS[(targetTierIdx - 1) as number];
        const allTopicIds = Object.keys(sampleMCQData.topics);
        const nextTopic = getNextTopicByPreference(allTopicIds, tier.pref, tier.gdn) || (allTopicIds[0] || '1-H.1');
        const payload = {
          gradeDisplayName: tier.gdn,
          levelDisplayName: tier.ldn,
          nextTopicId: nextTopic,
          gradeCode: tier.grade,
          levelCode: tier.level,
          // Map pairs (1-2→0, 3-4→1, 5-6→2, 7-8→3)
          numericLevel: Math.floor((targetTierIdx - 1) / 2),
        };
        setLevelSwitchModal(payload);
        try { localStorage.setItem('auth_nudge_payload', JSON.stringify(payload)); } catch {}
        try { localStorage.setItem('auth_nudge_pending', '1'); } catch {}
      } catch {}
      return;
    }

    // For all other cases (non-assignment or not first incorrect), allow shared handler
    handleFirstIncorrectAssignment(!isCorrect && attemptCount === 1, {
      currentGradeDisplayName: selectedGradeFromDropdown || userData?.gradeDisplayName,
      updateUserData,
      handleStartAdventure,
      isCorrect,
      questionId: currentSpellQuestion?.id || 1
    }).then((switched) => {
      if (switched) {
        // Optimistically set dropdown to the detected tier based on assignment logic
        try {
          const qid = typeof currentSpellQuestion?.id === 'number' ? currentSpellQuestion!.id : 1;
          const clamp = (n: number) => (n < 1 ? 1 : (n > 8 ? 8 : n));
          const currentTier = clamp(qid);
          const targetTierIdx = Math.max(1, currentTier - 1); // 1..8
          const TIERS = [
            { gdn: 'Kindergarten', level: 'start' as const }, // 1
            { gdn: 'Kindergarten', level: 'middle' as const }, // 2
            { gdn: '1st Grade',    level: 'start' as const }, // 3
            { gdn: '1st Grade',    level: 'middle' as const }, // 4
            { gdn: '2nd Grade',    level: 'start' as const }, // 5
            { gdn: '2nd Grade',    level: 'middle' as const }, // 6
            { gdn: '3rd Grade',    level: 'start' as const }, // 7
            { gdn: '3rd Grade',    level: 'middle' as const }, // 8
          ];
          const tier = TIERS[(targetTierIdx - 1) as number];
          if (tier?.gdn) {
            setSelectedGradeFromDropdown(tier.gdn);
            setSelectedGradeAndLevel({ grade: tier.gdn, level: tier.level });
          }
        } catch {}
      }
    }).catch(() => {});

    // Increment assignment gate on first attempt answer (either correct or incorrect)
    try {
      const isFirstAttempt = attemptCount === 1;
      if (isFirstAttempt) {
        incrementAssignmentGate(true);
        setAssignmentGateVersion(v => v + 1);
        const s = getAssignmentGate();
        if (s && s.active && s.answeredCount >= ASSIGNMENT_WHITEBOARD_QUESTION_THRESHOLD) {
          completeAssignmentGate();
          setAssignmentGateVersion(v => v + 1);
          // Gate just lifted: if current topic has a whiteboard lesson and we haven't shown it,
          // immediately show the pre-lesson pet message to lead into the lesson.
          try {
            const spellTopic = currentSpellQuestion?.topicId || currentSpellQuestion?.topicName || selectedTopicId || null;
            const hasLesson = !!(spellTopic && getLessonScript(spellTopic));
            const alreadySeen = !!whiteboardSeenThisSession[WHITEBOARD_LESSON_TOPIC];
            if (hasLesson && !alreadySeen && !isWhiteboardPromptActive && !devWhiteboardEnabled && canEvaluateWhiteboard) {
              if (hasSeenWhiteboard(currentGradeDisplayName, spellTopic as string)) {
                return;
              }
              const topicForLesson = spellTopic as string;
              const introText = `Alright, let's skill up so I can keep growing!\nReady? 🌱`;
              setWhiteboardPrompt({
                topicId: topicForLesson,
                text: introText,
                shouldAutoplay: true,
                isAcknowledged: false,
              });
              setWhiteboardPinnedText(introText);
              setWhiteboardPromptLocked(false);
              setLessonReady(false);
              setIsWhiteboardPromptActive(true);
              setCurrentScreen(1);
            }
          } catch {}
        }
      }
    } catch {}

    if (isCorrect) {
      // Defer progression and messaging until user clicks Next
      lastSpellAttemptCountRef.current = attemptCount;
      // Disable input until Next is clicked
      setDisableInputForSpell(true);
      // Do not highlight yet; wait for user to tap the disabled input
    } else {
      // Non-assignment flows: keep UI stable and avoid chat messages; no audio either
      const encouragementText = `Good try! Let's keep working on spelling "${currentSpellQuestion?.word}". You're getting better! 💪`;
      void encouragementText; // placeholder to avoid unused string if later needed
    }
  }, [currentSpellQuestion, setChatMessages, currentSessionId, chatMessages, ttsService, spellingProgressIndex, completedSpellingIds, selectedGradeFromDropdown, userData?.gradeDisplayName, selectedTopicId, isWhiteboardPromptActive, devWhiteboardEnabled]);

  // Proceed to next after user clicks Next in SpellBox
  const handleSpellNext = useCallback(() => {
    if (isAdvancingSpellRef.current) return;
    isAdvancingSpellRef.current = true;

    // Re-enable input and remove highlight immediately when Next is clicked
    setDisableInputForSpell(false);
    setHighlightSpellNext(false);

    const effectiveAttemptCount = lastSpellAttemptCountRef.current ?? 1;

    // Update sequential spelling progress (keep existing system intact)
    const currentGrade = selectedGradeFromDropdown || userData?.gradeDisplayName;
    const nextIndex = spellingProgressIndex + 1;
    const updatedCompletedIds = currentSpellQuestion ? [...completedSpellingIds, currentSpellQuestion.id] : completedSpellingIds;
    
    // Update local state
    setSpellingProgressIndex(nextIndex);
    setCompletedSpellingIds(updatedCompletedIds);
    
    // Save progress to localStorage
    if (currentGrade) {
      saveSpellingProgress(currentGrade, nextIndex, updatedCompletedIds);
      // console.log(`📝 Spelling progress saved: Grade ${currentGrade}, Index ${nextIndex}, Completed IDs: ${updatedCompletedIds.length}`);
    }
    
  // Update SpellBox topic progress with Firebase sync
    if (currentGrade && currentSpellQuestion) {
      const isFirstAttempt = effectiveAttemptCount === 1;
      // Capture this resolved word for the session review (first-try correctness)
      try {
        const resolvedWord = (currentSpellQuestion.word || currentSpellQuestion.audio || '').toString().trim();
        if (resolvedWord) {
          const prefilled = Array.isArray(currentSpellQuestion.prefilledIndexes)
            ? (currentSpellQuestion.prefilledIndexes as number[])
            : undefined;
          setSpellReviewItems(prev => ([
            ...prev,
            { word: resolvedWord, firstTryCorrect: isFirstAttempt, prefilledIndexes: prefilled }
          ]));
          try { addSpellReviewEntry({ word: resolvedWord, firstTryCorrect: isFirstAttempt, prefilledIndexes: prefilled }); } catch {}
        }
      } catch {}
      try {
        // Emit spell_resolved when the learner gets the word correct
        analytics.capture('spell_resolved', {
          topic_id: currentSpellQuestion.topicId,
          question_id: currentSpellQuestion.id,
          attempts_total: effectiveAttemptCount,
          first_try: isFirstAttempt,
        });
      } catch {}
      // Optimistically update header accuracy so the thin bar reflects immediately
      try {
        const prev = getSpellboxTopicProgress(currentGrade, currentSpellQuestion.topicId);
        const prevAttempted = prev?.questionsAttempted || 0;
        const prevFirstCorrect = prev?.firstAttemptCorrect || 0;
        const nextAttempted = prevAttempted + 1;
        const nextFirstCorrect = prevFirstCorrect + (isFirstAttempt ? 1 : 0);
        const optimisticPct = Math.round((nextFirstCorrect / nextAttempted) * 100);
        setHeaderTopicProgressPct(optimisticPct);
        // If this was the final question (10th), immediately launch whiteboard for next topic
      const masteredNow = (prev?.masteredQuestionIds || []).length + (isFirstAttempt ? (prev?.masteredQuestionIds?.includes(currentSpellQuestion.id) ? 0 : 1) : 0);
      const hasMasteredAll = masteredNow >= 10;
      if (hasMasteredAll && !isWhiteboardSuppressedByAssignment) {
          try { ttsService.stop(); } catch {}
          // Persist final attempt so topic is marked completed for SpellBox progress
          try {
            updateSpellboxTopicProgress(currentGrade, currentSpellQuestion.topicId, isFirstAttempt, user?.uid, currentSpellQuestion.id).catch(() => {});
          } catch {}
          // Hide SpellBox immediately
          console.log('[SpellBox][Next] Hiding SpellBox due to mastery/advance branch', { nextAttempted, hasMasteredAll, topicId: currentSpellQuestion.topicId });
          setShowSpellBox(false);
          setCurrentSpellQuestion(null);
          // Determine next SpellBox topic based on grade progression
          const allSpellTopics = getSpellingTopicIds(currentGrade);
          let nextTopicId = getNextSpellboxTopic(
            currentGrade,
            allSpellTopics,
            (userData?.level === 'mid') ? 'middle' : (userData?.level as ('start' | 'middle') | undefined)
          ) || null;
          // If progression returns the same topic (e.g., not passing), move to the next in list
          if (!nextTopicId || nextTopicId === currentSpellQuestion.topicId) {
            const idx = allSpellTopics.indexOf(currentSpellQuestion.topicId);
            const nextIdx = idx >= 0 ? (idx + 1) % (allSpellTopics.length || 1) : 0;
            nextTopicId = allSpellTopics[nextIdx] || currentSpellQuestion.topicId;
          }
          if (nextTopicId) {
            setSelectedTopicId(nextTopicId);
            try { setCurrentTopic(nextTopicId); } catch {}
            try { whiteboardTriggeredTopicsRef.current.add(nextTopicId); } catch {}
            try { clearQuestionProgress(); } catch {}
          }
          // Switch to adventure and show whiteboard prompt (with chevron) for next topic
          setCurrentScreen(1);
          const name = userData?.username?.trim() || 'friend';
          if (!isWhiteboardSuppressedByAssignment && nextTopicId && getLessonScript(nextTopicId) && canEvaluateWhiteboard) {
            if (hasSeenWhiteboard(currentGradeDisplayName, nextTopicId)) {
              // Skip showing prompt if already seen for this next topic
              isAdvancingSpellRef.current = false;
              return;
            }
            const topicForLesson = nextTopicId;
            const introText = `Alright, let's skill up so I can keep growing!\nReady? 🌱`;
            setWhiteboardPrompt({
              topicId: topicForLesson,
              text: introText,
              shouldAutoplay: true,
              isAcknowledged: false,
            });
            setWhiteboardPinnedText(introText);
            setWhiteboardPromptLocked(false);
            setLessonReady(false);
            setIsWhiteboardPromptActive(true);
          }
          // Note: enabling the lesson is deferred to chevron via dismissWhiteboardPrompt()
          // Do not proceed with normal continuation flow
          isAdvancingSpellRef.current = false;
          return;
        }
      } catch {}
      updateSpellboxTopicProgress(currentGrade, currentSpellQuestion.topicId, isFirstAttempt, user?.uid, currentSpellQuestion.id)
        .then(() => {
          // Recompute header progress after persistence
          recomputeHeaderTopicProgress();
          try {
            // Emit topic_progress_snapshot to simplify dashboards (using available fields)
            const tp = getSpellboxTopicProgress(currentGrade, currentSpellQuestion.topicId);
            if (tp) {
              analytics.capture('topic_progress_snapshot', {
                topic_id: currentSpellQuestion.topicId,
                questions_attempted: tp.questionsAttempted || 0,
                questions_correct_first_try: (tp.masteredQuestionIds || []).length || 0,
                avg_attempts_per_question: null,
                questions_to_mastery: null,
                mastery_threshold: '10 first-try correct',
              });
              // Also emit topic_mastery summary (re-added)
              try {
                const incorrectAttempts = Math.max(0, (tp.questionsAttempted || 0) - ((tp.masteredQuestionIds || []).length || 0));
                analytics.capture('topic_mastery', {
                  topic_id: currentSpellQuestion.topicId,
                  status: isSpellboxTopicPassingGrade(tp) ? 'mastered' : 'ongoing',
                  questions_attempted: tp.questionsAttempted || 0,
                  incorrect_attempts: incorrectAttempts,
                });
              } catch {}
            }
          } catch {}
        })
        .catch(error => {
          console.error('Failed to update Spellbox topic progress:', error);
        });
    }
    
    // Award 10 coins for correct spelling answer (adventure coins for pet care tracking)
    addAdventureCoins(10, currentAdventureTypeRef.current);
    
    // Update progress in Firestore user state
    try {
      const currentPetId = PetProgressStorage.getCurrentSelectedPet() || 'dog';
      const petType = PetProgressStorage.getPetType(currentPetId) || currentPetId;
      if (user?.uid) {
        stateStoreApi.updateProgressOnQuestionSolved({
          userId: user.uid,
          pet: petType,
          questionsSolved: 1,
          adventureKey: currentAdventureTypeRef.current || undefined,
        }).catch((e)=>console.warn('updateProgressOnQuestionSolved failed:', e));
      }
    } catch (e) {
      console.warn('Failed to push Firestore progress update:', e);
    }

    setSpellProgress(prev => ({
      ...prev,
      currentIndex: prev.currentIndex + 1
    }));
    
    // Add adventure story using functional state (avoids stale closure)
    setChatMessages(prev => {
      // Suppress continuation chat if whiteboard is active or its prompt is visible
      if (devWhiteboardEnabled || isWhiteboardPromptActive || whiteboardPinnedText) {
        return prev;
      }
      // Prefer the most recent AI message for THIS word, and only after assignment exit (if set)
      const nowWord = (currentSpellQuestion?.audio || currentSpellQuestion?.word || '').trim().toLowerCase();
      const exitAt = assignmentExitAtRef.current || 0;
      const reverse = [...prev].reverse();
      const lastForCurrentWord = reverse.find(m => {
        const ai = (m as any);
        return m.type === 'ai'
          && typeof ai?.spelling_word === 'string'
          && ai.spelling_word.trim().toLowerCase() === nowWord
          && (!exitAt || (typeof ai.timestamp === 'number' ? ai.timestamp > exitAt : true));
      }) as any;
      const latestWithContinuation = reverse.find(m => (m.type === 'ai' && (m as any).content_after_spelling)) as any;
      const continuation = (lastForCurrentWord?.content_after_spelling
        || lastForCurrentWord?.spelling_sentence
        || latestWithContinuation?.content_after_spelling
        || (nowWord ? `Great job spelling "${currentSpellQuestion?.word || currentSpellQuestion?.audio}"!` : "Great job! Let's continue our adventure! ✨"));

      const adventureStoryMessage: ChatMessage = {
        type: 'ai',
        content: `${continuation}`,
        timestamp: Date.now() + 1
      };

      playMessageSound();
      // Use the same derived bubble ID so the bottom-right speaker shows stop
      const adventureMessageId = bubbleMessageIdFromHtml(formatAIMessage(adventureStoryMessage.content));
      ttsService.speakAIMessage(adventureStoryMessage.content, adventureMessageId)
        .catch(error => console.error('TTS error:', error));
      if (currentSessionId) {
        adventureSessionService.addChatMessage(currentSessionId, adventureStoryMessage);
      }
      return [...prev, adventureStoryMessage];
    });

    // Remember this word as resolved to prevent immediate re-open
    lastResolvedWordRef.current = currentSpellQuestion?.audio || currentSpellQuestion?.word || null;
    
    // Hide spell box after success
    console.log('[SpellBox][Next] Hiding SpellBox after success (normal flow)');
    setShowSpellBox(false);
    setCurrentSpellQuestion(null);

    // Emotion trigger: after Q1, Q4, Q7... (1 + 3k) and only if none active
    (async () => {
      try {
        const currentPetId = PetProgressStorage.getCurrentSelectedPet() || 'dog';
        if (!currentPetId) return;
        const solvedCount = spellProgress.currentIndex + 1;
        const isTrigger = (solvedCount - 1) % 3 === 0; // 1,4,7...
        const key = `pet_emotion_${currentPetId}`;
        const raw = localStorage.getItem(key);
        const parsed = raw ? JSON.parse(raw) : null;
        const emotionActive = parsed ? Boolean(parsed.emotionActive) : false;
        if (!emotionActive && isTrigger) {
          const nextRequired = parsed?.emotionNextAction || 'water';
          localStorage.setItem(key, JSON.stringify({ emotionActive: true, emotionRequiredAction: nextRequired, emotionNextAction: nextRequired, emotionActivatedAtMs: Date.now() }));
          setEmotionRequiredAction(nextRequired);
          setEmotionActive(true);
          trackEvent('heart_shown', { petId: currentPetId, required: nextRequired });
          // Immediately show needy GIF while need is active, but do not override if an action GIF is playing (let it finish)
          if (!overrideMediaClearRef.current) {
            const petType = PetProgressStorage.getPetType(currentPetId) || currentPetId;
            const needyMedia = getPetEmotionActionMedia(petType, 'needy');
            setOverridePetMediaUrl(needyMedia);
          }
        }
      } catch (e) {
        console.warn('Emotion trigger failed:', e);
      } finally {
        isAdvancingSpellRef.current = false;
      }
    })();
  }, [currentSpellQuestion, currentSpellingSentence, spellingProgressIndex, completedSpellingIds, selectedGradeFromDropdown, userData?.gradeDisplayName]);

  const handleSpellSkip = useCallback(() => {
    playClickSound();
    
    // Add skip message to chat
    const skipMessage: ChatMessage = {
      type: 'ai',
      content: `No worries! We can practice spelling "${currentSpellQuestion?.word}" another time. Let's continue our adventure! ✨`,
      timestamp: Date.now()
    };
    
    setChatMessages(prev => {
      playMessageSound();
      return [...prev, skipMessage];
    });
    
    // Hide spell box
    setShowSpellBox(false);
    setCurrentSpellQuestion(null);
  }, [currentSpellQuestion, setChatMessages]);

  // DEV: Instantly advance the current SpellBox without typing
  const devAdvanceSpellbox = useCallback(() => {
    try { ttsService.stop(); } catch {}
    // If a SpellBox is active, simulate a correct completion and advance
    if (showSpellBox && currentSpellQuestion) {
      try {
        // Mark as completed correctly (attemptCount = 1)
        handleSpellComplete(true, currentSpellQuestion.word, 1);
      } catch {}
      // Proceed to next immediately (no UI interaction required)
      try {
        handleSpellNext();
      } catch {}
    }
  }, [showSpellBox, currentSpellQuestion, handleSpellComplete, handleSpellNext]);

  // DEV: Send the message 'else' through the same flow as the input bar
  const devSendElse = useCallback(() => {
    try { ttsService.stop(); } catch {}
    onGenerate('else');
  }, [onGenerate]);

  // Removed manual Next handler; flow advances automatically on completion

  // Special handling for pet page - render full screen without header
  if (currentScreen === 4) {
    return (
      <div className="h-screen w-screen overflow-hidden">
        <script
          type="application/ld+json"
          dangerouslySetInnerHTML={{ __html: JSON.stringify(jsonLd) }}
        />
        
        
        <PetPage 
          onStartAdventure={(topicId: string, mode: 'new' | 'continue', adventureType?: string, continuationContext?: { adventureId: string; chatHistory?: any[]; adventureName?: string; comicPanels?: any[]; cachedImages?: any[] }) => {
            // console.log('🎯 Index: PetPage onStartAdventure wrapper called with:', { topicId, mode, adventureType });
            handleStartAdventure(topicId, mode, adventureType || 'food', continuationContext);
          }}
          onContinueSpecificAdventure={handleContinueSpecificAdventure}
        />
      </div>
    );
  }

  const [whiteboardPrompt, setWhiteboardPrompt] = React.useState<{
    topicId: string;
    text: string;
    shouldAutoplay: boolean;
    isAcknowledged: boolean;
  } | null>(null);
  // Ensure the pet speaks the pre-lesson prompt exactly once per prompt text
  const lastSpokenWhiteboardPromptRef = React.useRef<string | null>(null);
  React.useEffect(() => {
    if (whiteboardPrompt && whiteboardPrompt.shouldAutoplay) {
      const text = whiteboardPrompt.text?.trim();
    if (text && lastSpokenWhiteboardPromptRef.current !== text) {
      try { ttsService.stop(); } catch {}
      // Use a Krafty-tagged messageId so it bypasses suppression, but force pet's voice
      const petVoiceId = ttsService.getSelectedVoice().id;
      ttsService.speak(text, {
        messageId: 'krafty-whiteboard-prompt',
        voice: petVoiceId,
        stability: 0.7,
        similarity_boost: 0.9,
      }).catch(() => {});
      lastSpokenWhiteboardPromptRef.current = text;
    }
    }
  }, [whiteboardPrompt]);
  const [whiteboardSeenThisSession, setWhiteboardSeenThisSession] = React.useState<Record<string, boolean>>({});
  const [lessonReady, setLessonReady] = React.useState(false);
  const [whiteboardPromptLocked, setWhiteboardPromptLocked] = React.useState(false);
  // Keep the original whiteboard intro text fixed in the pet bubble while lesson runs
  const [whiteboardPinnedText, setWhiteboardPinnedText] = React.useState<string | null>(null);
  // Grade 1 only: topic shown in the top-left chip that updates exactly when whiteboard triggers
  const [grade1DisplayedTopicId, setGrade1DisplayedTopicId] = React.useState<string | null>(null);
  // Manual toggle for fullscreen whiteboard overlay via lesson chip
  const [isManualWhiteboardOpen, setIsManualWhiteboardOpen] = React.useState(false);
  const lastSpellTopicRef = React.useRef<string | null>(null);
  const shouldTriggerWhiteboardOnFirstQuestionRef = React.useRef<boolean>(false);
  const firstAdventureStartedRef = React.useRef<boolean>(false);
  const suppressInitialGreetingRef = React.useRef<boolean>(false);
  // Timestamp to mark when assignment mode ended; used to ignore older AI messages
  const assignmentExitAtRef = React.useRef<number | null>(null);
  // Assignment → Level switch modal state
  const [levelSwitchModal, setLevelSwitchModal] = React.useState<{
    gradeDisplayName: string;
    levelDisplayName: string;
    nextTopicId: string;
    gradeCode: string;
    levelCode: 'start' | 'mid';
    numericLevel?: number;
  } | null>(null);

  // Consider the whiteboard lesson "active" whenever the dev toggle (or URL flag)
  // is on AND a script exists for the selected topic. We use this to
  // 1) keep the input dock disabled, and 2) avoid mutating the pet bubble.
  const isWhiteboardLessonActive = React.useMemo(() => {
    if (isWhiteboardSuppressedByAssignment) return false;
    const urlEnabled = (typeof window !== 'undefined') && new URLSearchParams(window.location.search).get('whiteboard') === '1';
    const lessonEnabled = whiteboardGradeEligible && (urlEnabled || devWhiteboardEnabled);
    if (!lessonEnabled) return false;
    const script = getLessonScript(selectedTopicId) || getLessonScript(WHITEBOARD_LESSON_TOPIC);
    if (!script) return false;
    // If the topic's lesson has already been seen, treat whiteboard as inactive
    try {
      if (hasSeenWhiteboard(currentGradeDisplayName, script.topicId)) return false;
    } catch {}
    return true;
  }, [devWhiteboardEnabled, selectedTopicId, whiteboardGradeEligible, isWhiteboardSuppressedByAssignment, currentGradeDisplayName]);

  // Auto-clear: if SpellBox is not visible anymore, ensure input is re-enabled
  React.useEffect(() => {
    try {
      if (!showSpellBox && disableInputForSpell) {
        setDisableInputForSpell(false);
      }
    } catch {}
  }, [showSpellBox, disableInputForSpell]);

  // Auto-clear: when whiteboard prompt/lesson becomes active, do not keep SpellBox gating the input
  React.useEffect(() => {
    try {
      if ((isWhiteboardPromptActive || isWhiteboardLessonActive) && disableInputForSpell) {
        setDisableInputForSpell(false);
      }
    } catch {}
  }, [isWhiteboardPromptActive, isWhiteboardLessonActive, disableInputForSpell]);

  React.useEffect(() => {
    if (!whiteboardGradeEligible) return;
    if (!selectedTopicId || selectedTopicId !== WHITEBOARD_LESSON_TOPIC) return;
    // Avoid double-start: skip if we are about to trigger via first-question path,
    // or if a prompt is already active, or if lesson already enabled.
    if (shouldTriggerWhiteboardOnFirstQuestionRef.current) return;
    if (isWhiteboardPromptActive) return;
    if (devWhiteboardEnabled) return;
    if (isWhiteboardSuppressedByAssignment) return;
    const name = userData?.username?.trim() || 'friend';
    const alreadySeen = whiteboardSeenThisSession[WHITEBOARD_LESSON_TOPIC];
    if (alreadySeen) return;
    // Defer whiteboard prompt until trainer (Krafty) overlay is not showing,
    // otherwise their voices will clash for new users.
    if (showStep5Intro) return;
    const topicForLesson = (WHITEBOARD_LESSON_TOPIC && getLessonScript(WHITEBOARD_LESSON_TOPIC)) ? WHITEBOARD_LESSON_TOPIC : selectedTopicId;
    if (!canEvaluateWhiteboard) return;
    if (topicForLesson && hasSeenWhiteboard(currentGradeDisplayName, topicForLesson)) return;
    const introText = `Alright, let's skill up so I can keep growing!\nReady? 🌱`;
    setWhiteboardPrompt({
      topicId: topicForLesson,
      text: introText,
      shouldAutoplay: true,
      isAcknowledged: false,
    });
    setWhiteboardPinnedText(introText);
    setWhiteboardPromptLocked(false);
    setLessonReady(false);
    setIsWhiteboardPromptActive(true);
  }, [selectedTopicId, whiteboardSeenThisSession, userData?.username, devWhiteboardEnabled, isWhiteboardPromptActive, isWhiteboardSuppressedByAssignment]);

  React.useEffect(() => {
    // Intentionally do nothing here when dev whiteboard is enabled.
    // The prompt is shown explicitly via `showWhiteboardPromptAgain()`
    // and dismissed via `dismissWhiteboardPrompt()`, which then flips
    // `devWhiteboardEnabled` to true to actually display the lesson.
    // Re-creating the prompt on enable caused the chevron to persist
    // and TTS to re-speak over the whiteboard narration.
  }, [devWhiteboardEnabled, userData?.username]);

  // Clear pinned text when lesson finishes (dev toggle turned off)
  React.useEffect(() => {
    if (!devWhiteboardEnabled) {
      setWhiteboardPinnedText(null);
    }
  }, [devWhiteboardEnabled]);

  // Trigger the whiteboard once per SpellBox topic change using the current spelling question's topic
  const whiteboardTriggeredTopicsRef = React.useRef<Set<string>>(new Set());
  React.useEffect(() => {
    // Only proceed if current topic actually has a lesson script
    if (!whiteboardGradeEligible) return;
    const spellTopic = currentSpellQuestion?.topicId || currentSpellQuestion?.topicName;
    if (!spellTopic) return;
    if (!getLessonScript(spellTopic)) return;
    const isFirstQuestionId = currentSpellQuestion?.id === 1;
    const name = userData?.username?.trim() || 'friend';
    const alreadySeenLesson = !!whiteboardSeenThisSession[WHITEBOARD_LESSON_TOPIC];

    // First adventure start: if first question (id === 1) and flag set, trigger immediately with custom prompt
    if (!isWhiteboardSuppressedByAssignment && shouldTriggerWhiteboardOnFirstQuestionRef.current && isFirstQuestionId && !alreadySeenLesson) {
      shouldTriggerWhiteboardOnFirstQuestionRef.current = false; // consume flag so it doesn't re-trigger later
      whiteboardTriggeredTopicsRef.current.add(spellTopic);
      // Do not force-stop here so we don't cut off ongoing trainer voice
      const topicForLesson = spellTopic;
      if (!canEvaluateWhiteboard) return;
      if (hasSeenWhiteboard(currentGradeDisplayName, topicForLesson)) return;
      const introText = `Alright, let's skill up so I can keep growing!\nReady? 🌱`;
      setWhiteboardPrompt({
        topicId: topicForLesson,
        text: introText,
        shouldAutoplay: true,
        isAcknowledged: false,
      });
      setWhiteboardPinnedText(introText);
      setWhiteboardPromptLocked(false);
      setLessonReady(false);
      setIsWhiteboardPromptActive(true);
      setCurrentScreen(1);
      setDevWhiteboardEnabled(true);
      // Grade 1 only: update displayed topic at the moment whiteboard is triggered
      if (whiteboardGradeEligible && spellTopic) {
        setGrade1DisplayedTopicId(spellTopic);
      }
      lastSpellTopicRef.current = spellTopic;
      return;
    }
    // If this is the first detected spell topic for the session, remember it but don't trigger
    if (lastSpellTopicRef.current === null) {
      lastSpellTopicRef.current = spellTopic;
      return;
    }
    // Only trigger on actual topic transitions (previous topic exists and is different)
    if (spellTopic !== lastSpellTopicRef.current) {
      // Only allow auto-trigger if the first question id for this topic is 1, otherwise skip
      // And skip activation when resuming mid-topic per saved SpellBox topic progress
      if (!isFirstQuestionId) {
        lastSpellTopicRef.current = spellTopic;
        return;
      }
      const topicIdForProgress = currentSpellQuestion?.topicId || currentSpellQuestion?.topicName || '';
      const topicProgress = (currentGradeDisplayName && topicIdForProgress) ? getSpellboxTopicProgress(currentGradeDisplayName, topicIdForProgress) : null;
      const isMidTopic = !!topicProgress && (topicProgress.questionsAttempted || 0) >= 1;
      if (isMidTopic) {
        lastSpellTopicRef.current = spellTopic;
        return;
      }
      // Do not auto-trigger if we explicitly just enabled via chevron or end-of-topic
        if (!isWhiteboardSuppressedByAssignment && whiteboardGradeEligible && !devWhiteboardEnabled && !whiteboardTriggeredTopicsRef.current.has(spellTopic) && !alreadySeenLesson) {
        whiteboardTriggeredTopicsRef.current.add(spellTopic);
        try { ttsService.stop(); } catch {}
        setCurrentScreen(1);
        setDevWhiteboardEnabled(true);
        // Ensure the pet bubble shows the whiteboard intro instead of any prior continuation
        const topicForLesson = (spellTopic && getLessonScript(spellTopic)) ? spellTopic : WHITEBOARD_LESSON_TOPIC;
        if (topicForLesson && hasSeenWhiteboard(currentGradeDisplayName, topicForLesson)) return;
        const introText = `Alright, let's skill up so I can keep growing!\nReady? 🌱`;
        setWhiteboardPinnedText(introText);
        // Grade 1 only: update displayed topic at the moment whiteboard is triggered
        if (spellTopic) {
          setGrade1DisplayedTopicId(spellTopic);
        }
      }
      lastSpellTopicRef.current = spellTopic;
      return;
    }
    // Keep ref in sync
    lastSpellTopicRef.current = spellTopic;
  }, [currentSpellQuestion?.topicId, currentSpellQuestion?.topicName, devWhiteboardEnabled, whiteboardSeenThisSession]);

  const shouldShowWhiteboardPrompt = !!whiteboardPrompt;
  const dismissWhiteboardPrompt = React.useCallback(() => {
    if (!whiteboardPrompt || whiteboardPromptLocked) return;
    // Do not enable lesson while assignment suppression is active
    if (isWhiteboardSuppressedByAssignment) {
      setWhiteboardPrompt(null);
      setIsWhiteboardPromptActive(false);
      return;
    }
    const topicId = whiteboardPrompt.topicId;
    setWhiteboardPromptLocked(true);
    setWhiteboardSeenThisSession(prev => ({ ...prev, [topicId]: true }));
    setWhiteboardPrompt(null);
    setIsWhiteboardPromptActive(false);

    // If this topic's whiteboard has already been seen, skip enabling the lesson entirely
    if (hasSeenWhiteboard(currentGradeDisplayName, topicId)) {
      setWhiteboardPinnedText(null);
      setLessonReady(false);
      setDevWhiteboardEnabled(false);
      try { ttsService.stop(); } catch {}
      // Resume normal flow: unsuppress pet and allow input
      try { ttsService.setSuppressNonKrafty(false); } catch {}
      try { setDisableInputForSpell(false); } catch {}
      try { setHighlightSpellNext(false); } catch {}
      return;
    }

    // Ensure the selected topic matches the lesson topic so eligibility and script resolution align
    try { setSelectedTopicId(topicId); } catch {}
    setLessonReady(true);
    setDevWhiteboardEnabled(true);
    // Grade 1 only: set the displayed topic at the moment whiteboard flow is confirmed via chevron
    if (whiteboardGradeEligible) {
      try {
        const nextSpellQuestion = getNextSpellboxQuestion(currentGradeDisplayName, [], (userData?.level === 'mid') ? 'middle' : (userData?.level as ('start' | 'middle') | undefined));
        const nextSpellTopicId = (nextSpellQuestion && nextSpellQuestion.id === 1)
          ? (nextSpellQuestion.topicId || (nextSpellQuestion as any).topicName)
          : (lastSpellTopicRef.current || null);
        if (nextSpellTopicId) {
          setGrade1DisplayedTopicId(nextSpellTopicId);
        }
      } catch {}
    }
    // After Step 5 overlay is dismissed, previously suppressed non-Krafty
    // messages (like whiteboard prompt) should be replayed
    try { ttsService.replayLastSuppressed?.(); } catch {}
  }, [whiteboardPrompt, whiteboardPromptLocked]);

  const showWhiteboardPromptAgain = React.useCallback(() => {
    const name = userData?.username?.trim() || 'friend';
    setDevWhiteboardEnabled(false);
    setLessonReady(false);
    setWhiteboardPromptLocked(false);
    setWhiteboardSeenThisSession(prev => {
      const next = { ...prev };
      delete next[WHITEBOARD_LESSON_TOPIC];
      return next;
    });
    if (whiteboardGradeEligible) {
      const topicForLesson = (WHITEBOARD_LESSON_TOPIC && getLessonScript(WHITEBOARD_LESSON_TOPIC)) ? WHITEBOARD_LESSON_TOPIC : (selectedTopicId || WHITEBOARD_LESSON_TOPIC);
      if (!canEvaluateWhiteboard) return;
      const nextText = `Alright, let's skill up so I can keep growing!\nReady? 🌱`;
      setWhiteboardPrompt({
        topicId: topicForLesson,
        text: nextText,
        shouldAutoplay: true,
        isAcknowledged: false,
      });
      setWhiteboardPinnedText(nextText);
      setIsWhiteboardPromptActive(true);
    } else {
      setWhiteboardPrompt(null);
      setWhiteboardPinnedText(null);
      setIsWhiteboardPromptActive(false);
      setDevWhiteboardEnabled(false);
    }
  }, [userData?.username, whiteboardGradeEligible]);

  const clearLessonIntroForDev = React.useCallback(() => {
    try {
      const next = { ...whiteboardSeenThisSession };
      delete next[WHITEBOARD_LESSON_TOPIC];
      localStorage.setItem('whiteboard-lesson-intro-state', JSON.stringify(next));
      setWhiteboardSeenThisSession(next);
    } catch {}
    setWhiteboardPrompt(null);
  }, [whiteboardSeenThisSession]);

  React.useEffect(() => {
    try {
      if (devWhiteboardEnabled) {
        localStorage.setItem('whiteboard-dev-trigger', '1');
      } else {
        localStorage.removeItem('whiteboard-dev-trigger');
      }
    } catch {}
  }, [devWhiteboardEnabled]);

  const chatMessagesRef = React.useRef(chatMessages);
  React.useEffect(() => {
    chatMessagesRef.current = chatMessages;
  }, [chatMessages]);

  // Grade 1: initialize displayed topic from the current question topic
  // when the adventure mounts/resumes, but only if not already set by a whiteboard trigger
  React.useEffect(() => {
    if (!whiteboardGradeEligible) return;
    if (grade1DisplayedTopicId) return;
    const topicFromQuestion = currentSpellQuestion?.topicId || (currentSpellQuestion as any)?.topicName || null;
    if (topicFromQuestion) {
      setGrade1DisplayedTopicId(topicFromQuestion);
    }
  }, [whiteboardGradeEligible, grade1DisplayedTopicId, currentSpellQuestion?.topicId]);

  const isAdventureInputDisabled = disableInputForSpell || isWhiteboardPromptActive || isWhiteboardLessonActive;
  const adventureInputDisabledReason = isAdventureInputDisabled
    ? (disableInputForSpell
        ? 'SpellBox awaiting Next'
        : (isWhiteboardPromptActive
            ? 'Whiteboard prompt'
            : (isWhiteboardLessonActive ? 'Whiteboard lesson' : 'Disabled')))
    : undefined;

  return (
    <div className="h-full w-full mobile-keyboard-aware bg-pattern flex flex-col overflow-hidden">
      {/* Guest signup gate removed */}
      <script
        type="application/ld+json"
        dangerouslySetInnerHTML={{ __html: JSON.stringify(jsonLd) }}
      />
      <div className="w-full flex-1 flex flex-col min-h-0">
        {/* Header Panel */}
        <header 
          className="relative flex items-center justify-center py-3 lg:py-4 border-b border-white/20 text-white overflow-hidden header-panel-gradient"
          style={{
            borderBottomColor: 'hsl(var(--primary) / 0.35)',
            boxShadow: '0 10px 24px -10px rgba(20, 20, 60, 0.45)'
          }}
        >
          <div className="pointer-events-none absolute inset-0 opacity-[0.55] mix-blend-soft-light bg-[radial-gradient(circle_at_10%_20%,rgba(255,255,255,0.65),transparent_55%),radial-gradient(circle_at_85%_15%,rgba(255,255,255,0.45),transparent_50%),radial-gradient(circle_at_50%_120%,rgba(255,255,255,0.25),transparent_65%)]"></div>
          {/* Top Left Home Button - Show on all screens except home (-1) when user is logged in */}
          <div 
            className="absolute left-0 flex items-center gap-2 lg:gap-3"
            style={{
              marginLeft: `clamp(16px, 5vw, 48px)`,
              top: '50%',
              transform: 'translateY(-50%)'
            }}
          >
            {userData && currentScreen !== -1 && (
              <Button 
                variant="default"
                size="icon"
                onClick={async () => {
                  playClickSound();
                  await handleCloseSession(); // Save current adventure before going home
                  
                  // If this session earned at least 50 coins (adventure completed), show review before navigating
                  const hasReviewable = spellReviewItems.length > 0;
                  if (hasReviewable && sessionCoins >= 50) {
                    setIsSpellReviewOpen(true);
                    return;
                  }

                  // Navigate back to pet page (home)
                  if (onBackToPetPage) {
                    onBackToPetPage();
                  } else {
                    navigate('/');
                  }
                }}
                className="w-10 h-10 rounded-full bg-white text-black font-semibold border-2 border-foreground shadow-solid btn-animate flex items-center justify-center"
              >
                <Home className="h-5 w-5" />
              </Button>
            )}

            {/* Lesson chip with inline progress - shown when a topic is active. Click to toggle whiteboard */}
            {selectedTopicId && (
              (() => {
                const topicForChip = whiteboardGradeEligible ? (grade1DisplayedTopicId || selectedTopicId) : selectedTopicId;
                // Resolve effective topic id without requiring a lesson script
                const resolvedTopicId = topicForChip;
                // Spelling-only guard: only show chip for spelling topics for this grade
                const spellingTopicIds = getSpellingTopicIds(currentGradeDisplayName);
                if (!spellingTopicIds.includes(resolvedTopicId)) return null;
                // Match View Progress naming
                const lessonNumber = getGlobalSpellingLessonNumber(resolvedTopicId) || 1;
                const lessonTitle = (sampleMCQData?.topics?.[resolvedTopicId]?.topicInfo?.progressTopicName)
                  || resolvedTopicId;
                const handleToggle = () => {
                  setIsManualWhiteboardOpen(prev => !prev);
                };
                const handleKeyDown: React.KeyboardEventHandler<HTMLDivElement> = (e) => {
                  if (e.key === 'Enter' || e.key === ' ') {
                    e.preventDefault();
                    handleToggle();
                  }
                };
                return (
                  <div
                    role="button"
                    tabIndex={0}
                    onClick={handleToggle}
                    onKeyDown={handleKeyDown}
                    title={'Lesson'}
                    className={`hidden sm:flex items-center ml-2 px-3 py-1.5 rounded-full bg-white text-black border-2 border-foreground shadow-solid relative cursor-pointer hover:bg-gray-50`}
                    style={{ minWidth: '220px' }}
                  >
                    <span className="font-kids font-extrabold text-[hsl(var(--primary))] mr-2">{`Lesson ${lessonNumber}`}</span>
                    <span className="text-sm whitespace-nowrap overflow-hidden text-ellipsis max-w-[240px]">{` • ${lessonTitle}`}</span>
                  </div>
                );
              })()
            )}
            
            {/* Grade Selection Button - Only show on HomePage */}
            {userData && currentScreen === -1 && (
              <DropdownMenu>
                <DropdownMenuTrigger asChild>
                  <Button
                    variant="default"
                    className={`flex items-center gap-2 rounded-full px-4 py-2 text-sm font-semibold transition-all duration-300 btn-animate border border-white/50 backdrop-blur ${selectedPreference ? 'bg-white/20 hover:bg-white/25' : 'bg-white/10 hover:bg-white/20'} text-white shadow-[0_4px_0_rgba(0,0,0,0.3)]`}
                    onClick={() => playClickSound()}
                  >
                    <div className="flex items-center justify-center w-6 h-6 rounded-full bg-gradient-to-br from-white/80 to-white/60 text-primary shadow-sm">
                      <GraduationCap className="h-3.5 w-3.5" />
                    </div>
                    {(() => {
                      const currentGrade = selectedGradeFromDropdown || userData?.gradeDisplayName || 'Grade';
                      const buttonText = selectedTopicFromPreference 
                        ? `Next: ${selectedTopicFromPreference}` 
                        : selectedPreference 
                          ? `${currentGrade} ${selectedPreference === 'start' ? 'Start' : 'Middle'} Level` 
                          : 'Grade Selection';
                      // console.log('Button render - selectedGradeFromDropdown:', selectedGradeFromDropdown, 'selectedTopicFromPreference:', selectedTopicFromPreference, 'selectedPreference:', selectedPreference, 'buttonText:', buttonText);
                      return buttonText;
                    })()}
                    <ChevronDown className="h-4 w-4 opacity-80" />
                  </Button>
                </DropdownMenuTrigger>
                <DropdownMenuContent 
                  className="w-64 border border-white/30 bg-white/95 text-slate-900 shadow-xl rounded-2xl backdrop-blur"
                  align="start"
                >
                  {/* Assignment (Start only) */}
                  <DropdownMenuItem 
                    className={`flex items-center gap-2 px-4 py-3 hover:bg-green-50 cursor-pointer rounded-lg ${selectedGradeAndLevel?.grade === 'assignment' ? 'bg-green-100' : ''}`}
                    onClick={() => handlePreferenceSelection('start', 'assignment')}
                  >
                    <span className="text-lg">📝</span>
                    <div>
                      <div className="font-semibold">Assignment</div>
                      {/* <div className="text-sm text-gray-500">Start only</div> */}
                    </div>
                    {selectedGradeAndLevel?.grade === 'assignment' ? <span className="ml-auto text-green-600">✓</span> : null}
                  </DropdownMenuItem>
                  {/* Kindergarten */}
                  <DropdownMenuSub>
                    <DropdownMenuSubTrigger className={`flex items-center gap-2 px-4 py-3 hover:bg-blue-50 cursor-pointer rounded-lg ${selectedGradeAndLevel?.grade === 'Kindergarten' ? 'bg-blue-100' : ''} ${isAnonymous ? 'opacity-50 pointer-events-none' : ''}`}>
                      <span className="text-lg">🎓</span>
                      <span className="font-semibold">Kindergarten</span>
                      {selectedGradeAndLevel?.grade === 'Kindergarten' && (
                        <span className="ml-auto text-blue-600 text-sm">✓</span>
                      )}
                    </DropdownMenuSubTrigger>
                    <DropdownMenuSubContent 
                      className="w-48 border border-white/30 bg-white/95 text-slate-900 shadow-xl rounded-2xl backdrop-blur"
                    >
                      <DropdownMenuItem 
                        className={`flex items-center gap-2 px-4 py-3 hover:bg-green-50 cursor-pointer rounded-lg ${selectedGradeAndLevel?.grade === 'Kindergarten' && selectedGradeAndLevel?.level === 'start' ? 'bg-green-100' : ''} ${isAnonymous ? 'opacity-50' : ''}`}
                        onClick={() => { if (isAnonymous) { navigate('/auth?redirect=/app'); return; } handlePreferenceSelection('start', 'Kindergarten'); }}
                      >
                        <span className="text-lg">🌱</span>
                        <div>
                          <div className="font-semibold">Start</div>
                          <div className="text-sm text-gray-500">Beginning level</div>
                        </div>
                        {selectedGradeAndLevel?.grade === 'Kindergarten' && selectedGradeAndLevel?.level === 'start' ? <span className="ml-auto text-green-600">✓</span> : null}
                      </DropdownMenuItem>
                      <DropdownMenuItem 
                        className={`flex items-center gap-2 px-4 py-3 hover:bg-blue-50 cursor-pointer rounded-lg ${selectedGradeAndLevel?.grade === 'Kindergarten' && selectedGradeAndLevel?.level === 'middle' ? 'bg-blue-100' : ''} ${isAnonymous ? 'opacity-50' : ''}`}
                        onClick={() => { if (isAnonymous) { navigate('/auth?redirect=/app'); return; } handlePreferenceSelection('middle', 'Kindergarten'); }}
                      >
                        <span className="text-lg">🚀</span>
                        <div>
                          <div className="font-semibold">Middle</div>
                          <div className="text-sm text-gray-500">Intermediate level</div>
                        </div>
                        {selectedGradeAndLevel?.grade === 'Kindergarten' && selectedGradeAndLevel?.level === 'middle' ? <span className="ml-auto text-blue-600">✓</span> : null}
                      </DropdownMenuItem>
                    </DropdownMenuSubContent>
                  </DropdownMenuSub>

                  {/* 1st Grade */}
                  <DropdownMenuSub>
                    <DropdownMenuSubTrigger className={`flex items-center gap-2 px-4 py-3 hover:bg-blue-50 cursor-pointer rounded-lg ${selectedGradeAndLevel?.grade === '1st Grade' ? 'bg-blue-100' : ''} ${isAnonymous ? 'opacity-50 pointer-events-none' : ''}`}>
                      <span className="text-lg">🎓</span>
                      <span className="font-semibold">1st Grade</span>
                      {selectedGradeAndLevel?.grade === '1st Grade' && (
                        <span className="ml-auto text-blue-600 text-sm">✓</span>
                      )}
                    </DropdownMenuSubTrigger>
                    <DropdownMenuSubContent 
                      className="w-48 border border-white/30 bg-white/95 text-slate-900 shadow-xl rounded-2xl backdrop-blur"
                    >
                      <DropdownMenuItem 
                        className={`flex items-center gap-2 px-4 py-3 hover:bg-green-50 cursor-pointer rounded-lg ${selectedGradeAndLevel?.grade === '1st Grade' && selectedGradeAndLevel?.level === 'start' ? 'bg-green-100' : ''} ${isAnonymous ? 'opacity-50' : ''}`}
                        onClick={() => { if (isAnonymous) { navigate('/auth?redirect=/app'); return; } handlePreferenceSelection('start', '1st Grade'); }}
                      >
                        <span className="text-lg">🌱</span>
                        <div>
                          <div className="font-semibold">Start</div>
                          <div className="text-sm text-gray-500">Beginning level</div>
                        </div>
                        {selectedGradeAndLevel?.grade === '1st Grade' && selectedGradeAndLevel?.level === 'start' ? <span className="ml-auto text-green-600">✓</span> : null}
                      </DropdownMenuItem>
                      <DropdownMenuItem 
                        className={`flex items-center gap-2 px-4 py-3 hover:bg-blue-50 cursor-pointer rounded-lg ${selectedGradeAndLevel?.grade === '1st Grade' && selectedGradeAndLevel?.level === 'middle' ? 'bg-blue-100' : ''} ${isAnonymous ? 'opacity-50' : ''}`}
                        onClick={() => { if (isAnonymous) { navigate('/auth?redirect=/app'); return; } handlePreferenceSelection('middle', '1st Grade'); }}
                      >
                        <span className="text-lg">🚀</span>
                        <div>
                          <div className="font-semibold">Middle</div>
                          <div className="text-sm text-gray-500">Intermediate level</div>
                        </div>
                        {selectedGradeAndLevel?.grade === '1st Grade' && selectedGradeAndLevel?.level === 'middle' ? <span className="ml-auto text-blue-600">✓</span> : null}
                      </DropdownMenuItem>
                    </DropdownMenuSubContent>
                  </DropdownMenuSub>

                  {/* 2nd Grade */}
                  <DropdownMenuSub>
                    <DropdownMenuSubTrigger className={`flex items-center gap-2 px-4 py-3 hover:bg-blue-50 cursor-pointer rounded-lg ${selectedGradeAndLevel?.grade === '2nd Grade' ? 'bg-blue-100' : ''} ${isAnonymous ? 'opacity-50 pointer-events-none' : ''}`}>
                      <span className="text-lg">🎓</span>
                      <span className="font-semibold">2nd Grade</span>
                      {selectedGradeAndLevel?.grade === '2nd Grade' && (
                        <span className="ml-auto text-blue-600 text-sm">✓</span>
                      )}
                    </DropdownMenuSubTrigger>
                    <DropdownMenuSubContent 
                      className="w-48 border border-white/30 bg-white/95 text-slate-900 shadow-xl rounded-2xl backdrop-blur"
                    >
                      <DropdownMenuItem 
                        className={`flex items-center gap-2 px-4 py-3 hover:bg-green-50 cursor-pointer rounded-lg ${selectedGradeAndLevel?.grade === '2nd Grade' && selectedGradeAndLevel?.level === 'start' ? 'bg-green-100' : ''} ${isAnonymous ? 'opacity-50' : ''}`}
                        onClick={() => { if (isAnonymous) { navigate('/auth?redirect=/app'); return; } handlePreferenceSelection('start', '2nd Grade'); }}
                      >
                        <span className="text-lg">🌱</span>
                        <div>
                          <div className="font-semibold">Start</div>
                          <div className="text-sm text-gray-500">Beginning level</div>
                        </div>
                        {selectedGradeAndLevel?.grade === '2nd Grade' && selectedGradeAndLevel?.level === 'start' ? <span className="ml-auto text-green-600">✓</span> : null}
                      </DropdownMenuItem>
                      <DropdownMenuItem 
                        className={`flex items-center gap-2 px-4 py-3 hover:bg-blue-50 cursor-pointer rounded-lg ${selectedGradeAndLevel?.grade === '2nd Grade' && selectedGradeAndLevel?.level === 'middle' ? 'bg-blue-100' : ''} ${isAnonymous ? 'opacity-50' : ''}`}
                        onClick={() => { if (isAnonymous) { navigate('/auth?redirect=/app'); return; } handlePreferenceSelection('middle', '2nd Grade'); }}
                      >
                        <span className="text-lg">🚀</span>
                        <div>
                          <div className="font-semibold">Middle</div>
                          <div className="text-sm text-gray-500">Intermediate level</div>
                        </div>
                        {selectedGradeAndLevel?.grade === '2nd Grade' && selectedGradeAndLevel?.level === 'middle' ? <span className="ml-auto text-blue-600">✓</span> : null}
                      </DropdownMenuItem>
                    </DropdownMenuSubContent>
                  </DropdownMenuSub>

                  {/* 3rd Grade */}
                  <DropdownMenuSub>
                    <DropdownMenuSubTrigger className={`flex items-center gap-2 px-4 py-3 hover:bg-blue-50 cursor-pointer rounded-lg ${selectedGradeAndLevel?.grade === '3rd Grade' ? 'bg-blue-100' : ''} ${isAnonymous ? 'opacity-50 pointer-events-none' : ''}`}>
                      <span className="text-lg">🎓</span>
                      <span className="font-semibold">3rd Grade</span>
                      {selectedGradeAndLevel?.grade === '3rd Grade' && (
                        <span className="ml-auto text-blue-600 text-sm">✓</span>
                      )}
                    </DropdownMenuSubTrigger>
                    <DropdownMenuSubContent 
                      className="w-48 border-2 border-gray-300 bg-white shadow-xl rounded-xl"
                    >
                      <DropdownMenuItem 
                        className={`flex items-center gap-2 px-4 py-3 hover:bg-green-50 cursor-pointer rounded-lg ${selectedGradeAndLevel?.grade === '3rd Grade' && selectedGradeAndLevel?.level === 'start' ? 'bg-green-100' : ''} ${isAnonymous ? 'opacity-50' : ''}`}
                        onClick={() => { if (isAnonymous) { navigate('/auth?redirect=/app'); return; } handlePreferenceSelection('start', '3rd Grade'); }}
                      >
                        <span className="text-lg">🌱</span>
                        <div>
                          <div className="font-semibold">Start</div>
                          <div className="text-sm text-gray-500">Beginning level</div>
                        </div>
                        {selectedGradeAndLevel?.grade === '3rd Grade' && selectedGradeAndLevel?.level === 'start' ? <span className="ml-auto text-green-600">✓</span> : null}
                      </DropdownMenuItem>
                      <DropdownMenuItem 
                        className={`flex items-center gap-2 px-4 py-3 hover:bg-blue-50 cursor-pointer rounded-lg ${selectedGradeAndLevel?.grade === '3rd Grade' && selectedGradeAndLevel?.level === 'middle' ? 'bg-blue-100' : ''} ${isAnonymous ? 'opacity-50' : ''}`}
                        onClick={() => { if (isAnonymous) { navigate('/auth?redirect=/app'); return; } handlePreferenceSelection('middle', '3rd Grade'); }}
                      >
                        <span className="text-lg">🚀</span>
                        <div>
                          <div className="font-semibold">Middle</div>
                          <div className="text-sm text-gray-500">Intermediate level</div>
                        </div>
                        {selectedGradeAndLevel?.grade === '3rd Grade' && selectedGradeAndLevel?.level === 'middle' ? <span className="ml-auto text-blue-600">✓</span> : null}
                      </DropdownMenuItem>
                    </DropdownMenuSubContent>
                  </DropdownMenuSub>

                  {/* 4th Grade */}
                  <DropdownMenuSub>
                    <DropdownMenuSubTrigger className={`flex items-center gap-2 px-4 py-3 hover:bg-blue-50 cursor-pointer rounded-lg ${selectedGradeAndLevel?.grade === '4th Grade' ? 'bg-blue-100' : ''} ${isAnonymous ? 'opacity-50 pointer-events-none' : ''}`}>
                      <span className="text-lg">🎓</span>
                      <span className="font-semibold">4th Grade</span>
                      {selectedGradeAndLevel?.grade === '4th Grade' && (
                        <span className="ml-auto text-blue-600 text-sm">✓</span>
                      )}
                    </DropdownMenuSubTrigger>
                    <DropdownMenuSubContent 
                      className="w-48 border-2 border-gray-300 bg-white shadow-xl rounded-xl"
                    >
                      <DropdownMenuItem 
                        className={`flex items-center gap-2 px-4 py-3 hover:bg-green-50 cursor-pointer rounded-lg ${selectedGradeAndLevel?.grade === '4th Grade' && selectedGradeAndLevel?.level === 'start' ? 'bg-green-100' : ''} ${isAnonymous ? 'opacity-50' : ''}`}
                        onClick={() => { if (isAnonymous) { navigate('/auth?redirect=/app'); return; } handlePreferenceSelection('start', '4th Grade'); }}
                      >
                        <span className="text-lg">🌱</span>
                        <div>
                          <div className="font-semibold">Start</div>
                          <div className="text-sm text-gray-500">Beginning level</div>
                        </div>
                        {selectedGradeAndLevel?.grade === '4th Grade' && selectedGradeAndLevel?.level === 'start' ? <span className="ml-auto text-green-600">✓</span> : null}
                      </DropdownMenuItem>
                      <DropdownMenuItem 
                        className={`flex items-center gap-2 px-4 py-3 hover:bg-blue-50 cursor-pointer rounded-lg ${selectedGradeAndLevel?.grade === '4th Grade' && selectedGradeAndLevel?.level === 'middle' ? 'bg-blue-100' : ''} ${isAnonymous ? 'opacity-50' : ''}`}
                        onClick={() => { if (isAnonymous) { navigate('/auth?redirect=/app'); return; } handlePreferenceSelection('middle', '4th Grade'); }}
                      >
                        <span className="text-lg">🚀</span>
                        <div>
                          <div className="font-semibold">Middle</div>
                          <div className="text-sm text-gray-500">Intermediate level</div>
                        </div>
                        {selectedGradeAndLevel?.grade === '4th Grade' && selectedGradeAndLevel?.level === 'middle' ? <span className="ml-auto text-blue-600">✓</span> : null}
                      </DropdownMenuItem>
                    </DropdownMenuSubContent>
                  </DropdownMenuSub>

                  {/* 5th Grade */}
                  <DropdownMenuSub>
                    <DropdownMenuSubTrigger className={`flex items-center gap-2 px-4 py-3 hover:bg-blue-50 cursor-pointer rounded-lg ${selectedGradeAndLevel?.grade === '5th Grade' ? 'bg-blue-100' : ''} ${isAnonymous ? 'opacity-50 pointer-events-none' : ''}`}>
                      <span className="text-lg">🎓</span>
                      <span className="font-semibold">5th Grade</span>
                      {selectedGradeAndLevel?.grade === '5th Grade' && (
                        <span className="ml-auto text-blue-600 text-sm">✓</span>
                      )}
                    </DropdownMenuSubTrigger>
                    <DropdownMenuSubContent 
                      className="w-48 border-2 border-gray-300 bg-white shadow-xl rounded-xl"
                    >
                      <DropdownMenuItem 
                        className={`flex items-center gap-2 px-4 py-3 hover:bg-green-50 cursor-pointer rounded-lg ${selectedGradeAndLevel?.grade === '5th Grade' && selectedGradeAndLevel?.level === 'start' ? 'bg-green-100' : ''} ${isAnonymous ? 'opacity-50' : ''}`}
                        onClick={() => { if (isAnonymous) { navigate('/auth?redirect=/app'); return; } handlePreferenceSelection('start', '5th Grade'); }}
                      >
                        <span className="text-lg">🌱</span>
                        <div>
                          <div className="font-semibold">Start</div>
                          <div className="text-sm text-gray-500">Beginning level</div>
                        </div>
                        {selectedGradeAndLevel?.grade === '5th Grade' && selectedGradeAndLevel?.level === 'start' ? <span className="ml-auto text-green-600">✓</span> : null}
                      </DropdownMenuItem>
                      <DropdownMenuItem 
                        className={`flex items-center gap-2 px-4 py-3 hover:bg-blue-50 cursor-pointer rounded-lg ${selectedGradeAndLevel?.grade === '5th Grade' && selectedGradeAndLevel?.level === 'middle' ? 'bg-blue-100' : ''} ${isAnonymous ? 'opacity-50' : ''}`}
                        onClick={() => { if (isAnonymous) { navigate('/auth?redirect=/app'); return; } handlePreferenceSelection('middle', '5th Grade'); }}
                      >
                        <span className="text-lg">🚀</span>
                        <div>
                          <div className="font-semibold">Middle</div>
                          <div className="text-sm text-gray-500">Intermediate level</div>
                        </div>
                        {selectedGradeAndLevel?.grade === '5th Grade' && selectedGradeAndLevel?.level === 'middle' ? <span className="ml-auto text-blue-600">✓</span> : null}
                      </DropdownMenuItem>
                    </DropdownMenuSubContent>
                  </DropdownMenuSub>

                  {/* Choose Topic Option */}
                      <DropdownMenuItem 
                    className="flex items-center gap-2 px-4 py-3 hover:bg-purple-50 cursor-pointer rounded-lg border-t"
                        onClick={() => {
                          playClickSound();
                          setCurrentScreen(0); // Navigate to topics screen
                        }}
                      >
                        <span className="text-lg">📚</span>
                        <div>
                          <div className="font-semibold">Choose Topic</div>
                          <div className="text-sm text-gray-500">Pick your adventure</div>
                        </div>
                      </DropdownMenuItem>

                  {/* Auth CTA / Sign Out */}
                  {isAnonymous ? (
                    <DropdownMenuItem 
                      className="flex items-center gap-2 px-4 py-3 hover:bg-green-50 cursor-pointer rounded-lg border-t"
                      onClick={() => { playClickSound(); navigate('/auth?redirect=/app'); }}
                    >
                      <UserPlus className="h-4 w-4 text-green-600" />
                      <div>
                        <div className="font-semibold text-green-600">Sign up / Sign in</div>
                        <div className="text-sm text-gray-500">Create your account</div>
                      </div>
                    </DropdownMenuItem>
                  ) : (
                    <DropdownMenuItem 
                      className="flex items-center gap-2 px-4 py-3 hover:bg-red-50 cursor-pointer rounded-lg border-t"
                      onClick={async () => {
                        playClickSound();
                        try {
                          await signOut();
                        } catch (error) {
                          console.error('Error signing out:', error);
                        }
                      }}
                    >
                      <LogOut className="h-4 w-4 text-red-600" />
                      <div>
                        <div className="font-semibold text-red-600">Sign Out</div>
                        <div className="text-sm text-gray-500">Return to login</div>
                      </div>
                    </DropdownMenuItem>
                  )}
                </DropdownMenuContent>
              </DropdownMenu>
            )}
          </div>
          
          {/* Center Title */}
          <div className="flex-1 flex justify-center items-center gap-4">
            {/* Screen Navigation Buttons - Only visible when dev tools are active */}
            {devToolsVisible && (
              <>
                <Button
                  variant="outline"
                  size="sm"
                  onClick={() => {
                    playClickSound();
                    setCurrentScreen(-1);
                  }}
                  disabled={currentScreen === -1}
                className="rounded-full px-3 py-2 text-xs font-semibold bg-white text-black border-2 border-foreground shadow-solid btn-animate flex items-center gap-2"
                >
                  <Home className="h-3.5 w-3.5" />
                  Home
                </Button>
                <Button
                  variant="outline"
                  size="sm"
                  onClick={() => {
                    playClickSound();
                    setCurrentScreen(0);
                  }}
                  disabled={currentScreen === 0}
                className="rounded-full px-3 py-2 text-xs font-semibold bg-white text-black border-2 border-foreground shadow-solid btn-animate"
                >
                  Topics
                </Button>
                <Button
                  variant="outline"
                  size="sm"
                  onClick={() => {
                    playClickSound();
                    setCurrentScreen(1);
                  }}
                  disabled={currentScreen === 1}
                  className="rounded-full px-3 py-2 text-xs font-semibold bg-white text-black border-2 border-foreground shadow-solid btn-animate"
                >
                  Adventure
                </Button>
                <Button
                  variant="outline"
                  size="sm"
                  onClick={() => {
                    playClickSound();
                    setCurrentScreen(4);
                  }}
                  disabled={false}
                  className="rounded-full px-3 py-2 text-xs font-semibold bg-white text-black border-2 border-foreground shadow-solid btn-animate"
                >
                  Pets
                </Button>
              </>
            )}
            
            <div className="text-center">
              {currentScreen === 1 ? (
                <div className="flex items-center justify-center gap-2">
<<<<<<< HEAD
                  {/* Adventure Feeding Progress (persistent) */}
                  <PersistentAdventureProgressBar />
=======
                  {/* Adventure Feeding Progress (per-type, daily) */}
                  <PerTypeAdventureProgressBar type={currentAdventureType} />
>>>>>>> 2b549e3a
                  {/* <Button
                    variant="outline"
                    size="icon"
                    className="w-6 h-6 p-0 rounded-full border-2 border-foreground shadow-solid bg-white text-black btn-animate text-[10px] leading-none"
                    aria-label="Open review"
                    title="Open review"
                    onClick={() => {
                      playClickSound();
                      // If no session items yet, seed sample data for quick test
                      setSpellReviewItems(prev => {
                        if (prev.length > 0) return prev;
                        return [
                          { word: 'cat', emoji: '🐱', firstTryCorrect: false },
                          { word: 'dog', emoji: '🐶', firstTryCorrect: false },
                          { word: 'sun', emoji: '☀️', firstTryCorrect: true },
                          { word: 'moon', emoji: '🌙', firstTryCorrect: true },
                          { word: 'star', emoji: '⭐️', firstTryCorrect: true },
                          { word: 'tree', emoji: '🌳', firstTryCorrect: true },
                        ] as SpellReviewItem[];
                      });
                      setIsSpellReviewOpen(true);
                    }}
                  >
                    R
                  </Button> */}
                </div>
              ) : (
                <h1 className="text-xl lg:text-2xl font-bold text-white drop-shadow-lg font-kids tracking-wide">
                  {devToolsVisible ? `YOUR ADVENTURE - Screen ${currentScreen}` : 
                   userData && currentScreen === -1 ? `Welcome back${userData.username}!` :
                   currentScreen === 0 ? 'CHOOSE YOUR ADVENTURE' :
                   'QUIZ TIME'}
                </h1>
              )}
              {userData && !devToolsVisible && currentScreen !== 1 && (
                <div className="flex items-center justify-center gap-2 mt-1">
                  <span className="text-sm lg:text-base font-semibold text-white/85">
                    🎓 {selectedGradeFromDropdown || userData.gradeDisplayName}
                  </span>
                </div>
              )}
            </div>
            
            {devToolsVisible && (
              <>

                <Button
                  variant="outline"
                  size="sm"
                  onClick={() => {
                    playClickSound();
                    setCurrentScreen(3);
                  }}
                  disabled={currentScreen === 3}
                className="rounded-full px-3 py-2 text-xs font-semibold bg-white hover:bg-white text-black border border-white shadow-[0_4px_0_rgba(0,0,0,0.35)] btn-animate"
                >
                  MCQ Screen
                  <ChevronRight className="h-4 w-4 ml-1" />
                </Button>
              </>
            )}
          </div>
          
          {/* Right Buttons Group - Positioned to align with purple container */}
          <div 
            className="absolute right-0 flex items-center gap-3"
            style={{
              marginRight: `clamp(16px, 5vw, 48px)`
            }}
          >

            
            {/* Voice Selector - Show on Screen 1 */}
            {(currentScreen === 1 || currentScreen === 3) && selectedTopicId && (
              <VoiceSelector />
            )}
            
            {/* Theme Changer and How To buttons - Show on all screens */}
            <Popover>
              <PopoverTrigger asChild>
        <Button 
          variant="outline" 
          size="icon" 
          aria-label="Change theme color" 
          className="border-2 border-foreground shadow-solid bg-white text-black btn-animate w-10 h-10 rounded-full flex items-center justify-center"
          onClick={() => playClickSound()}
        >
          <Palette className="h-5 w-5" />
                </Button>
              </PopoverTrigger>
              <PopoverContent className="w-auto p-2" align="start">
                <div className="grid grid-cols-5 gap-2">
                  {colorThemes.map((theme) => (
                    <Button
                      key={theme.name}
                      variant="comic"
                      size="sm"
                      onClick={() => changeTheme(theme)}
                      className={`h-8 w-8 btn-animate rounded-full ${
                        selectedTheme.name === theme.name ? 'ring-2 ring-foreground ring-offset-2' : ''
                      }`}
                      aria-label={`Change theme to ${theme.name}`}
                      style={{
                        backgroundColor: `hsl(${theme.primary})`
                      }}
                    >
                    </Button>
                  ))}
                </div>
              </PopoverContent>
            </Popover>
            {showOnboarding && (
              <a
                href="https://dashboard.readkraft.com/teacher/login"
                className="inline-block bg-white text-black px-4 py-2 rounded-full shadow-solid hover:bg-white btn-animate"
              >
                Track Progress
              </a>
            )}
            
            {!showOnboarding && (
              <>
                <Dialog>
                  <DialogTrigger asChild>
                    <Button 
                      variant="default" 
                      aria-label="View whole comic" 
                      className="border-2 border-foreground bg-white text-black font-semibold btn-animate px-5 py-2 shadow-solid hover:bg-white flex items-center gap-2 rounded-full"
                      onClick={() => playClickSound()}
                    >
                      <BookOpen className="h-4 w-4" />
                      <span className="tracking-wide">Comic</span>
                    </Button>
                  </DialogTrigger>
                  <DialogContent className="max-w-3xl max-h-[80vh] flex flex-col">
                    <DialogHeader>
                      <DialogTitle>Your Adventure (All Panels)</DialogTitle>
                    </DialogHeader>
                    <div className="flex-1 overflow-auto pr-2">
                      <div className="grid grid-cols-2 gap-4 sm:grid-cols-3 pb-4">
                        {panels
                          .filter(p => p.text !== "The brave astronaut climbs into ROCKET!") // Exclude the default starting panel
                          .map((p, i) => (
                            <PanelOneLinerFigure key={p.id} panel={p} index={i} />
                          ))}
                      </div>
                    </div>
                  </DialogContent>
                </Dialog>
              </>
            )}
            
          </div>
        </header>



        {/* Conditional Screen Rendering */}
          {isLoadingUserData ? (
          <div className="flex-1 flex items-center justify-center">
            <div className="text-center">
              <div className="animate-spin rounded-full h-16 w-16 border-b-2 border-primary mx-auto mb-4"></div>
              <p className="text-lg text-gray-600">Loading your profile...</p>
            </div>
          </div>
        ) : showOnboarding ? (
          <UserOnboarding onComplete={handleOnboardingComplete} />
        ) : currentScreen === -1 ? (
                    <HomePage 
            userData={userData!} 
            onNavigate={handleHomeNavigation} 
            onStartAdventure={(topicId: string, mode: 'new' | 'continue', adventureType?: string) => {
              // console.log('🎯 Index: HomePage onStartAdventure wrapper called with:', { topicId, mode, adventureType });
              handleStartAdventure(topicId, mode, adventureType || 'food');
            }} 
            onContinueSpecificAdventure={handleContinueSpecificAdventure}
            selectedTopicFromPreference={selectedTopicFromPreference}
            onPetNavigation={handlePetNavigation}
          />
        ) : currentScreen === 0 ? (
          <TopicSelection onTopicSelect={handleTopicSelect} />
        ) : currentScreen === 1 ? (
          <main 
            className="flex-1 flex flex-col min-h-0 overflow-y-auto px-4 py-4 lg:px-6 bg-primary/60 relative" 
            style={{
              backgroundImage: `url('/backgrounds/random.png')`,
              backgroundSize: 'cover',
              backgroundPosition: 'center',
              backgroundBlendMode: 'multiply'
            }}
            role="main"
          >
            {/* Glass blur overlay to soften the background */}
            <div className="absolute inset-0 backdrop-blur-sm bg-primary/10"></div>

            {/* DEV tools: top-right */}
            {currentScreen === 1 && (
              <div className="fixed right-4 top-4 z-50 flex flex-col items-end gap-2">
                {/* Skip SpellBox when active */}
                {/*
                  DEV: Next Spell button intentionally disabled
                  {showSpellBox && currentSpellQuestion && (
                    <button
                      type="button"
                      onClick={() => { playClickSound(); devAdvanceSpellbox(); }}
                      className="px-3 py-1 rounded-md text-xs font-bold border-2 border-black bg-amber-300 shadow-[0_3px_0_rgba(0,0,0,0.6)] hover:brightness-105 active:translate-y-[1px]"
                      aria-label="DEV: Skip SpellBox"
                      title="DEV: Skip SpellBox"
                    >
                      DEV: Next Spell
                    </button>
                  )}
                */}
                {/* Send 'else' using input flow */}
                {/*
                  DEV: Send "else" button intentionally disabled
                  <button
                    type="button"
                    onClick={() => { playClickSound(); devSendElse(); }}
                    className="px-3 py-1 rounded-md text-xs font-bold border-2 border-black bg-cyan-300 shadow-[0_3px_0_rgba(0,0,0,0.6)] hover:brightness-105 active:translate-y-[1px]"
                    aria-label="DEV: Send 'else'"
                    title="DEV: Send 'else'"
                  >
                    DEV: Send "else"
                  </button>
                */}
              </div>
            )}
            
            {/* Left Arrow Navigation - Outside the main container */}
            {currentScreen === 1 && isInQuestionMode === false && (
              <>
                {/* Back Button - Only show if we have previous questions */}
                {(() => {
                  const shouldShowBackButton = topicQuestionIndex > 0;
                  // console.log('🔍 Back button debug:', { 
                  //   currentScreen, 
                  //   topicQuestionIndex, 
                  //   isInQuestionMode, 
                  //   shouldShowBackButton,
                  //   adventurePromptCount,
                  //   canAccessQuestions 
                  // });
                  return shouldShowBackButton;
                })() && (
                  <div 
                    className="fixed left-4 top-1/2 transform -translate-y-1/2 z-40 lg:absolute lg:left-8"
                    style={{
                      // Ensure button stays within viewport on all screen sizes
                      left: 'max(16px, min(32px, calc((100vw - 1280px) / 2 + 16px)))'
                    }}
                  >
                    <Button
                      variant="default"
                      size="lg"
                      onClick={() => {
                        playClickSound();
                        
                        // Navigate back in the question sequence
                        const newQuestionIndex = topicQuestionIndex - 1;
                        // console.log(`🔍 DEBUG Adventure: Going back from question ${topicQuestionIndex + 1} to ${newQuestionIndex + 1}`);
                        
                        setTopicQuestionIndex(newQuestionIndex);
                        
                        // Check if we should go back to MCQ mode or stay in adventure
                        // Go to MCQ if we're going back to a question that should be answered
                        if (newQuestionIndex >= 0) {
                          // Switch to MCQ mode to show the previous question
                          setCurrentScreen(3);
                          setIsInQuestionMode(true);
                          
                          // Add transition message
                          setTimeout(async () => {
                            const backToQuestionMessage: ChatMessage = {
                              type: 'ai',
                              content: `🔙 Let's go back to question ${newQuestionIndex + 1}! Take your time to review or change your answer. ✨`,
                              timestamp: Date.now()
                            };
                            
                            setChatMessages(prev => {
                              playMessageSound();
                              return [...prev, backToQuestionMessage];
                            });
                            
                            // Wait for the AI speech to complete
                            const messageId = `index-chat-${backToQuestionMessage.timestamp}-${chatMessages.length}`;
                            await ttsService.speakAIMessage(backToQuestionMessage.content, messageId);
                          }, 500);
                        }
                      }}
                      className="border-2 bg-purple-600 hover:bg-purple-700 text-white btn-animate h-16 w-16 p-0 rounded-full flex items-center justify-center shadow-lg"
                      style={{ borderColor: 'hsl(from hsl(var(--primary)) h s 25%)', boxShadow: '0 4px 0 black' }}
                      aria-label={`Back to Question ${topicQuestionIndex}`}
                    >
                      <ChevronLeft className="h-8 w-8" />
                    </Button>
                  </div>
                )}
              </>
            )}


            {/* Right Arrow Navigation - Outside the main container */}
            {false && (
              <div 
                className="fixed right-4 top-1/2 transform -translate-y-1/2 z-40 lg:absolute lg:right-8"
                style={{
                  // Ensure button stays within viewport on all screen sizes
                  right: 'max(16px, min(32px, calc((100vw - 1280px) / 2 + 16px)))'
                }}
              >
                <Button
                  variant="default"
                  size="lg"
                  onClick={() => {
                    playClickSound();
                    
                    // console.log(`🔍 DEBUG Adventure: Going to next question ${topicQuestionIndex + 1}`);
                    
                    // Switch to MCQ mode to show the next question
                    setCurrentScreen(3);
                    setIsInQuestionMode(true);
                    
                    // COMMENTED OUT: Add transition message
                    /*
                    setTimeout(async () => {
                      const toQuestionMessage: ChatMessage = {
                        type: 'ai',
                        content: `🎯 Time for question ${topicQuestionIndex + 1}! Let's test your reading skills. Ready for the challenge? 📚✨`,
                        timestamp: Date.now()
                      };
                      
                      setChatMessages(prev => {
                        playMessageSound();
                        return [...prev, toQuestionMessage];
                      });
                      
                      // Wait for the AI speech to complete
                      const messageId = `index-chat-${toQuestionMessage.timestamp}-${chatMessages.length}`;
                      await ttsService.speakAIMessage(toQuestionMessage.content, messageId);
                    }, 500);
                    */
                  }}
                  className="border-2 bg-green-600 hover:bg-green-700 text-white btn-animate h-16 w-16 p-0 rounded-full flex items-center justify-center shadow-lg"
                  style={{ borderColor: 'hsl(from hsl(142 76% 36%) h s 25%)', boxShadow: '0 4px 0 black' }}
                  aria-label="Answer Questions"
                >
                  <ChevronRight className="h-8 w-8" />
                </Button>
              </div>
            )}
            
            {/* Full-height content container */}
            <div 
              className="relative flex-1 min-h-0 w-full"
              style={{ 
                padding: '8px',
                transition: 'all 0.3s ease-in-out'
              }}
            >
              {/* Background Container with Border and Fill */}
              <div 
                className="absolute inset-0 rounded-3xl z-0"
                style={{ 
                  border: '4px solid hsl(var(--primary) / 0.9)',
                  boxShadow: '0 0 12px 3px rgba(0, 0, 0, 0.15)',
                  backgroundColor: 'hsl(var(--primary) / 0.9)'
                }}
              ></div>

              {/* Content Container - Comic Panel + Sidebar */}
              <div 
                ref={containerRef}
                className="flex relative z-10 h-full w-full"
                style={{ 
                  padding: '8px'
                }}
              >
              {/* Main Comic Panel - Center */}
              <section 
                aria-label="Main comic panel" 
                className="flex flex-col min-h-0 relative flex-1 bg-white rounded-3xl overflow-hidden border-2 border-black transition-all duration-300 ease-in-out"
                style={{ marginRight: sidebarCollapsed ? '0px' : '5px' }}
              >
                <div className="flex-1 min-h-0 relative">
                  {(() => {
                    // When the whiteboard lesson is active, show a soft blurred thematic background on the left side
                    const urlEnabled = (typeof window !== 'undefined') && new URLSearchParams(window.location.search).get('whiteboard') === '1';
                    const lessonEnabled = whiteboardGradeEligible && (urlEnabled || devWhiteboardEnabled);
                    const hasLesson = !!(lessonEnabled && (getLessonScript(selectedTopicId) || getLessonScript(WHITEBOARD_LESSON_TOPIC)));
                    if (!hasLesson) return null;
                    const bgImage = (current?.image && typeof current.image === 'string') ? current.image : (rocket1 as string);
                    return (
                      <div
                        aria-hidden
                        className="pointer-events-none absolute inset-y-0 left-0 w-1/2 z-[1]"
                        style={{
                          backgroundImage: `url(${bgImage})`,
                          backgroundSize: 'cover',
                          backgroundPosition: 'center',
                          filter: 'blur(20px) brightness(0.75) contrast(1.1) saturate(1.1)',
                          transform: 'scale(1.08)',
                          opacity: 0.8
                        }}
                      >
                        {/* no vignette for cleaner feel */}
                      </div>
                    );
                  })()}
                  {(() => {
                    const urlEnabled = (typeof window !== 'undefined') && new URLSearchParams(window.location.search).get('whiteboard') === '1';
                    const lessonEnabled = whiteboardGradeEligible && (urlEnabled || devWhiteboardEnabled);
                    // Prefer explicit selection (e.g., from top-right +1 button) when dev whiteboard is enabled
                    const selectedScript = lessonEnabled ? (getLessonScript(selectedTopicId) || null) : null;
                    let script = selectedScript;
                    if (!script && lessonEnabled) {
                      // Fallback: resolve from next Spellbox topic
                      const nextSpellQuestion = getNextSpellboxQuestion(currentGradeDisplayName, [], (userData?.level === 'mid') ? 'middle' : (userData?.level as ('start' | 'middle') | undefined));
                      const nextSpellTopicId = nextSpellQuestion
                        ? (nextSpellQuestion.topicId || nextSpellQuestion.topicName)
                        : null;
                      script = nextSpellTopicId ? getLessonScript(nextSpellTopicId) : null;
                    }
                    if (lessonEnabled && script && !shouldShowWhiteboardPrompt) {
                      // Persist seen on completion only, and also gate mount if already seen
                      const alreadySeen = (() => {
                        try { return hasSeenWhiteboard(currentGradeDisplayName, script.topicId); } catch { return false; }
                      })();
                      if (alreadySeen) return null;
                      return (
                        <WhiteboardLesson
                          topicId={script.topicId}
                          onCompleted={() => {
                            setLessonReady(false);
                            setDevWhiteboardEnabled(false);
                            setWhiteboardPromptLocked(false);
                            // Re-enable adventure input after lesson completes
                            try { setDisableInputForSpell(false); } catch {}
                            try { setHighlightSpellNext(false); } catch {}
                            // Mark lesson as seen so the intro prompt does not reappear
                            setWhiteboardSeenThisSession(prev => ({ ...prev, [script.topicId]: true }));
                            try { markWhiteboardSeen(currentGradeDisplayName, script.topicId, user?.uid).catch(() => {}); } catch {}
                            // Clear any pinned intro text from the pet bubble
                            setWhiteboardPinnedText(null);
                            const name = userData?.username?.trim() || 'friend';
                            const celebration = `Great job!`;
                            setWhiteboardPrompt({
                              topicId: script.topicId,
                              text: celebration,
                              shouldAutoplay: true,
                              isAcknowledged: true,
                            });
                            setIsWhiteboardPromptActive(false);
                            setIsManualWhiteboardOpen(false);
                            setTimeout(() => {
                              try { ttsService.stop(); } catch {}
                              const selectedVoice = (() => {
                                try { return ttsService.getSelectedVoice?.().id; } catch { return undefined; }
                              })();
                              const selectedSpeed = (() => {
                                try { return ttsService.getSelectedSpeed?.(); } catch { return undefined; }
                              })() || 0.8;
                              ttsService.speak(celebration, {
                                messageId: 'krafty-whiteboard-celebration',
                                voice: selectedVoice,
                                stability: 0.7,
                                similarity_boost: 0.9,
                                speed: selectedSpeed,
                              }).catch(() => {});
                            }, 150);
                            setTimeout(() => {
                              // Clear celebration prompt
                              setWhiteboardPrompt(null);
                              // Lift suppression so a fresh, natural follow-up can be generated if needed
                              suppressInitialGreetingRef.current = false;
      // Post-lesson follow-up: use the normal adventure initial message pipeline for consistency.
      // Previous custom generator is intentionally disabled above for now.
      (async () => {
        try {
          const currentPetId = PetProgressStorage.getCurrentSelectedPet();
          const petName = PetProgressStorage.getPetDisplayName(currentPetId);
          const petType = PetProgressStorage.getPetType(currentPetId);
          // Capture a brief snippet from the most recent chat to ensure continuity post-whiteboard
          const recentSnippet = (() => {
            try {
              const last = [...chatMessages].reverse().find(m => m && (m.type === 'ai' || m.type === 'user')) as any;
              const text = (last?.content || '').trim();
              if (!text) return '';
              return text.length > 400 ? (text.slice(0, 400) + '…') : text;
            } catch {
              return '';
            }
          })();
          const initialMessage = await aiService.generateInitialMessage(
            adventureMode,
            chatMessages,
            currentAdventureContext,
            recentSnippet || undefined,
            currentAdventureContext?.summary,
            userData,
            petName,
            petType,
            (currentAdventureType || 'food')
          );
          if (suppressInitialGreetingRef.current) return;
          const msg: ChatMessage = {
            type: 'ai',
            content: initialMessage,
            timestamp: Date.now()
          };
          setChatMessages(prev => {
            const next = [...prev, msg];
            try {
              const messageId = `index-chat-${msg.timestamp}-${prev.length}`;
              if (!suppressInitialGreetingRef.current) {
                ttsService.speakAIMessage(initialMessage, messageId).catch(() => {});
              }
            } catch {}
            try {
              if (currentSessionId) adventureSessionService.addChatMessage(currentSessionId, msg);
            } catch {}
            return next;
          });
        } catch {}
      })();
    }, 1500);
                          }}
                          sendMessage={sendMessage}
                          interruptRealtimeSession={interruptRealtimeSession}
                        />
                      );
                    }
                    return null;
                  })()}
                  {/* Left pet overlay with AI bubble - overlays inside the stage container */}
                  {(() => {
                    const urlEnabled = (typeof window !== 'undefined') && new URLSearchParams(window.location.search).get('whiteboard') === '1';
                    const lessonEnabled = whiteboardGradeEligible && (urlEnabled || devWhiteboardEnabled);
                // Derive overlay word/sentence once to avoid mismatches and add debug logs
                const lastAi = chatMessages.filter(m => m.type === 'ai').slice(-1)[0] as any;
                const overlayWord = currentSpellQuestion?.word || currentSpellingWord || null;
                const overlaySentence = (!lessonEnabled && (showSpellBox && currentSpellQuestion))
                  ? (lastAi?.spelling_sentence || null)
                  : (
                      lastAi?.content_after_spelling ||
                      lastAi?.content ||
                      lastAi?.spelling_sentence || null
                    );
                return (
                  <LeftPetOverlay 
                    petImageUrl={currentPetAvatarImage}
                    overridePetMediaUrl={overridePetMediaUrl}
                    emotionActive={lessonReady ? false : emotionActive}
                    emotionRequiredAction={lessonReady ? null : emotionRequiredAction}
                    showAttentionBadge={lessonReady ? false : inYawnMode}
                    onEmotionAction={lessonReady ? undefined : handleEmotionAction}
                    forceTopLayer={showStep5Intro}
                    aiMessageHtml={
                      shouldShowWhiteboardPrompt
                        ? undefined
                        : (
                            lessonEnabled
                              ? (whiteboardPinnedText ? formatAIMessage(whiteboardPinnedText) : undefined)
                              : (showSpellBox && currentSpellQuestion ? undefined :
                                  (chatMessages.filter(m => !m.hiddenInChat && m.type === 'ai').slice(-1)[0]?.content
                                    ? formatAIMessage(
                                        chatMessages.filter(m => !m.hiddenInChat && m.type === 'ai').slice(-1)[0]?.content as string,
                                        chatMessages.filter(m => !m.hiddenInChat && m.type === 'ai').slice(-1)[0]?.spelling_word
                                      )
                                    : undefined)
                                )
                          )
                    }
                    isThinking={lessonReady ? false : (isAIResponding && !shouldShowWhiteboardPrompt)}
                    draggable={false}
                    onBubbleVisibilityChange={lessonReady ? undefined : setIsLeftBubbleVisible}
                    interruptRealtimeSession={interruptRealtimeSession}
                    spellInline={
                      shouldShowWhiteboardPrompt
                        ? {
                            show: true,
                            promptText: whiteboardPrompt?.text ?? '',
                            onNext: whiteboardPrompt?.isAcknowledged ? undefined : dismissWhiteboardPrompt,
                            highlightNext: !whiteboardPromptLocked && !whiteboardPrompt?.isAcknowledged,
                            sendMessage,
                            isDisabled: whiteboardPromptLocked || !!whiteboardPrompt?.isAcknowledged,
                          }
                        : {
                            show: !lessonEnabled && (showSpellBox && !!currentSpellQuestion),
                            word: overlayWord,
                            sentence: overlaySentence,
                            question: currentSpellQuestion ? {
                              id: currentSpellQuestion.id,
                              word: currentSpellQuestion.word,
                              questionText: currentSpellQuestion.questionText || '',
                              correctAnswer: currentSpellQuestion.correctAnswer,
                              audio: currentSpellQuestion.audio,
                              explanation: currentSpellQuestion.explanation,
                              isPrefilled: currentSpellQuestion.isPrefilled,
                              prefilledIndexes: currentSpellQuestion.prefilledIndexes,
                              topicId: currentSpellQuestion.topicId || selectedTopicId,
                              aiTutor: (currentSpellQuestion as any)?.aiTutor,
                            } : null,
                            showHints: true,
                            showExplanation: true,
                            onComplete: handleSpellComplete,
                            onSkip: handleSpellSkip,
                            onNext: handleSpellNext,
                            highlightNext: highlightSpellNext,
                            // Pass logging props
                            userId: user?.uid,
                            topicId: currentSpellQuestion?.topicId || selectedTopicId,
                            grade: selectedGradeFromDropdown || userData?.gradeDisplayName,
                            sendMessage,
                            isAssignmentFlow: ((selectedGradeFromDropdown || userData?.gradeDisplayName) || '').toLowerCase() === 'assignment',
                          }
                    }
                  />
                    );
                  })()}
                  {/* Mirror user overlay at bottom-right so the conversation feels two-sided */}
                  <RightUserOverlay
                    userImageUrl={user?.photoURL || null}
                    userMessageText={chatMessages.filter(m => m.type === 'user').slice(-1)[0]?.content}
                    bottomOffsetPx={14} // leave room for the collapsed input dock directly below
                    showCameraInAvatar={true}
                    side="left"
                  />
                  {(() => {
                    const urlEnabled = (typeof window !== 'undefined') && new URLSearchParams(window.location.search).get('whiteboard') === '1';
                    const lessonEnabled = whiteboardGradeEligible && (urlEnabled || devWhiteboardEnabled);
                    const scriptAvailable = lessonEnabled ? (getLessonScript(selectedTopicId) || getLessonScript(WHITEBOARD_LESSON_TOPIC)) : null;
                    // Hide ComicPanel only while the whiteboard lesson is actively mounted.
                    // Keep it visible during the interim prompt so the panel isn't blank.
                    return !(lessonEnabled && scriptAvailable);
                  })() && (
                  <ComicPanelComponent
                    image={current.image}
                    className="h-full w-full"
                    isNew={current.id === newlyCreatedPanelId}
                    isGenerating={isGeneratingAdventureImage}
                    softFocus={isLeftBubbleVisible && !isGeneratingAdventureImage}
                    onImageDisplayed={() => {
                      // console.log('🖼️ Image displayed for panel:', current.id);
                    }}
                    shouldZoom={current.id === zoomingPanelId}
                    onPreviousPanel={() => {
                      if (currentIndex > 0) {
                        setCurrent(currentIndex - 1);
                      }
                    }}
                    onNextPanel={() => {
                      if (currentIndex < panels.length - 1) {
                        setCurrent(currentIndex + 1);
                      }
                    }}
                    hasPrevious={currentIndex > 0}
                    hasNext={currentIndex < panels.length - 1}
                    // When inline spellbox is active, hide the central overlay SpellBox to avoid duplication
                    spellWord={undefined}
                    spellSentence={undefined}
                    onSpellComplete={undefined}
                    onSpellSkip={undefined}
                    onSpellNext={undefined}
                    showSpellBox={false}
                    spellQuestion={undefined}
                    showProgress={false}
                    totalQuestions={undefined}
                    currentQuestionIndex={undefined}
                    showHints={false}
                    showExplanation={false}
                    sendMessage={undefined}

                  />)}
                </div>
              </section>

                            {/* No separator needed with rounded design */}

                {/* Right Sidebar with Avatar, Messages and Input */}
                <aside 
                  ref={resizeRef}
                  className={`flex flex-col min-h-0 z-10 relative rounded-3xl overflow-hidden border-2 border-black transition-all duration-300 ease-in-out ${isResizing ? 'chat-panel-resizing' : ''}`}
                  style={{ 
                    width: sidebarCollapsed ? '0%' : `${chatPanelWidthPercent}%`,
                    minWidth: sidebarCollapsed ? '0px' : '320px',
                    maxWidth: sidebarCollapsed ? '0px' : '450px',
                    opacity: sidebarCollapsed ? 0 : 1,
                    height: '100%',
                    backgroundImage: `url('/backgrounds/random.png')`,
                    backgroundSize: 'cover',
                    backgroundPosition: 'center',
                                       marginLeft: sidebarCollapsed ? '0px' : '5px',
                    pointerEvents: sidebarCollapsed ? 'none' : 'auto'
                  }}
                  >
                  {/* Glass Film Overlay - Between pattern and content */}
                  <div 
                    className="absolute inset-0 backdrop-blur-sm bg-gradient-to-b from-primary/15 via-white/40 to-primary/10"
                    style={{ zIndex: 1 }}
                  ></div>
                  
                  {/* Content Container - Above the glass film */}
                  <div className="relative z-10 flex flex-col h-full">
                                {/* Close Button - Top Right */}
                  {!sidebarCollapsed && (
                    <div className="absolute top-3 right-3 z-20">
                      <Button
                        variant="ghost"
                        size="sm"
                        onClick={() => {
                          playClickSound();
                          setSidebarCollapsed(true);
                        }}
                        className="h-8 w-8 p-0 text-muted-foreground hover:text-foreground btn-animate bg-white/20 backdrop-blur-sm rounded-full"
                        aria-label="Close chat panel"
                      >
                        <X className="h-4 w-4" />
                      </Button>
                    </div>
                  )}
                
                                {/* Content only shown when not collapsed */}
                  {!sidebarCollapsed && (
                    <ResizableChatLayout
                      defaultPetRatio={0.65}
                      minPetRatio={0.25}
                      maxPetRatio={0.8}
                      petContent={
                        <div className="relative h-full">
                          {/* Darker theme film for avatar section */}
                          <div className="absolute inset-0 bg-gradient-to-b from-primary/30 via-primary/20 to-primary/25 backdrop-blur-sm"></div>
                          <div className="relative z-10 h-full">
                            <ChatAvatar key={overridePetMediaUrl || currentPetAvatarImage} avatar={overridePetMediaUrl || currentPetAvatarImage} size="responsive" />
                          </div>
                        </div>
                      }
                      chatContent={
                        <div className="flex flex-col h-full">
                          {/* Messages */}
                          <div className="flex-1 min-h-0 relative">
                            {/* Messages Container */}
                            <div 
                              ref={messagesScrollRef}
                              className="h-full overflow-y-auto space-y-3 p-3 bg-white/95 backdrop-blur-sm"
                            >
                              {chatMessages.length === 0 ? (
                                <div className="flex items-center justify-center h-full text-muted-foreground text-lg">
                                  <p>💬 Start chatting with Krafty!</p>
                                </div>
                              ) : (
                                <>
                                  {chatMessages.filter(m => !m.hiddenInChat).map((message, index) => (
                                    <div
                                      key={`${message.timestamp}-${index}`}
                                      className={cn(
                                        "flex animate-slide-up-smooth",
                                        message.type === 'user' ? "justify-end" : "justify-start"
                                      )}
                                      style={{ 
                                        animationDelay: index < lastMessageCount - 1 ? `${Math.min(index * 0.04, 0.2)}s` : "0s"
                                      }}
                                    >
                                      <div
                                        className={cn(
                                          "max-w-[80%] rounded-lg px-3 py-2 text-xl transition-all duration-200 relative",
                                          message.type === 'user' 
                                            ? "bg-primary text-primary-foreground" 
                                            : "bg-gradient-to-br from-primary/20 via-primary/10 to-primary/5"
                                        )}
                                        style={{}}
                                      >
                                        <div className="font-medium text-lg mb-1 opacity-70">
                                          {message.type === 'user' ? 'You' : 'Krafty'}
                                        </div>
                                        <div className={message.type === 'ai' ? 'pr-6' : ''}>
                                          {message.type === 'ai' ? (
                                            <div dangerouslySetInnerHTML={{ __html: formatAIMessage(message.content, message.spelling_word) }} />
                                          ) : (
                                            message.content
                                          )}
                                        </div>
                                        {/* Speaker button for AI messages only */}
                                        {message.type === 'ai' && (
                                          <SpeakerButton message={message} index={index} />
                                        )}
                                      </div>
                                    </div>
                                  ))}
                                  
                                  {/* AI Typing Indicator */}
                                  {isAIResponding && (
                                    <div className="flex justify-start animate-slide-up-smooth">
                                      <div className="max-w-[80%] rounded-lg px-3 py-2 text-xl bg-card border-2"
                                           style={{ borderColor: 'hsla(var(--primary), 0.9)' }}>
                                        <div className="font-medium text-lg mb-1 opacity-70">
                                          
                                        </div>
                                        <div className="flex items-center gap-1">
                                          <span>Krafty is thinking</span>
                                          <div className="flex gap-1">
                                            {[...Array(3)].map((_, i) => (
                                              <div
                                                key={i}
                                                className="w-1 h-1 bg-primary rounded-full animate-pulse"
                                                style={{
                                                  animationDelay: `${i * 0.2}s`,
                                                  animationDuration: '1s'
                                                }}
                                              />
                                            ))}
                                          </div>
                                        </div>
                                      </div>
                                    </div>
                                  )}
                                </>
                              )}
                            </div>
                          </div>
                          
                          {/* Input Bar */}
                          <div className={cn(
                            "flex-shrink-0 p-3 border-t border-primary/30 bg-gradient-to-r from-primary/5 to-transparent",
                            isAdventureInputDisabled && "opacity-60 pointer-events-none"
                          )}>
                            {unifiedAIStreaming.isStreaming && (
          <div className="mb-2 flex items-center gap-2 text-xs text-blue-600 bg-blue-50 rounded-full px-3 py-1">
            <div className="w-2 h-2 bg-blue-500 rounded-full animate-ping"></div>
            <span>{unifiedAIStreaming.isGeneratingImage ? '🎨 Creating magical visuals...' : '💭 Thinking...'}</span>
          </div>
        )}
                            <InputBar
                              onGenerate={onGenerate}
                              onAddMessage={onAddMessage}
                              disabled={isAdventureInputDisabled}
                              disabledReason={adventureInputDisabledReason}
                              onDisabledClick={() => setHighlightSpellNext(true)}
                            />
                          </div>
                        </div>

                      }
                    />

                  )}
                
                {/* Resize Handle - Hidden on mobile and when collapsed */}
                {!sidebarCollapsed && (
                  <div
                    className="absolute top-0 left-0 w-1 h-full cursor-ew-resize bg-transparent hover:bg-foreground/20 transition-colors duration-200 group hidden sm:block"
                    onMouseDown={handleResizeStart}
                    title="Drag to resize chat panel"
                  >
                    <div className="absolute top-1/2 -translate-y-1/2 left-0 w-1 h-12 bg-transparent group-hover:bg-foreground/50 transition-colors duration-200" />
                  </div>
                )}
                  </div>
                           </aside>
              </div>
            </div>
            {/* Dev: Top-right hotspot to increment the whiteboard lesson by 1 */}
            {import.meta.env.DEV && currentScreen === 1 && (
              <button
                aria-label="dev-increment-whiteboard-lesson"
                title="Next whiteboard lesson"
                onClick={() => {
                  try {
                    const keys = Object.keys(lessonScripts);
                    const currentId = (getLessonScript(selectedTopicId)?.topicId) || WHITEBOARD_LESSON_TOPIC;
                    const idx = keys.indexOf(currentId);
                    const next = keys[(idx >= 0 ? idx + 1 : 1) % keys.length];
                    setSelectedTopicId(next);
                    setLessonReady(true);
                    setDevWhiteboardEnabled(true);
                  } catch (e) {
                    console.warn('Dev increment lesson failed', e);
                  }
                }}
                className="fixed top-2 right-2 w-9 h-9 rounded-full border-2 border-black bg-yellow-300 text-black shadow-lg z-[9999]"
                style={{ boxShadow: '0 3px 0 rgba(0,0,0,0.6)' }}
              >
                +1
              </button>
            )}
          </main>
        ) : (
          <MCQScreenTypeA
            getAspectRatio={getAspectRatio}
            sidebarCollapsed={sidebarCollapsed}
            setSidebarCollapsed={setSidebarCollapsed}
            chatMessages={chatMessages}
            setChatMessages={setChatMessages}
            onGenerate={onGenerate}
            chatPanelWidthPercent={chatPanelWidthPercent}
            setChatPanelWidthPercent={setChatPanelWidthPercent}
            isResizing={isResizing}
            setIsResizing={setIsResizing}
            messagesScrollRef={messagesScrollRef}
            lastMessageCount={lastMessageCount}
            handleResizeStart={handleResizeStart}
            selectedTopicId={selectedTopicId}
            startingQuestionIndex={computedStartingQuestionIndex} // Pass the computed question index - fixes try again bug
            key={`mcq-${selectedTopicId}-${topicQuestionIndex}`} // Force re-render when question index changes
            onBackToTopics={() => {
              playClickSound();
              setCurrentScreen(0); // Go back to topic selection
            }}
            onRetryTopic={() => {
              playClickSound();
              // New retry logic - fix for try again going to q10 instead of q1
              setIsRetryMode(true); // Enter retry mode
              setRetryQuestionIndex(0); // Start from question 1 (index 0)
              setTopicQuestionIndex(0); // Reset the main topic question index as well
              setIsInQuestionMode(true); // Ensure we're in question mode
              setAdventurePromptCount(0); // Reset adventure prompt count for clean retry
              setCanAccessQuestions(true); // Allow questions immediately on retry
              // Clear saved question progress for clean restart
              clearQuestionProgress();
              // console.log('🔄 RETRY: Reset to question 1, retry mode enabled, progress cleared');
            }}
            onBack={handleBackFromMCQ}
            onQuestionChange={(questionIndex: number) => {
              // Save progress whenever question changes
              if (selectedTopicId) {
                saveQuestionProgress(selectedTopicId, questionIndex);
                setTopicQuestionIndex(questionIndex);
              }
            }}
            onNextTopic={(nextTopicId) => {
              playClickSound();
              
              // console.log(`🔍 DEBUG: Question completed. Current topicQuestionIndex: ${topicQuestionIndex}`);
              // If whiteboard lesson is available, override normal flow and launch it immediately
              try { ttsService.stop(); } catch {}
              const hasLesson = whiteboardGradeEligible && !!(getLessonScript(WHITEBOARD_LESSON_TOPIC));
              const alreadySeenLesson = !!whiteboardSeenThisSession?.[WHITEBOARD_LESSON_TOPIC];
              // Guard: Only enable whiteboard takeover if we're at the true start of a topic (first question id===1)
              // and not resuming mid-topic based on saved SpellBox topic progress.
              const isFirstSpellQuestion = (currentSpellQuestion?.id === 1);
              const progressTopicId = currentSpellQuestion?.topicId || currentSpellQuestion?.topicName || '';
              const topicProgress = (currentGradeDisplayName && progressTopicId) ? getSpellboxTopicProgress(currentGradeDisplayName, progressTopicId) : null;
              const isMidTopic = !!topicProgress && (topicProgress.questionsAttempted || 0) >= 1;
              if (hasLesson && !alreadySeenLesson && isFirstSpellQuestion && !isMidTopic) {
                // Ensure the next topic is selected first (if provided)
                if (nextTopicId) {
                  setSelectedTopicId(nextTopicId);
                  try { whiteboardTriggeredTopicsRef.current.add(nextTopicId); } catch {}
                }
                // Switch to Adventure screen where the whiteboard is rendered
                setCurrentScreen(1);
                setDevWhiteboardEnabled(true);
                return; // Do not render the regular SpellBox message; whiteboard takes over
              }
              
              // Handle question progression in the automatic flow
              if (isInQuestionMode) {
                let newQuestionIndex;
                // New logic to handle retry mode properly
                if (isRetryMode) {
                  newQuestionIndex = retryQuestionIndex + 1;
                  setRetryQuestionIndex(newQuestionIndex);
                  // console.log(`🔍 DEBUG RETRY: Setting retryQuestionIndex to: ${newQuestionIndex}`);
                  // Exit retry mode after first question progression to return to normal flow
                  if (newQuestionIndex > 0) {
                    setIsRetryMode(false);
                    setTopicQuestionIndex(newQuestionIndex);
                    // console.log(`🔍 DEBUG RETRY: Exiting retry mode, setting topicQuestionIndex to: ${newQuestionIndex}`);
                  }
                } else {
                  newQuestionIndex = topicQuestionIndex + 1;
                  setTopicQuestionIndex(newQuestionIndex);
                  // console.log(`🔍 DEBUG: Setting topicQuestionIndex to: ${newQuestionIndex}`);
                }
                
                // Check if we should return to adventure mode based on the flow pattern (3-1 cadence)
                // After completing each batch of 3 questions (Q3, Q6, Q9), newQuestionIndex will be a multiple of 3 (< 10)
                if (newQuestionIndex % 3 === 0 && newQuestionIndex < 10) {
                  // console.log(`🔍 DEBUG: Adventure break after question ${newQuestionIndex}. Going to adventure mode.`);
                  // After q3, q6, or q9, return to adventure mode
                  setIsInQuestionMode(false);
                  setCurrentScreen(1); // Return to adventure screen
                  
                  // Reset adventure threshold for next sequence - user needs to send prompts again
                  setAdventurePromptCount(0);
                  setCanAccessQuestions(false);
                  // console.log(`🔍 DEBUG: Reset adventure threshold for next sequence`);
                  
                  // Add transition message and wait for speech to complete
                  setTimeout(async () => {
                    const backToAdventureMessage: ChatMessage = {
                      type: 'ai',
                      content: `🚀 Excellent work on those questions! Now let's continue building your amazing adventure! What happens next in your story? ✨`,
                      timestamp: Date.now()
                    };
                    
                    setChatMessages(prev => {
                      playMessageSound();
                      return [...prev, backToAdventureMessage];
                    });
                    
                    // Wait for the AI speech to complete
                    const messageId = `index-chat-${backToAdventureMessage.timestamp}-${chatMessages.length}`;
                    await ttsService.speakAIMessage(backToAdventureMessage.content, messageId);
                  }, 500);
                  return;
                } else if (newQuestionIndex === 10) {
                  // console.log(`🔍 DEBUG: All 10 questions completed! Starting new adventure for next topic.`);
                  
                  // Topic completed - create completely new adventure (same as Create New Adventure button)
                  // Determine the next topic
                  const topicToNavigateTo = nextTopicId || getNextTopic(Object.keys(sampleMCQData.topics));
                  
                  if (topicToNavigateTo) {
                    // Start a completely new adventure
                    setSelectedTopicId(topicToNavigateTo);
                    setAdventureMode('new');
                    
                    // Reset everything for new adventure (same as handleStartAdventure with mode='new')
                    setChatMessages([]);                    // Clear chat history
                    setMessageCycleCount(0);                // Reset message cycle count
                    setCurrentAdventureId(crypto.randomUUID()); // New adventure ID
                    reset(initialPanels);                   // Reset comic panels to default
                    
                    // Reset question flow state
                    setTopicQuestionIndex(0);
                    setIsInQuestionMode(false);
                    setAdventurePromptCount(0);
                    setCanAccessQuestions(false);
                    setIsRetryMode(false);
                    setRetryQuestionIndex(0);
                    
                    // Reset session coins for new adventure
                    resetSessionCoins();
                    
                    // Reset initial response ref
                    initialResponseSentRef.current = null;
                    
                    // console.log('🚀 Started completely new adventure for next topic');
                    
                    // Go to adventure screen to start fresh
                    setCurrentScreen(1);
                    return; // Exit early - don't execute the topic navigation logic below
                  } else {
                    // No more topics, go back to topic selection
                    setCurrentScreen(0);
                    return; // Exit early
                  }
                }
                
                // console.log(`🔍 DEBUG: Continuing to next question. New index will be: ${newQuestionIndex}`);
              }
              
              // If a specific next topic is provided, use it
              // Otherwise, determine the next topic from progress tracking
              const effectiveGrade = (selectedGradeFromDropdown || userData?.gradeDisplayName || '').toLowerCase();
              // Only force 'A-' if no computed next topic is available
              const topicToNavigateTo = (nextTopicId || getNextTopic(Object.keys(sampleMCQData.topics))) || (effectiveGrade === 'assignment' ? 'A-' : null);
              
              if (topicToNavigateTo) {
                // Navigate to the next topic
                setSelectedTopicId(topicToNavigateTo);
                // Stay on MCQ screen (currentScreen = 3)
              } else {
                // No more topics, go back to topic selection
                setCurrentScreen(0);
              }
            }}
            currentSessionId={currentSessionId}
          />
        )}

        {/* Level Switch Modal */}
        {levelSwitchModal && (
          <Dialog open onOpenChange={(o) => { if (!o) setLevelSwitchModal(null); }}>
            <DialogContent hideClose className="max-w-md rounded-2xl border border-primary/20 shadow-xl bg-white/95 backdrop-blur-md p-6 text-center">
              <div className="text-sm text-foreground/70">{`We found your personalized starting point`}</div>
              <p className="mt-1 text-4xl font-extrabold tracking-tight">
                <span className="text-primary">
                  {`Level ${levelSwitchModal.numericLevel ?? 0}`}
                </span>
              </p>
              <div className="mt-5 space-y-3">
                {!!user && (user as any).isAnonymous === true ? (
                  <>
                    <Button
                      className="w-full h-11 text-base font-semibold bg-primary hover:bg-primary/90 text-primary-foreground"
                      onClick={async () => {
                        playClickSound();
                        try {
                          await updateUserData({
                            grade: levelSwitchModal.gradeCode,
                            gradeDisplayName: levelSwitchModal.gradeDisplayName,
                            level: levelSwitchModal.levelCode,
                            levelDisplayName: levelSwitchModal.levelDisplayName,
                          } as any);
                        } catch {}
                        try { ttsService.stop(); } catch {}
                        try { interruptRealtimeSession?.(); } catch {}
                        assignmentExitAtRef.current = Date.now();
                        setSelectedGradeFromDropdown(levelSwitchModal.gradeDisplayName);
                        setSelectedGradeAndLevel({ grade: levelSwitchModal.gradeDisplayName, level: levelSwitchModal.levelCode === 'mid' ? 'middle' : 'start' });
                        try { completeAssignmentGate(); } catch {}
                        try { setShowSpellBox(false); } catch {}
                        try { setCurrentSpellQuestion(null); } catch {}
                        try { setOriginalSpellingQuestion(null); } catch {}
                        try { setSpellingProgressIndex(0); } catch {}
                        try { setCompletedSpellingIds([]); } catch {}
                        try {
                          const { clearSpellboxTopicProgress } = await import('@/lib/utils');
                          clearSpellboxTopicProgress(levelSwitchModal.gradeDisplayName);
                        } catch {}
                        try { setSelectedTopicId(levelSwitchModal.nextTopicId); } catch {}
                        // Clear nudge; navigate to upgrade flow (link anonymous to real account)
                        try { localStorage.setItem('auth_nudge_pending', ''); } catch {}
                        navigate('/auth?mode=upgrade&redirect=/app');
                      }}
                    >
                      Create account to continue
                    </Button>
                    <Button
                      variant="outline"
                      className="w-full h-11 text-base font-semibold"
                      onClick={async () => {
                        playClickSound();
                        try {
                          await updateUserData({
                            grade: levelSwitchModal.gradeCode,
                            gradeDisplayName: levelSwitchModal.gradeDisplayName,
                            level: levelSwitchModal.levelCode,
                            levelDisplayName: levelSwitchModal.levelDisplayName,
                          } as any);
                        } catch {}
                        try { ttsService.stop(); } catch {}
                        try { interruptRealtimeSession?.(); } catch {}
                        assignmentExitAtRef.current = Date.now();
                        setSelectedGradeFromDropdown(levelSwitchModal.gradeDisplayName);
                        setSelectedGradeAndLevel({ grade: levelSwitchModal.gradeDisplayName, level: levelSwitchModal.levelCode === 'mid' ? 'middle' : 'start' });
                        try { completeAssignmentGate(); } catch {}
                        try { setShowSpellBox(false); } catch {}
                        try { setCurrentSpellQuestion(null); } catch {}
                        try { setOriginalSpellingQuestion(null); } catch {}
                        try { setSpellingProgressIndex(0); } catch {}
                        try { setCompletedSpellingIds([]); } catch {}
                        try {
                          const { clearSpellboxTopicProgress } = await import('@/lib/utils');
                          clearSpellboxTopicProgress(levelSwitchModal.gradeDisplayName);
                        } catch {}
                        try { setSelectedTopicId(levelSwitchModal.nextTopicId); } catch {}
                        // Clear nudge; navigate to login
                        try { localStorage.setItem('auth_nudge_pending', ''); } catch {}
                        navigate('/auth?redirect=/app');
                      }}
                    >
                      I already have an account
                    </Button>
                  </>
                ) : (
                  <Button
                    className="w-full h-11 text-base font-semibold bg-primary hover:bg-primary/90 text-primary-foreground"
                    onClick={async () => {
                      try {
                        await updateUserData({
                          grade: levelSwitchModal.gradeCode,
                          gradeDisplayName: levelSwitchModal.gradeDisplayName,
                          level: levelSwitchModal.levelCode,
                          levelDisplayName: levelSwitchModal.levelDisplayName,
                        } as any);
                      } catch {}
                      try { ttsService.stop(); } catch {}
                      try { interruptRealtimeSession?.(); } catch {}
                      assignmentExitAtRef.current = Date.now();
                      setSelectedGradeFromDropdown(levelSwitchModal.gradeDisplayName);
                      setSelectedGradeAndLevel({ grade: levelSwitchModal.gradeDisplayName, level: levelSwitchModal.levelCode === 'mid' ? 'middle' : 'start' });
                      try { completeAssignmentGate(); } catch {}
                      try { setShowSpellBox(false); } catch {}
                      try { setCurrentSpellQuestion(null); } catch {}
                      try { setOriginalSpellingQuestion(null); } catch {}
                      try { setSpellingProgressIndex(0); } catch {}
                      try { setCompletedSpellingIds([]); } catch {}
                      try {
                        const { clearSpellboxTopicProgress } = await import('@/lib/utils');
                        clearSpellboxTopicProgress(levelSwitchModal.gradeDisplayName);
                      } catch {}
                      try { setSelectedTopicId(levelSwitchModal.nextTopicId); } catch {}
                      try {
                        setChatMessages(prev => {
                          if (devWhiteboardEnabled || isWhiteboardPromptActive || whiteboardPinnedText) return prev;
                          const latestWithContinuation = prev
                            .filter(msg => msg.type === 'ai' && (msg as any).content_after_spelling)
                            .slice(-1)[0] as any;
                          const continuation = latestWithContinuation?.content_after_spelling || "Great job! Let's continue our adventure! ✨";
                          const adventureStoryMessage: ChatMessage = {
                            type: 'ai',
                            content: continuation,
                            timestamp: Date.now() + 1
                          };
                          playMessageSound();
                          const adventureMessageId = bubbleMessageIdFromHtml(formatAIMessage(adventureStoryMessage.content));
                          ttsService.speakAIMessage(adventureStoryMessage.content, adventureMessageId).catch(() => {});
                          if (currentSessionId) {
                            adventureSessionService.addChatMessage(currentSessionId, adventureStoryMessage);
                          }
                          return [...prev, adventureStoryMessage];
                        });
                      } catch {}
                      setLevelSwitchModal(null);
                      try { setDisableInputForSpell(false); } catch {}
                      try { setHighlightSpellNext(false); } catch {}
                    }}
                  >
                    {`Let’s begin!`}
                  </Button>
                )}
              </div>
            </DialogContent>
          </Dialog>
        )}

        {/* Compact input dock when sidebar is collapsed (next to user avatar)
            Only show on Adventure screen and never during onboarding */}
        {currentScreen === 1 && sidebarCollapsed && !showOnboarding && !showStep5Intro && !showStep6Intro && (
          <CollapsedInputDock
            onGenerate={onGenerate}
            onAddMessage={onAddMessage}
            disabled={isAdventureInputDisabled}
            disabledReason={adventureInputDisabledReason}
            onDisabledClick={() => setHighlightSpellNext(true)}
          />
        )}

        {/* Invisible dev trigger to show pet dialogue (Spellbox + chevron) for whiteboard */}
        {currentScreen === 1 && (
          <button
            aria-label="dev-whiteboard-trigger"
            onClick={() => {
              try {
                showWhiteboardPromptAgain();
              } catch (e) {
                console.warn('Dev whiteboard prompt trigger failed:', e);
              }
            }}
            className="fixed bottom-3 right-3 w-10 h-10 opacity-0 focus:opacity-100"
            style={{ zIndex: 60 }}
          />
        )}

        {/* Step 5 Intro Overlay - one-time, shown after tapping adventure on pet page */}
        {showStep5Intro && currentScreen === 1 && (
          <div className="fixed inset-0 z-[60]">
            {/* Dim background with stronger top opacity, lighter near bottom */}
            <div className="absolute inset-0 bg-black/50" />
            <div className="absolute inset-0 bg-gradient-to-b from-black/20 via-black/30 to-black/5" />

            {/* Bottom-left Krafty assistant with speech bubble */}
            <div className="absolute left-4 bottom-4 z-[61] flex items-start gap-5">
              {/* Freestanding Krafty image (outside circular avatar) */}
              <div className="shrink-0">
                <img
                  src="/avatars/krafty.png"
                  alt="Krafty"
                  className="w-28 sm:w-32 md:w-40 lg:w-48 object-contain"
                />
              </div>
              <div className="max-w-2xl mt-10 sm:mt-14 md:mt-16 lg:mt-20">
                <div className="bg-white/95 border border-primary/20 rounded-2xl px-7 py-6 flex items-center gap-4 shadow-2xl ring-1 ring-primary/40">
                  <p className="flex-1 text-base sm:text-lg md:text-xl leading-relaxed font-kids">
                    {(() => {
                      const currentPetId = PetProgressStorage.getCurrentSelectedPet();
                      const petType = PetProgressStorage.getPetType(currentPetId) || 'pet';
                      // Suppress non-Krafty speech while Step 5 overlay is visible
                      try { ttsService.setSuppressNonKrafty(true); } catch {}
                      return `Brighten your ${petType}’s day. Spend time talking and create a house it will truly love. The more creative, the better!`;
                    })()}
                  </p>
                  <Button
                    className="px-5 bg-primary hover:bg-primary/90 text-primary-foreground"
                    onClick={() => {
                      try { ttsService.stop(); } catch {}
                      // Allow pet speech again after overlay
                      try { ttsService.setSuppressNonKrafty(false); } catch {}
                      setShowStep5Intro(false);
                      completeAdventureStep5Intro();
                      // If the whiteboard prompt was suppressed while the trainer spoke,
                      // play it now so the Jessica message is heard immediately
                      try { ttsService.replayLastSuppressed(); } catch {}
                    }}
                  >
                    Next
                  </Button>
                </div>
              </div>
            </div>
          </div>
        )}

        {/* Step 6 Intro Overlay - one-time, shown when adventure progress bar fills */}
        {showStep6Intro && currentScreen === 1 && (
          <div className="fixed inset-0 z-[70]">
            {/* Dim background */}
            <div className="absolute inset-0 bg-black/40" />

            {/* Bottom-left Krafty assistant with speech bubble (match Step 5) */}
            <div className="absolute left-4 bottom-4 z-[71] flex items-start gap-5">
              <div className="shrink-0">
                <img
                  src="/avatars/krafty.png"
                  alt="Krafty"
                  className="w-28 sm:w-32 md:w-40 lg:w-48 object-contain"
                />
              </div>
              <div className="max-w-2xl mt-10 sm:mt-14 md:mt-16 lg:mt-20">
                <div className="bg-white/95 border border-primary/20 rounded-2xl px-7 py-6 flex items-center gap-4 shadow-2xl ring-1 ring-primary/40">
                  <p className="flex-1 text-base sm:text-lg md:text-xl leading-relaxed font-kids">
                    {(() => {
                      const currentPetId = PetProgressStorage.getCurrentSelectedPet();
                      const petType = PetProgressStorage.getPetType(currentPetId) || 'pet';
                      // Suppress non-Krafty speech while Step 6 overlay is visible
                      try { ttsService.setSuppressNonKrafty(true); } catch {}
                      return `Happiness bar is full! Your ${petType} feels good. You can continue creating or go back home.`;
                    })()}
                  </p>
                  <Button
                    className="px-5 bg-primary hover:bg-primary/90 text-primary-foreground"
                    onClick={() => {
                      try { ttsService.stop(); } catch {}
                      // Allow pet speech again after overlay
                      try { ttsService.setSuppressNonKrafty(false); } catch {}
                      setShowStep6Intro(false);
                      completeAdventureStep6Intro();
                      // Set pending Step 7 trigger only when today's quest was House
                      // and only if Step 7 is actually needed
                      try {
                        const pendingActivity = persistentActivity;
                        if (pendingActivity === 'house') {
                          // Avoid re-arming Step 7 if already completed
                          const stateStr = localStorage.getItem('reading-app-tutorial-state');
                          let alreadyCompleted = false;
                          if (stateStr) {
                            try {
                              const s = JSON.parse(stateStr);
                              alreadyCompleted = !!s.adventureStep7HomeMoreIntroCompleted;
                            } catch {}
                          }
                          if (!alreadyCompleted) {
                            localStorage.setItem('pending_step7_home_more', 'true');
                          }
                        }
                      } catch {}
                      // Continue normal adventure flow
                      // If any pet line was suppressed while the overlay was visible, replay it now
                      try { ttsService.replayLastSuppressed(); } catch {}
                    }}
                  >
                    Next
                  </Button>
                </div>
              </div>
            </div>

            {/* Removed extra emoji indicator per design feedback */}
          </div>
        )}



        {/* Bottom Left Back to Adventure Button - Show on Screen 3 */}
        {/* Note: The back button functionality is now handled by the onBack prop in MCQScreenTypeA */}
        {/* MCQScreenTypeA component will render its own back button with the sequential navigation logic */}

        {/* Dev Tools Indicator */}
        {devToolsVisible && (
          <div className="fixed bottom-4 right-4 z-50 bg-primary text-primary-foreground px-3 py-2 rounded-lg shadow-lg border-2 border-black font-bold text-sm">
            🛠️ DEV MODE ACTIVE (A+S+D to toggle)
          </div>
        )}

        {/* Spell review modal shown before navigating Home */}
        <SpellReviewModal
          open={isSpellReviewOpen}
          items={spellReviewItems}
          onCompleted={() => {
            setIsSpellReviewOpen(false);
            setSpellReviewItems([]);
            if (onBackToPetPage) {
              onBackToPetPage();
            } else {
              navigate('/');
            }
          }}
        />

        {/* Feedback Modal */}
        <FeedbackModal
          isOpen={showFeedbackModal}
          onClose={() => setShowFeedbackModal(false)}
          onSubmit={handleFeedbackSubmit}
        />
      </div>
    </div>
  );
};

export default Index;






<|MERGE_RESOLUTION|>--- conflicted
+++ resolved
@@ -2145,12 +2145,8 @@
           method: 'POST',
           body: JSON.stringify({
             content: text,
-<<<<<<< HEAD
-            "type": "user_input_mod",
-=======
             type: "user_input_mod",
             username: userName
->>>>>>> 2b549e3a
           }),
           headers: {
             'Content-Type': 'application/json'
@@ -5549,13 +5545,8 @@
             <div className="text-center">
               {currentScreen === 1 ? (
                 <div className="flex items-center justify-center gap-2">
-<<<<<<< HEAD
-                  {/* Adventure Feeding Progress (persistent) */}
-                  <PersistentAdventureProgressBar />
-=======
                   {/* Adventure Feeding Progress (per-type, daily) */}
                   <PerTypeAdventureProgressBar type={currentAdventureType} />
->>>>>>> 2b549e3a
                   {/* <Button
                     variant="outline"
                     size="icon"
