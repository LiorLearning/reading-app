import React, { useCallback, useMemo, useState, useEffect } from "react";
import { useNavigate } from "react-router-dom";
import ComicPanelComponent from "@/components/comic/ComicPanel";
import InputBar from "@/components/comic/InputBar";
// import MessengerChat from "@/components/comic/MessengerChat"; // Replaced by CollapsedInputDock in collapsed state
import CollapsedInputDock from "@/components/adventure/CollapsedInputDock";
import ChatAvatar from "@/components/comic/ChatAvatar";
import { Button } from "@/components/ui/button";
import { Dialog, DialogContent, DialogDescription, DialogHeader, DialogTitle, DialogTrigger } from "@/components/ui/dialog";
import { DropdownMenu, DropdownMenuContent, DropdownMenuItem, DropdownMenuTrigger, DropdownMenuSub, DropdownMenuSubContent, DropdownMenuSubTrigger } from "@/components/ui/dropdown-menu";
import { Popover, PopoverContent, PopoverTrigger } from "@/components/ui/popover";
import { X, Palette, HelpCircle, BookOpen, Image as ImageIcon, MessageCircle, ChevronLeft, ChevronRight, GraduationCap, ChevronDown, Volume2, Square, LogOut } from "lucide-react";
import { cn, formatAIMessage, ChatMessage, loadUserAdventure, saveUserAdventure, getNextTopic, saveAdventure, loadSavedAdventures, saveAdventureSummaries, loadAdventureSummaries, generateAdventureName, generateAdventureSummary, SavedAdventure, AdventureSummary, loadUserProgress, hasUserProgress, UserProgress, saveTopicPreference, loadTopicPreference, getNextTopicByPreference, mapSelectedGradeToContentGrade, saveCurrentAdventureId, loadCurrentAdventureId, saveQuestionProgress, loadQuestionProgress, clearQuestionProgress, getStartingQuestionIndex, saveGradeSelection, loadGradeSelection, SpellingProgress, saveSpellingProgress, loadSpellingProgress, clearSpellingProgress, resetSpellingProgress, SpellboxTopicProgress, SpellboxGradeProgress, updateSpellboxTopicProgress, getSpellboxTopicProgress, isSpellboxTopicPassingGrade, getNextSpellboxTopic } from "@/lib/utils";
import { saveAdventureHybrid, loadAdventuresHybrid, loadAdventureSummariesHybrid, getAdventureHybrid, updateLastPlayedHybrid } from "@/lib/firebase-adventure-cache";
import { sampleMCQData } from "../data/mcq-questions";
import { playMessageSound, playClickSound, playImageLoadingSound, stopImageLoadingSound, playImageCompleteSound } from "@/lib/sounds";

import { useComic, ComicPanel } from "@/hooks/use-comic";
import { AdventureResponse, aiService } from "@/lib/ai-service";
import { ttsService } from "@/lib/tts-service";
import VoiceSelector from "@/components/ui/voice-selector";
import { useTTSSpeaking } from "@/hooks/use-tts-speaking";
import { useAuth } from "@/hooks/use-auth";
import { useUnifiedAIStreaming, useUnifiedAIStatus } from "@/hooks/use-unified-ai-streaming";
import { adventureSessionService } from "@/lib/adventure-session-service";
import { chatSummaryService } from "@/lib/chat-summary-service";
import { useCoins } from "@/pages/coinSystem";
import { useCurrentPetAvatarImage } from "@/lib/pet-avatar-service";
import { PetProgressStorage } from "@/lib/pet-progress-storage";
import { usePetData } from "@/lib/pet-data-service";
import AdventureFeedingProgress from "@/components/ui/adventure-feeding-progress";
import { useSessionCoins } from "@/hooks/use-session-coins";
import ResizableChatLayout from "@/components/ui/resizable-chat-layout";
import LeftPetOverlay from "@/components/adventure/LeftPetOverlay";
import RightUserOverlay from "@/components/adventure/RightUserOverlay";
import rocket1 from "@/assets/comic-rocket-1.jpg";
import spaceport2 from "@/assets/comic-spaceport-2.jpg";
import alien3 from "@/assets/comic-alienland-3.jpg";
import cockpit4 from "@/assets/comic-cockpit-4.jpg";

import MCQScreenTypeA from "./MCQScreenTypeA";
import TopicSelection from "./TopicSelection";
  import UserOnboarding from "./UserOnboarding";
  import HomePage from "./HomePage";
  import { PetPage } from "./PetPage";
  import { 
    cacheAdventureImage, 
    loadCachedAdventureImages, 
    getRecentCachedAdventureImages,
    getCachedImagesForAdventure 
  } from "@/lib/utils";

import { cacheAdventureImageHybrid, getCachedImagesForAdventureFirebase } from "@/lib/firebase-image-cache";
import { useFirebaseImage, useCurrentAdventureId } from "@/hooks/use-firebase-image";

import { testFirebaseStorage } from "@/lib/firebase-test";
import { debugFirebaseAdventures, debugSaveTestAdventure, debugFirebaseConnection } from "@/lib/firebase-debug-adventures";
import { autoMigrateOnLogin, forceMigrateUserData } from "@/lib/firebase-data-migration";

import { getRandomSpellingQuestion, getSequentialSpellingQuestion, getSpellingQuestionCount, getSpellingTopicIds, getSpellingQuestionsByTopic, getNextSpellboxQuestion, SpellingQuestion } from "@/lib/questionBankUtils";
import FeedbackModal from "@/components/FeedbackModal";
import { aiPromptSanitizer, SanitizedPromptResult } from "@/lib/ai-prompt-sanitizer";
import { useTutorial } from "@/hooks/use-tutorial";
import { useRealtimeSession } from "@/hooks/useRealtimeSession";
import { stateStoreApi } from "@/lib/state-store-api";


// Legacy user data interface for backwards compatibility
interface LegacyUserData {
  username: string;
  grade: string;
  gradeDisplayName: string;
  level: string;
  levelDisplayName: string;
  isFirstTime: boolean;
}

// Component for individual speaker button
const SpeakerButton: React.FC<{ message: ChatMessage; index: number }> = ({ message, index }) => {
  const messageId = `index-chat-${message.timestamp}-${index}`;
  const isSpeaking = useTTSSpeaking(messageId);

  const handleClick = async () => {
    playClickSound();
    
    if (isSpeaking) {
      // Stop current speech
      ttsService.stop();
    } else {
      // Start speaking this message
      await ttsService.speakAIMessage(message.content, messageId);
    }
  };

  return (
    <Button
      variant="ghost"
      size="sm"
      onClick={handleClick}
      className="absolute bottom-1 right-1 h-5 w-5 p-0 hover:bg-black/10 rounded-full"
      aria-label={isSpeaking ? "Stop message" : "Play message"}
    >
      {isSpeaking ? (
        <Square className="h-3 w-3 fill-red-500" />
      ) : (
        <Volume2 className="h-3 w-3" />
      )}
    </Button>
  );
};

// Component for panel image figure with Firebase image resolution (Index.tsx version)
const IndexPanelImageFigure: React.FC<{
  panel: { id: string; image: string; text: string };
  index: number;
  oneLiner: string;
}> = ({ panel, index, oneLiner }) => {
  // Get current adventure ID for Firebase image resolution
  const currentAdventureId = useCurrentAdventureId();
  
  // Resolve Firebase image if needed
  const { url: resolvedImageUrl, isExpiredUrl } = useFirebaseImage(panel.image, currentAdventureId || undefined);
  
  React.useEffect(() => {
    if (isExpiredUrl && resolvedImageUrl !== panel.image) {
      console.log(`🔄 Index Panel ${index + 1}: Resolved expired image to Firebase URL: ${resolvedImageUrl.substring(0, 50)}...`);
    }
  }, [resolvedImageUrl, panel.image, index, isExpiredUrl]);

  return (
    <figure className="rounded-lg border-2 bg-card" style={{ borderColor: 'hsla(var(--primary), 0.9)' }}>
      <img 
        src={resolvedImageUrl} 
        alt={`Panel ${index + 1}`} 
        className="w-full h-auto object-cover border-2 rounded-t-lg" 
        style={{ borderColor: 'hsla(var(--primary), 0.9)' }}
        onError={(e) => {
          const target = e.target as HTMLImageElement;
          if (!target.src.includes('placeholder')) {
            console.warn(`⚠️ Failed to load index panel image ${index + 1}, using fallback`);
            target.style.background = 'linear-gradient(135deg, #667eea 0%, #764ba2 100%)';
            target.style.minHeight = '200px';
            target.alt = `Panel ${index + 1} (image unavailable)`;
          }
        }}
      />
      <figcaption className="px-2 py-1 text-sm font-semibold">{index + 1}. {oneLiner}</figcaption>
    </figure>
  );
};

// Component for handling async one-liner loading in the comic panel modal
const PanelOneLinerFigure: React.FC<{
  panel: { id: string; image: string; text: string };
  index: number;
}> = ({ panel, index }) => {
  const [oneLiner, setOneLiner] = React.useState<string>('Loading...');

  React.useEffect(() => {
    const generateOneLiner = async () => {
      try {
        const result = await aiService.generateOneLiner(panel.text);
        setOneLiner(result);
      } catch (error) {
        console.error('Failed to generate one-liner:', error);
        // Fallback to simple truncation
        const firstSentence = panel.text.match(/^[^.!?]*[.!?]/);
        if (firstSentence && firstSentence[0].length <= 60) {
          setOneLiner(firstSentence[0].trim());
        } else {
          const truncated = panel.text.substring(0, 50).trim();
          setOneLiner(truncated + (panel.text.length > 50 ? "..." : ""));
        }
      }
    };

    generateOneLiner();
  }, [panel.text]);

  return (
    <IndexPanelImageFigure panel={panel} index={index} oneLiner={oneLiner} />
  );
};

interface IndexProps {
  initialAdventureProps?: {
    topicId?: string, 
    mode?: 'new' | 'continue', 
    adventureId?: string, 
    adventureType?: string,
    chatHistory?: any[],
    adventureName?: string,
    comicPanels?: any[],
    cachedImages?: any[]
  } | null;
  onBackToPetPage?: () => void;
}

const Index = ({ initialAdventureProps, onBackToPetPage }: IndexProps = {}) => {
  // React Router navigation
  const navigate = useNavigate();
  
  // Firebase auth integration - must be at the top
  const { user, userData, signOut } = useAuth();
  
  // Tutorial system integration
  const { isFirstTimeAdventurer, completeAdventureTutorial } = useTutorial();
  
  // NEW: Unified AI streaming system status
  const { isUnifiedSystemReady, hasImageGeneration } = useUnifiedAIStatus();

  // Coin system integration
  const { coins, addCoins, addAdventureCoins } = useCoins();
  
  // Pet data integration
  const { petData, isSleepAvailable } = usePetData();
  
  // Get current pet avatar image
  const currentPetAvatarImage = useCurrentPetAvatarImage();
  
  // Session coin tracking for feeding progress
  const { sessionCoins, resetSessionCoins } = useSessionCoins();

  // Auto-migrate localStorage data to Firebase when user authenticates
  React.useEffect(() => {
    if (user?.uid) {
      autoMigrateOnLogin(user.uid).catch(error => {
        console.warn('Auto-migration failed:', error);
      });
    }
  }, [user?.uid]);

  React.useEffect(() => {
    document.title = "AI Reading Learning App — Your Adventure";
    
    // Add Firebase test and debug functions to window for debugging
    if (typeof window !== 'undefined') {
      (window as any).testFirebaseStorage = testFirebaseStorage;
      (window as any).debugFirebaseAdventures = () => debugFirebaseAdventures(user?.uid || null);
      (window as any).debugSaveTestAdventure = () => debugSaveTestAdventure(user?.uid || null);
      (window as any).debugFirebaseConnection = debugFirebaseConnection;
      (window as any).migrateToFirebase = () => forceMigrateUserData(user?.uid || 'anonymous');
      (window as any).autoMigrateOnLogin = () => autoMigrateOnLogin(user?.uid || 'anonymous');
    }
  }, [user]);


  const jsonLd = useMemo(
    () => ({
      "@context": "https://schema.org",
      "@type": "SoftwareApplication",
      name: "AI Reading Learning App",
      applicationCategory: "EducationalApplication",
      operatingSystem: "Web",
      description: "Create comic panels with narration to support early reading.",
    }),
    []
  );

  const images = useMemo(() => [rocket1, spaceport2, alien3, cockpit4], []);
  
  // Background images for dynamic background selection
  const backgroundImages = useMemo(() => [
    '/backgrounds/cats.png',
    '/backgrounds/random.png', 
    '/backgrounds/random2.png'
  ], []);
  
  // Set random background on component mount
  useEffect(() => {
    const randomBg = backgroundImages[Math.floor(Math.random() * backgroundImages.length)];
    document.documentElement.style.setProperty('--dynamic-background', `url('${randomBg}')`);
  }, [backgroundImages]);

  const initialPanels = useMemo(
    () => [
      { id: crypto.randomUUID(), image: rocket1, text: "The brave astronaut climbs into ROCKET!" },
    ],
    []
  );

  const { panels, currentIndex, setCurrent, addPanel, redo, reset } = useComic(initialPanels);
  
  const [chatMessages, setChatMessages] = React.useState<ChatMessage[]>(() => {
    // Load messages from local storage on component initialization
    return loadUserAdventure();
  });
  const [sidebarCollapsed, setSidebarCollapsed] = React.useState(true);
  const [newlyCreatedPanelId, setNewlyCreatedPanelId] = React.useState<string | null>(null);
  const [zoomingPanelId, setZoomingPanelId] = React.useState<string | null>(null);
  const [lastMessageCount, setLastMessageCount] = React.useState(0);
  const [isAIResponding, setIsAIResponding] = React.useState(false);
  const [isGeneratingAdventureImage, setIsGeneratingAdventureImage] = React.useState(false);
  const [isExplicitImageRequest, setIsExplicitImageRequest] = React.useState(false);
  const messagesScrollRef = React.useRef<HTMLDivElement>(null);
  
  // Track ongoing image generation for cleanup
  const imageGenerationController = React.useRef<AbortController | null>(null);
  
  // AI Sanitized Prompt for legacy fallback
  const [aiSanitizedPrompt, setAiSanitizedPrompt] = React.useState<SanitizedPromptResult | null>(null);
  const [sanitizationInProgress, setSanitizationInProgress] = React.useState<boolean>(false);
  
  // Optional session tracking for Firebase (won't break existing functionality)
  const [currentSessionId, setCurrentSessionId] = React.useState<string | null>(null);
 
  // Track message cycle for 2-2 pattern starting at chat 3 (2 pure adventure, then 2 with spelling)
  const [messageCycleCount, setMessageCycleCount] = React.useState(0);

  const {
    status,
    sendMessage,
    onToggleConnection,
    downloadRecording,
    interruptRealtimeSession,
  } = useRealtimeSession({
    isAudioPlaybackEnabled: true,
    enabled: true,
    sessionId: currentSessionId,
  });

  // Centralized function to increment message cycle count for all user interactions
  const incrementMessageCycle = useCallback(() => {
    setMessageCycleCount(prev => {
      const newCount = (prev + 1) % 6;
      console.log(`🔄 Message cycle incremented: ${prev} → ${newCount} (${newCount < 3 ? 'Pure Adventure' : 'Spelling Phase'})`);
      return newCount;
    });
  }, []);
  
  // Initialize message cycle count based on existing messages
  React.useEffect(() => {
    // Count AI messages to determine current cycle position
    const aiMessageCount = chatMessages.filter(msg => msg.type === 'ai').length;
    setMessageCycleCount(aiMessageCount);
  }, []); // Only run on mount

  // Console log when realtime session starts
  useEffect(() => {
    if (status === "CONNECTED") {
      console.log("OPENAI REALTIME STARTED:");
    }
  }, [status]);
  
  // Show onboarding if user is authenticated but hasn't completed setup
  const showOnboarding = user && userData && (userData.isFirstTime || !userData.grade);

  // If user is authenticated but we're still loading userData, we should wait
  const isLoadingUserData = user && !userData;
  
  // Dev tools state
  const [devToolsVisible, setDevToolsVisible] = React.useState(false);
    const [currentScreen, setCurrentScreen] = React.useState<-1 | 0 | 1 | 2 | 3 | 4>(() => {
    // If we're coming from Pet Page with adventure props, start directly in Adventure to avoid home flash
    if (initialAdventureProps) return 1;
    // If user exists but no userData yet, start at loading state (don't show topic selection)
    if (user && !userData) return -1;
    // If userData exists and user is already setup, go to home
    if (userData && userData.grade && !userData.isFirstTime) return -1;
    // If user needs onboarding, the onboarding component will handle it
    // Start at home screen to avoid topic selection flash
    return -1;
  });
  const [selectedTopicId, setSelectedTopicId] = React.useState<string>("");
  const [pressedKeys, setPressedKeys] = React.useState<Set<string>>(new Set());
  
  // Adventure mode state to track whether it's a new or continuing adventure
  const [adventureMode, setAdventureMode] = React.useState<'new' | 'continue'>('new');
  
  // Track current adventure type (food, friend, etc.)
  const [currentAdventureType, setCurrentAdventureType] = React.useState<string>('food');
  
  // Track current adventure context for contextual AI responses
  const [currentAdventureContext, setCurrentAdventureContext] = React.useState<{name: string, summary: string} | null>(null);
  
  // Track if initial AI response has been sent for current session
  const initialResponseSentRef = React.useRef<string | null>(null);
  // Guard to prevent duplicate initial generation on re-renders
  const isGeneratingInitialRef = React.useRef<boolean>(false);
  
  // Current adventure tracking - initialize from localStorage on refresh
  const [currentAdventureId, setCurrentAdventureId] = React.useState<string | null>(() => loadCurrentAdventureId());
  const [adventureSummaries, setAdventureSummaries] = React.useState<AdventureSummary[]>([]);
  // Guard: prevent duplicate starts and duplicate session creation
  const isStartingAdventureRef = React.useRef<boolean>(false);
  const sessionCreatedForAdventureIdRef = React.useRef<string | null>(null);
  
  // Grade selection state (for HomePage only)
  const [selectedPreference, setSelectedPreference] = React.useState<'start' | 'middle' | null>(null);
  const [selectedTopicFromPreference, setSelectedTopicFromPreference] = React.useState<string | null>(null);
  const [selectedGradeFromDropdown, setSelectedGradeFromDropdown] = React.useState<string | null>(() => {
    // Load saved grade selection on initialization
    const savedGrade = loadGradeSelection();
    return savedGrade?.gradeDisplayName || null;
  });
  const [selectedGradeAndLevel, setSelectedGradeAndLevel] = React.useState<{grade: string, level: 'start' | 'middle'} | null>(null);
  
  // Automatic Flow Control System
  const ADVENTURE_PROMPT_THRESHOLD = 3; // Configurable threshold for when user can access questions
  const [adventurePromptCount, setAdventurePromptCount] = React.useState<number>(0); // Track adventure prompts
  const [topicQuestionIndex, setTopicQuestionIndex] = React.useState<number>(() => {
    // Initialize with saved progress if available - this allows seamless resume after page refresh
    const savedProgress = loadQuestionProgress();
    if (savedProgress && selectedTopicId && savedProgress.topicId === selectedTopicId) {
      console.log(`🔄 Initializing with saved progress: Topic ${savedProgress.topicId}, Question ${savedProgress.questionIndex + 1}`);
      return savedProgress.questionIndex;
    }
    return 0;
  }); // Current question in topic (0-9)
  const [isInQuestionMode, setIsInQuestionMode] = React.useState<boolean>(false); // Track if currently in question mode
  const [canAccessQuestions, setCanAccessQuestions] = React.useState<boolean>(false); // Track if user has met threshold
  
  // New variables for retry functionality - to fix the "try again" bug
  const [retryQuestionIndex, setRetryQuestionIndex] = React.useState<number>(0); // Track question index for retry scenarios
  const [isRetryMode, setIsRetryMode] = React.useState<boolean>(false); // Track if we're in a retry scenario
  
  // Computed value for the correct starting question index - fixes the try again bug
  const computedStartingQuestionIndex = React.useMemo(() => {
    if (isRetryMode) {
      return retryQuestionIndex; // Use retry index when in retry mode (should be 0 for full retry)
    }
    return topicQuestionIndex; // Use normal topic question index for regular flow
  }, [isRetryMode, retryQuestionIndex, topicQuestionIndex]);
  
  // Responsive aspect ratio management
  const [screenSize, setScreenSize] = React.useState<'mobile' | 'tablet' | 'desktop'>('desktop');
  
  // SpellBox state management
  const [showSpellBox, setShowSpellBox] = React.useState<boolean>(false);
  const [currentSpellQuestion, setCurrentSpellQuestion] = React.useState<SpellingQuestion | null>(null);
  // Store the original spelling question from question bank (with prefilled data)
  const [originalSpellingQuestion, setOriginalSpellingQuestion] = React.useState<SpellingQuestion | null>(null);
  
  // Sequential spelling progress tracking
  const [spellingProgressIndex, setSpellingProgressIndex] = React.useState<number>(() => {
    // Initialize with saved progress for current grade
    const currentGrade = selectedGradeFromDropdown || userData?.gradeDisplayName;
    const savedProgress = loadSpellingProgress(currentGrade);
    return savedProgress?.currentSpellingIndex || 0;
  });
  
  const [completedSpellingIds, setCompletedSpellingIds] = React.useState<number[]>(() => {
    // Initialize with saved completed IDs for current grade
    const currentGrade = selectedGradeFromDropdown || userData?.gradeDisplayName;
    const savedProgress = loadSpellingProgress(currentGrade);
    return savedProgress?.completedSpellingIds || [];
  });
  
  // Legacy spell progress for backward compatibility (can be removed later)
  const [spellProgress, setSpellProgress] = React.useState<{totalQuestions: number, currentIndex: number}>({
    totalQuestions: 10,
    currentIndex: 0
  });
  
  // Feedback modal state
  const [showFeedbackModal, setShowFeedbackModal] = React.useState<boolean>(false);
  
  // Helper function to build image context for AI sanitizer
  const buildImageContext = useCallback(() => {
    const recentMessages = chatMessages.slice(-4).map(msg => 
      `${msg.type}: ${msg.content.substring(0, 100)}...`
    ).join('; ');
    
    const userInfo = userData ? `Grade ${userData.grade}, Level ${userData.level}` : 'Elementary student';
    
    return `Context for ${userInfo}: Recent conversation: ${recentMessages}`;
  }, [chatMessages, userData]);

  // Handle feedback submission
  const handleFeedbackSubmit = async (feedbackData: {enjoymentAnswer: string}) => {
    // Close modal immediately regardless of API success/failure
    setShowFeedbackModal(false);
    setCurrentScreen(-1);
    
    try {
      console.log('Feedback submitted:', feedbackData);
      
      // Only save if user is authenticated (required by security rules)
      if (!user?.uid) {
        console.warn('Cannot save feedback: User not authenticated');
        return;
      }
      
      // Import feedback service dynamically to avoid circular dependencies
      const { feedbackService } = await import('@/lib/feedback-service');
      
      // Save to Firestore - userId must match authenticated user for security rules
      await feedbackService.saveFeedback(
        currentAdventureId,
        user.uid, // Use authenticated user's UID
        feedbackData.enjoymentAnswer
      );
      
      console.log('Feedback saved successfully to Firestore');
      
    } catch (error) {
      console.error('Error saving feedback:', error);
      // Don't re-throw - modal is already closed
    }
  };
  
  // Get the current spelling word from the latest AI message
  const currentSpellingWord = chatMessages.filter(message => message.type === 'ai').slice(-1)[0]?.spelling_word;
  const currentSpellingSentence = chatMessages.filter(message => message.type === 'ai').slice(-1)[0]?.spelling_sentence || null;

  // Auto-trigger SpellBox when there's a spelling word
  React.useEffect(() => {
    if (currentSpellingWord && currentScreen === 1) {
      console.log('🔤 SPELLBOX TRIGGER DEBUG:', {
        currentSpellingWord,
        hasOriginalQuestion: !!originalSpellingQuestion,
        originalQuestionWord: originalSpellingQuestion?.word,
        originalQuestionAudio: originalSpellingQuestion?.audio,
        actualSpellingWord: originalSpellingQuestion?.audio,
        originalQuestionIsPrefilled: originalSpellingQuestion?.isPrefilled,
        originalQuestionPrefilledIndexes: originalSpellingQuestion?.prefilledIndexes,
        wordsMatch: originalSpellingQuestion?.audio.toLowerCase() === currentSpellingWord.toLowerCase(),
        messageCycleCount
      });
      
      // Use the original spelling question (with prefilled data) if available and matches
      // Compare against the audio field (actual spelling word), not the word field
      if (originalSpellingQuestion && originalSpellingQuestion.audio.toLowerCase() === currentSpellingWord.toLowerCase()) {
        console.log('🔤 USING ORIGINAL SPELLING QUESTION WITH PREFILLED DATA:', {
          id: originalSpellingQuestion.id,
          word: originalSpellingQuestion.word,
          audio: originalSpellingQuestion.audio,
          actualSpellingWord: originalSpellingQuestion.audio,
          isPrefilled: originalSpellingQuestion.isPrefilled,
          prefilledIndexes: originalSpellingQuestion.prefilledIndexes
        });
        
        // Update the question text with the AI-generated sentence but keep all other data
        // IMPORTANT: Use the audio field (actual spelling word) as the word field for SpellBox
        const enhancedQuestion: SpellingQuestion = {
          ...originalSpellingQuestion,
          word: originalSpellingQuestion.audio, // Use actual spelling word for SpellBox
          questionText: currentSpellingSentence || originalSpellingQuestion.questionText
        };
        
        setCurrentSpellQuestion(enhancedQuestion);
      } else {
        // Fallback: Convert the spelling word to a SpellingQuestion format (no prefilled data)
        console.log('🔤 FALLBACK: Creating new spelling question without prefilled data', {
          reason: !originalSpellingQuestion ? 'No original question stored' : 'Word mismatch',
          currentSpellingWord,
          originalQuestionWord: originalSpellingQuestion?.word,
          originalQuestionAudio: originalSpellingQuestion?.audio,
          actualSpellingWord: originalSpellingQuestion?.audio
        });
        const spellQuestion: SpellingQuestion = {
          id: Date.now(),
          topicId: selectedTopicId,
          topicName: selectedTopicId,
          templateType: 'spelling',
          word: currentSpellingWord,
          questionText: currentSpellingSentence,
          correctAnswer: currentSpellingWord.toUpperCase(),
          audio: currentSpellingWord,
          explanation: `Great job! "${currentSpellingWord}" is spelled correctly.`
        };
        
        setCurrentSpellQuestion(spellQuestion);
      }
      
      setShowSpellBox(true);
    } else {
      setShowSpellBox(false);
      setCurrentSpellQuestion(null);
    }
  }, [currentSpellingWord, currentScreen, originalSpellingQuestion, messageCycleCount]);
  
  // Auto-collapse sidebar when switching to Screen 3 (MCQ)
  React.useEffect(() => {
    if (currentScreen === 3) {
      setSidebarCollapsed(true);
    }
  }, [currentScreen]);

  // Stop all ElevenLabs TTS when switching between screens
  React.useEffect(() => {
    // Stop any playing TTS audio to prevent overlap when switching screens
    console.log('🔧 Screen change cleanup: Stopping TTS for screen', currentScreen);
    ttsService.stop();
    // Stop image loading sound when navigating away from screens where it might be playing
    stopImageLoadingSound();
    
    // Clean up any ongoing image generation when navigating to home page
    if (currentScreen === -1 && imageGenerationController.current) {
      console.log('🏠 Navigating to home page - cleaning up image generation');
      imageGenerationController.current = null;
      // Only reset loading state if unified system is not actively generating
      if (!unifiedAIStreaming.isGeneratingImage) {
        setIsGeneratingAdventureImage(false);
      }
      setIsExplicitImageRequest(false);
    }
    
    // Add a small delay to ensure TTS is fully stopped
    const timeoutId = setTimeout(() => {
      console.log('🔧 TTS cleanup completed for screen transition');
    }, 100);
    
    return () => clearTimeout(timeoutId);
  }, [currentScreen]);

  // Save current adventure ID whenever it changes
  React.useEffect(() => {
    saveCurrentAdventureId(currentAdventureId);
  }, [currentAdventureId]);

  // Cleanup TTS on component unmount
  React.useEffect(() => {
    return () => {
      console.log('🔧 Index component cleanup: Stopping TTS');
      ttsService.stop();
    };
  }, []);

  // Restore latest image for current adventure ONLY on app initialization/refresh (not during same session)
  React.useEffect(() => {
    // Only restore if we have both an adventure ID and chat messages from localStorage (indicating page refresh)
    const storedMessages = loadUserAdventure();
    const storedAdventureId = loadCurrentAdventureId();
    
    if (storedAdventureId && storedMessages.length > 0 && currentAdventureId === storedAdventureId) {
      // Get cached images for the current adventure
      const cachedImages = getCachedImagesForAdventure(storedAdventureId);
      const latestCachedImage = cachedImages.length > 0 ? cachedImages[0] : null;
      
      if (latestCachedImage && panels.length > 0) {
        // Update the first panel to show the latest generated image
        const updatedPanels = [...panels];
        updatedPanels[0] = {
          ...updatedPanels[0],
          image: latestCachedImage.url,
          text: updatedPanels[0].text // Keep original text
        };
        
        reset(updatedPanels);
        console.log(`📸 Restored latest image for adventure on page refresh: ${storedAdventureId}`);
      }
    }
  }, []); // Run only once on mount

  // Generate initial AI response when entering adventure screen
  React.useEffect(() => {
    if (currentScreen === 1 && adventureMode) {
      // If we have initial adventure props with adventureType, wait for it to be processed
      if (initialAdventureProps?.adventureType && currentAdventureType === 'food' && initialAdventureProps.adventureType !== 'food') {
        console.log('🎯 Waiting for adventure type to be set from initialAdventureProps:', initialAdventureProps.adventureType);
        return;
      }
      
      // Prefer adventure id for stability; fallback to topic id
      const keyPart = currentAdventureId || selectedTopicId || 'unknown';
      // Include adventure type so different types don't share the same initial response gate
      const sessionKey = `${keyPart}-${adventureMode}-${currentAdventureType}`;
      
      // Check if we've already sent an initial response for this session
      if (initialResponseSentRef.current === sessionKey || isGeneratingInitialRef.current) {
        return;
      }
      
      // Generate initial AI message using real-time AI generation
      const generateInitialResponse = async () => {
        try {
          console.log('🎯 generateInitialResponse called with currentAdventureType:', currentAdventureType);
          // Mark as generating immediately to prevent duplicate triggers
          isGeneratingInitialRef.current = true;
          initialResponseSentRef.current = sessionKey;

          // Get current pet name and type for AI context
          const currentPetId = PetProgressStorage.getCurrentSelectedPet();
          const petName = PetProgressStorage.getPetDisplayName(currentPetId);
          const petType = PetProgressStorage.getPetType(currentPetId);
          
          // Generate initial message using AI service with adventure prompt
          console.log('🔍 Calling generateInitialMessage with adventure type:', currentAdventureType);
          const initialMessage = await aiService.generateInitialMessage(
            adventureMode,
            chatMessages,
            currentAdventureContext, // Pass adventure context for specific adventures
            undefined, // storyEventsContext - can be added later if needed
            currentAdventureContext?.summary, // Pass adventure summary
            userData,   // user data from Firebase
            petName,    // pet name
            petType,    // pet type
            currentAdventureType // adventureType - back to using state
          );

          // Add the initial AI message
          const aiMessage: ChatMessage = {
            type: 'ai',
            content: initialMessage,
            timestamp: Date.now()
          };

          setChatMessages(prev => {
            setLastMessageCount(prev.length + 1);
            playMessageSound();
            // Auto-speak the initial AI message and wait for completion
            const messageId = `index-chat-${aiMessage.timestamp}-${prev.length}`;
            ttsService.speakAIMessage(initialMessage, messageId).catch(error => 
              console.error('TTS error for initial message:', error)
            );
            return [...prev, aiMessage];
          });
          
          // Update message cycle count for the initial AI message
          setMessageCycleCount(prev => prev + 1);
        } catch (error) {
          console.error('Error generating initial AI message:', error);
          
          // Fallback to a simple message if AI generation fails
          const fallbackMessage = adventureMode === 'new' 
            ? "🌟 Welcome, brave adventurer! I'm Krafty, your adventure companion! What kind of amazing adventure would you like to create today? 🚀"
            : "🎯 Welcome back, adventurer! I'm excited to continue our journey together! What amazing direction should we take our adventure today? 🌟";

          // Add the fallback AI message
          const aiMessage: ChatMessage = {
            type: 'ai',
            content: fallbackMessage,
            timestamp: Date.now()
          };

          setChatMessages(prev => {
            setLastMessageCount(prev.length + 1);
            playMessageSound();
            // Auto-speak the fallback message
            const messageId = `index-chat-${aiMessage.timestamp}-${prev.length}`;
            ttsService.speakAIMessage(fallbackMessage, messageId).catch(error => 
              console.error('TTS error for fallback message:', error)
            );
            return [...prev, aiMessage];
          });
          
          // Update message cycle count for the fallback AI message
          setMessageCycleCount(prev => prev + 1);
        } finally {
          isGeneratingInitialRef.current = false;
        }
      };

      generateInitialResponse();
    }
  }, [currentScreen, currentAdventureId, adventureMode, userData?.username, currentAdventureType]);
  
  // Debug useEffect to track currentAdventureType changes
  React.useEffect(() => {
    console.log('🎯 currentAdventureType changed to:', currentAdventureType);
  }, [currentAdventureType]);

  // Function to trigger initial response generation with explicit adventure type
  const triggerInitialResponseGeneration = React.useCallback(async (explicitAdventureType: string) => {
    console.log('🎯 triggerInitialResponseGeneration called with explicitAdventureType:', explicitAdventureType);
    
    // Only generate if we're on the adventure screen and have the necessary data
    if (currentScreen !== 1 || !currentAdventureId || !userData?.username) {
      console.log('🎯 Skipping initial response generation - not ready');
      return;
    }

    // Create session key for this specific adventure type
    const keyPart = currentAdventureId || selectedTopicId || 'unknown';
    const sessionKey = `${keyPart}-${adventureMode}-${explicitAdventureType}`;
    
    // Check if we've already sent an initial response for this session
    if (initialResponseSentRef.current === sessionKey || isGeneratingInitialRef.current) {
      console.log('🎯 Skipping initial response generation - already generated for this session');
      return;
    }
    
    // Generate initial AI message using real-time AI generation
    const generateInitialResponse = async () => {
      try {
        console.log('🎯 generateInitialResponse called with explicitAdventureType:', explicitAdventureType);
        // Mark as generating immediately to prevent duplicate triggers
        isGeneratingInitialRef.current = true;
        initialResponseSentRef.current = sessionKey;

        // Get current pet name and type for AI context
        const currentPetId = PetProgressStorage.getCurrentSelectedPet();
        const petName = PetProgressStorage.getPetDisplayName(currentPetId);
        const petType = PetProgressStorage.getPetType(currentPetId);
        
        // Generate initial message using AI service with adventure prompt
        console.log('🔍 Calling generateInitialMessage with explicit adventure type:', explicitAdventureType);
        const initialMessage = await aiService.generateInitialMessage(
          adventureMode,
          chatMessages,
          currentAdventureContext, // Pass adventure context for specific adventures
          undefined, // storyEventsContext - can be added later if needed
          currentAdventureContext?.summary, // Pass adventure summary
          userData,   // user data from Firebase
          petName,    // pet name
          petType,    // pet type
          explicitAdventureType // Use explicit adventure type instead of state
        );

        // Add the initial AI message
        const aiMessage: ChatMessage = {
          type: 'ai',
          content: initialMessage,
          timestamp: Date.now()
        };

        setChatMessages(prev => [...prev, aiMessage]);

        // Speak the initial message
        const messageId = `ai-${Date.now()}`;
        setTimeout(async () => {
          await ttsService.speakAIMessage(initialMessage, messageId);
        }, 500);

      } catch (error) {
        console.error('Failed to generate initial AI message:', error);
      } finally {
        isGeneratingInitialRef.current = false;
      }
    };

    generateInitialResponse();
  }, [currentScreen, currentAdventureId, adventureMode, userData?.username, chatMessages, currentAdventureContext]);
  
  React.useEffect(() => {
    
    const updateScreenSize = () => {
      if (window.innerWidth <= 640) {
        setScreenSize('mobile');
      } else if (window.innerWidth <= 1024) {
        setScreenSize('tablet');
      } else {
        setScreenSize('desktop');
      }
    };
    
    updateScreenSize();
    window.addEventListener('resize', updateScreenSize);
    return () => window.removeEventListener('resize', updateScreenSize);
  }, []);
  
  // Dev tools keyboard listener for A+S+D combination
  React.useEffect(() => {
    const handleKeyDown = (e: KeyboardEvent) => {
      const key = e.key.toLowerCase();
      setPressedKeys(prev => new Set([...prev, key]));
    };
    
    const handleKeyUp = (e: KeyboardEvent) => {
      const key = e.key.toLowerCase();
      setPressedKeys(prev => {
        const newSet = new Set(prev);
        newSet.delete(key);
        return newSet;
      });
    };
    
    window.addEventListener('keydown', handleKeyDown);
    window.addEventListener('keyup', handleKeyUp);
    
    return () => {
      window.removeEventListener('keydown', handleKeyDown);
      window.removeEventListener('keyup', handleKeyUp);
    };
  }, []);
  
  // Handle spelling progress reset when grade changes
  React.useEffect(() => {
    const currentGrade = selectedGradeFromDropdown || userData?.gradeDisplayName;
    
    // Only reset if we have a grade and it's different from what we initialized with
    if (currentGrade) {
      const savedProgress = loadSpellingProgress(currentGrade);
      const expectedIndex = savedProgress?.currentSpellingIndex || 0;
      const expectedCompletedIds = savedProgress?.completedSpellingIds || [];
      
      // If current state doesn't match saved progress for this grade, update it
      if (spellingProgressIndex !== expectedIndex || completedSpellingIds.length !== expectedCompletedIds.length) {
        console.log(`🔄 Grade changed to ${currentGrade}, updating spelling progress from index ${spellingProgressIndex} to ${expectedIndex}`);
        setSpellingProgressIndex(expectedIndex);
        setCompletedSpellingIds(expectedCompletedIds);
      }
    }
  }, [selectedGradeFromDropdown, userData?.gradeDisplayName, spellingProgressIndex, completedSpellingIds]);
  
  // Check for A+S+D combination
  React.useEffect(() => {
    if (pressedKeys.has('a') && pressedKeys.has('s') && pressedKeys.has('d')) {
      setDevToolsVisible(prev => !prev);
      playClickSound();
    }
  }, [pressedKeys]);
  
  const getAspectRatio = React.useMemo(() => {
    // Consistent height across both states - both give 1000px height at 1600px width
    if (sidebarCollapsed) {
      return screenSize === 'mobile' ? '4/3' : '16/10'; // 1600px width = 1000px height
    } else {
      return screenSize === 'mobile' ? '4/3' : '16/10'; // Same height as collapsed for consistency
    }
  }, [screenSize, sidebarCollapsed]);

  
  // Color theme options
  const colorThemes = [
    { name: "Purple", primary: "262 73% 60%", background: "262 30% 97%", accent: "262 73% 60%", hue: "262" },
    { name: "Pink", primary: "350 81% 55%", background: "350 30% 97%", accent: "350 81% 55%", hue: "350" },
    { name: "Blue", primary: "220 91% 55%", background: "220 30% 97%", accent: "220 91% 55%", hue: "220" },
    { name: "Green", primary: "142 76% 36%", background: "142 30% 97%", accent: "142 76% 36%", hue: "142" },
    { name: "Orange", primary: "25 85% 45%", background: "25 30% 97%", accent: "25 85% 45%", hue: "25" },
    { name: "Teal", primary: "180 83% 35%", background: "180 30% 97%", accent: "180 83% 35%", hue: "180" },
    { name: "Red", primary: "0 84% 55%", background: "0 30% 97%", accent: "0 84% 55%", hue: "0" },
    { name: "Indigo", primary: "240 85% 55%", background: "240 30% 97%", accent: "240 85% 55%", hue: "240" },
    { name: "Navy", primary: "210 100% 40%", background: "210 30% 97%", accent: "210 100% 40%", hue: "210" },
    { name: "Emerald", primary: "160 84% 39%", background: "160 30% 97%", accent: "160 84% 39%", hue: "160" },
  ];
  
  const [selectedTheme, setSelectedTheme] = useState(colorThemes[0]);
  
  const changeTheme = useCallback((theme: typeof colorThemes[0]) => {
    playClickSound();
    setSelectedTheme(theme);
    
    // Update CSS variables on the document root
    const root = document.documentElement;
    root.style.setProperty('--primary', theme.primary);
    root.style.setProperty('--background', theme.background);
    root.style.setProperty('--accent', theme.accent);
    root.style.setProperty('--ring', theme.primary);
    root.style.setProperty('--sidebar-primary', theme.primary);
    root.style.setProperty('--sidebar-ring', theme.primary);
    
    // Update book border colors to match the theme
    root.style.setProperty('--book-border', theme.primary);
    root.style.setProperty('--book-border-deep', theme.primary.replace(/60%/, '50%'));
    root.style.setProperty('--book-border-shadow', theme.primary.replace(/60%/, '40%'));
    
    // Update background pattern colors to match the theme
    // Light mode pattern colors
    root.style.setProperty('--pattern-primary', `${theme.hue} 50% 90%`);
    root.style.setProperty('--pattern-secondary', `${theme.hue} 40% 88%`);
  }, []);
  
  // Initialize theme on component mount
  useEffect(() => {
    changeTheme(selectedTheme);
  }, [selectedTheme, changeTheme]);
  
  // Ensure grade selection is loaded from localStorage on mount
  useEffect(() => {
    const savedGrade = loadGradeSelection();
    if (savedGrade && !selectedGradeFromDropdown) {
      console.log(`🔄 Loading saved grade selection on mount: ${savedGrade.gradeDisplayName}`);
      setSelectedGradeFromDropdown(savedGrade.gradeDisplayName);
    }
  }, []); // Run once on mount

  // Grade selection logic (for HomePage only)
  useEffect(() => {
    if (userData && currentScreen === -1) { // Only on HomePage
      // Load user progress to check for current topic
      const userProgress = loadUserProgress();
      
      // Use saved preference first, then fallback to userData level
      let preferenceLevel: 'start' | 'middle' | null = null;
      
      // First check localStorage for user's manual selection
      const preference = loadTopicPreference();
      console.log('Loaded preference from localStorage:', preference);
      
      if (preference?.level) {
        preferenceLevel = preference.level;
        console.log('Using saved preference:', preferenceLevel);
      } else if (userData?.level) {
        // Fallback to userData level only if no saved preference
        preferenceLevel = userData.level === 'mid' ? 'middle' : userData.level as 'start' | 'middle';
        console.log('Using userData.level:', userData.level, 'converted to:', preferenceLevel);
      }
      
      console.log('Setting selectedPreference to:', preferenceLevel);
      setSelectedPreference(preferenceLevel);
      
      // Initialize the combined grade and level selection for proper highlighting
      // Use saved grade selection if available, otherwise fall back to userData
      const savedGrade = loadGradeSelection();
      const gradeToUse = savedGrade?.gradeDisplayName || userData?.gradeDisplayName;
      
      if (preferenceLevel && gradeToUse) {
        setSelectedGradeAndLevel({ 
          grade: gradeToUse, 
          level: preferenceLevel 
        });
        console.log('Initialized selectedGradeAndLevel:', { grade: gradeToUse, level: preferenceLevel, source: savedGrade ? 'localStorage' : 'Firebase' });
      }
      
      // First, check if there's a current topic saved from previous selection
      if (userProgress?.currentTopicId) {
        console.log('Loading saved current topic from progress:', userProgress.currentTopicId);
        setSelectedTopicFromPreference(userProgress.currentTopicId);
      } else if (preferenceLevel) {
        // If no saved current topic, generate one based on preference level
        console.log('Generating new topic for preference level:', preferenceLevel);
        const allTopicIds = Object.keys(sampleMCQData.topics);
        const preferredTopic = getNextTopicByPreference(allTopicIds, preferenceLevel);
        if (preferredTopic) {
          console.log('Generated preferred topic:', preferredTopic);
          setSelectedTopicFromPreference(preferredTopic);
        }
      } else {
        console.log('No preference level or current topic found');
      }
    }
  }, [userData, currentScreen]);

  //   // Update currentScreen when userData loads to prevent flashing TopicSelection before onboarding
  // useEffect(() => {
  //   if (loading) return;
  //   if (user && userData) {
  //     // If user needs onboarding, ensure we don't show TopicSelection briefly
  //     const needsOnboarding = userData.isFirstTime || !userData.grade;
  //     if (needsOnboarding && currentScreen === 0) {
  //       // User needs onboarding but currentScreen is on TopicSelection
  //       // Don't change currentScreen - let showOnboarding take precedence
  //       return;
  //     } else if (!needsOnboarding && (currentScreen === 0 || currentScreen === -1)) {
  //       // User doesn't need onboarding, ensure we go to HomePage
  //       setCurrentScreen(-1);
  //     }
  //   } else if (!user && currentScreen !== 0) {
  //     // User is not authenticated, should be on TopicSelection
  //     setCurrentScreen(0);
  //   }
  // }, [user, userData, currentScreen, loading]);
  
  
  // Ensure chat panel starts minimized when adventure mode starts
  useEffect(() => {
    if (currentScreen === 1) {
      // Start with chat panel collapsed so the floating mini chat is visible
      setSidebarCollapsed(true);
      console.log('🗨️ Adventure mode started - chat panel minimized by default');
    }
  }, [currentScreen]);
  
  // Chat panel resize functionality - now proportional
  const [chatPanelWidthPercent, setChatPanelWidthPercent] = React.useState(30); // 30% of container width for 70:30 split
  const [isResizing, setIsResizing] = React.useState(false);
  const resizeRef = React.useRef<HTMLDivElement>(null);
  const containerRef = React.useRef<HTMLDivElement>(null);

  // Resize handlers
  const handleResizeStart = useCallback((e: React.MouseEvent) => {
    e.preventDefault();
    setIsResizing(true);
  }, []);

  const handleResizeMove = useCallback((e: MouseEvent) => {
    if (!isResizing || !containerRef.current || !resizeRef.current || sidebarCollapsed) return;
    
    const containerRect = containerRef.current.getBoundingClientRect();
    const relativeX = e.clientX - containerRect.left;
    const newWidthPercent = ((containerRect.width - relativeX) / containerRect.width) * 100;
    
    // Constrain between 20% and 40% of container width
    const minPercent = 20;
    const maxPercent = 40;
    
    if (newWidthPercent >= minPercent && newWidthPercent <= maxPercent) {
      setChatPanelWidthPercent(newWidthPercent);
    }
  }, [isResizing, sidebarCollapsed]);

  const handleResizeEnd = useCallback(() => {
    setIsResizing(false);
  }, []);

  // Add global mouse events for resize
  React.useEffect(() => {
    if (isResizing) {
      document.addEventListener('mousemove', handleResizeMove);
      document.addEventListener('mouseup', handleResizeEnd);
      document.body.style.cursor = 'ew-resize';
      document.body.style.userSelect = 'none';
    }

    return () => {
      document.removeEventListener('mousemove', handleResizeMove);
      document.removeEventListener('mouseup', handleResizeEnd);
      document.body.style.cursor = '';
      document.body.style.userSelect = '';
    };
  }, [isResizing, handleResizeMove, handleResizeEnd]);


  // NEW: Unified AI streaming with automatic image generation
  const unifiedAIStreaming = useUnifiedAIStreaming({
    userId: user?.uid || 'anonymous',
    adventureId: currentAdventureId || undefined,
    onNewImage: async (imageUrl: string, prompt: string) => {
      console.log('🎨 NEW: Image generated by unified AI system:', imageUrl);
      
      // 🎯 NEW: Reset counter to 0 when unified system generates image
      setLastAutoImageMessageCount(prev => {
        const currentUserCount = chatMessages.filter(msg => msg.type === 'user').length;
        // Reset to 0; compute next offset-aligned trigger strictly after current count
        const newCount = 0;
        const nextAutoTriggerAt = currentUserCount < AUTO_IMAGE_TRIGGER_OFFSET
          ? AUTO_IMAGE_TRIGGER_OFFSET
          : ((Math.floor((currentUserCount - AUTO_IMAGE_TRIGGER_OFFSET) / AUTO_IMAGE_TRIGGER_INTERVAL) + 1) * AUTO_IMAGE_TRIGGER_INTERVAL) + AUTO_IMAGE_TRIGGER_OFFSET;
        const messagesUntilNextAuto = Math.max(0, nextAutoTriggerAt - currentUserCount);
        
        console.log('📉 COMMUNICATION: Unified system generated image → resetting auto-generation counter:', {
          previousAutoCount: prev,
          currentUserMessageCount: currentUserCount,
          newAutoCount: newCount,
          nextAutoTriggerAt,
          messagesUntilNextAuto,
          reason: 'unified_system_coordination',
          message: `Auto-gen will now trigger at user message #${nextAutoTriggerAt} (in ${messagesUntilNextAuto})`
        });
        
        return newCount;
      });
      
      // Cache the unified AI image to Firebase/localStorage
      try {
        await cacheAdventureImageHybrid(
          user?.uid || null,
          imageUrl,
          prompt,
          prompt, // Use prompt as context
          currentAdventureId || undefined
        );
        console.log('🔄 NEW: Unified AI image cached successfully');
      } catch (error) {
        console.warn('⚠️ NEW: Failed to cache unified AI image:', error);
      }
      
      // Add new comic panel with the generated image  
      const newPanel = {
        id: crypto.randomUUID(),
        image: imageUrl,
        text: prompt.substring(0, 100) + (prompt.length > 100 ? '...' : ''),
        timestamp: Date.now()
      };
      
      console.log(`🎨 PANEL DEBUG: Adding new panel with image: ${imageUrl.substring(0, 60)}...`);
      addPanel(newPanel);
      
      // Completion sound is now handled by the unified streaming hook timeout
    },
    onResponseComplete: (response) => {
      console.log('✅ NEW: Unified AI response completed:', response);
    }
  });
  
  // Track when legacy system is running independently to avoid sync conflicts
  const [isLegacySystemRunning, setIsLegacySystemRunning] = React.useState(false);
  // Token to trigger left overlay auto-hide when a new image is actually displayed
  const [leftOverlayAutoHideToken, setLeftOverlayAutoHideToken] = React.useState(0);
  const [isLeftBubbleVisible, setIsLeftBubbleVisible] = React.useState(false);
  
  // Sync legacy loading state with unified system for UI consistency
  React.useEffect(() => {
    // 🛠️ CRITICAL FIX: Don't sync when legacy system is running independently
    if (isLegacySystemRunning) {
      console.log('🚫 SYNC BLOCKED: Legacy system is running independently, skipping sync');
      return;
    }
    
    console.log('🎯 🚨 CRITICAL SYNC: unifiedAIStreaming.isGeneratingImage changed from', isGeneratingAdventureImage, 'to', unifiedAIStreaming.isGeneratingImage);
    setIsGeneratingAdventureImage(unifiedAIStreaming.isGeneratingImage);
  }, [unifiedAIStreaming.isGeneratingImage, isGeneratingAdventureImage, isLegacySystemRunning]);

  // 🚨 CRITICAL SYNC: Monitor unified AI streaming state changes with detailed logging
  React.useEffect(() => {
    console.log('🚨 CRITICAL SYNC: unifiedAIStreaming.isGeneratingImage changed to:', unifiedAIStreaming.isGeneratingImage);
    if (unifiedAIStreaming.isGeneratingImage) {
      console.log('🎯 NEW MESSAGE: Current isGeneratingImage state: true');
    }
  }, [unifiedAIStreaming.isGeneratingImage]);

  const generateAIResponse = useCallback(async (userText: string, messageHistory: ChatMessage[], spellingQuestion: SpellingQuestion | null): Promise<AdventureResponse> => {

    try {
      // Load current chat summary from session (if available)
      let currentSummary: string | undefined = undefined;
      if (currentSessionId) {
        try {
          const sessionData = await adventureSessionService.getAdventureSession(currentSessionId);
          currentSummary = sessionData?.chatSummary?.summary;
          
          if (currentSummary) {
            console.log('🧠 Using chat summary for AI context:', currentSummary.substring(0, 100) + '...');
          }
        } catch (summaryError) {
          console.warn('⚠️ Could not load chat summary, continuing without it:', summaryError);
        }
      }

      // Get current pet name and type for AI context
      const currentPetId = PetProgressStorage.getCurrentSelectedPet();
      const petName = PetProgressStorage.getPetDisplayName(currentPetId);
      const petType = PetProgressStorage.getPetType(currentPetId);
      
      console.log('🔍 Calling AI service with:', { userText, spellingQuestion, hasUserData: !!userData, petName, petType, adventureType: currentAdventureType });
      
      const result = await aiService.generateResponse(
        userText, 
        messageHistory, 
        spellingQuestion, 
        userData,
        undefined, // adventureState
        undefined, // currentAdventure  
        undefined, // storyEventsContext
        currentSummary, // summary
        petName, // petName
        petType,  // petType
        currentAdventureType // adventureType - now dynamic!
      );
      
      console.log('✅ AI service returned:', result);
      return result;
    } catch (error) {
      console.error('Error generating AI response:', error);
      // Fallback response on error
      return {
        spelling_sentence: spellingQuestion ? "Let's continue our amazing adventure!" : null,
        adventure_story: "That's interesting! 🤔 Tell me more about what happens next in your adventure!"
      };
    }
  }, [userData, currentSessionId]);

  // Legacy image generation fallback when unified system fails
  const handleLegacyImageFallback = useCallback(async (text: string, imageSubject?: string) => {
    console.log('🔄 LEGACY FALLBACK: Starting legacy image generation for failed unified request');
    
    // Double-check with keyword detection - only proceed if this is truly an image request
    const imageKeywords = ['create', 'make', 'generate', 'build', 'design', 'show me', 'what does', 'look like', 'i want to see', 'draw', 'picture', 'image'];
    const lowerText = text.toLowerCase();
    const hasImageKeywords = imageKeywords.some(keyword => lowerText.includes(keyword));
    
    if (!hasImageKeywords) {
      console.log('🚫 LEGACY FALLBACK: No image keywords detected, skipping legacy generation');
      return;
    }
    
    console.log('✅ LEGACY FALLBACK: Image keywords detected, proceeding with legacy generation');
    
    // 🧹 START AI SANITIZATION WITH TIMEOUT
    const originalPrompt = imageSubject || text;
    console.log('🧹 LEGACY FALLBACK: Starting AI prompt sanitization for:', originalPrompt.substring(0, 50) + '...');
    setSanitizationInProgress(true);
    
    // Extract adventure context for full sanitization
    const adventureContext = chatMessages.slice(-5).map(msg => `${msg.type}: ${msg.content}`).join('; ');
    
    // Start sanitization but with timeout - WAIT for result before proceeding 
    let sanitizationResult: any = null;
    try {
      console.log('🧹 LEGACY FALLBACK: Waiting for AI sanitization (max 8 seconds)...');
      const startTime = Date.now();
      
      sanitizationResult = await Promise.race([
        aiPromptSanitizer.sanitizePromptAndContext(originalPrompt, adventureContext),
        new Promise<null>((_, reject) => setTimeout(() => reject(new Error('AI sanitization timeout')), 8000))
      ]);
      
      const elapsed = Date.now() - startTime;
      if (sanitizationResult) {
        console.log(`✅ AI Full Sanitization completed in ${elapsed}ms:`, sanitizationResult.sanitizedPrompt?.substring(0, 80) + '...');
        if (sanitizationResult.sanitizedContext) {
          console.log('✅ Adventure context also sanitized:', sanitizationResult.sanitizedContext.substring(0, 80) + '...');
        }
        setAiSanitizedPrompt(sanitizationResult);
      }
    } catch (error: any) {
      if (error.message === 'AI sanitization timeout') {
        console.error('⏰ AI sanitization timed out after 8 seconds - proceeding with legacy only');
      } else {
        console.error('❌ AI Full Sanitization failed:', error.message);
      }
      setAiSanitizedPrompt(null);
    } finally {
      setSanitizationInProgress(false);
    }
    
    try {
      // 🛠️ CRITICAL FIX: Mark legacy system as running to prevent sync interference
      setIsLegacySystemRunning(true);
      
      // Set loading state
      setIsGeneratingAdventureImage(true);
      
      // Use the imageSubject or the original text for image generation
      const imagePrompt = imageSubject || text;
      
      // Extract adventure context for caching
      const adventureContext = chatMessages.slice(-5).map(msg => msg.content).join(" ");
      
      console.log('🎨 LEGACY FALLBACK: Calling legacy aiService.generateAdventureImage()');
      
      // Use the fresh sanitizationResult instead of state (which might be stale)
      const finalSanitizedResult = sanitizationResult || aiSanitizedPrompt;
      
      // Debug sanitization state
      console.log('🧹 LEGACY DEBUG: finalSanitizedResult state:', finalSanitizedResult ? 'PRESENT' : 'NULL');
      if (finalSanitizedResult) {
        console.log('🧹 LEGACY DEBUG: sanitizedPrompt preview:', finalSanitizedResult.sanitizedPrompt?.substring(0, 100) + '...');
        console.log('🧹 LEGACY DEBUG: sanitizedContext preview:', finalSanitizedResult.sanitizedContext?.substring(0, 100) + '...');
        console.log('🧹 LEGACY DEBUG: sanitization success:', finalSanitizedResult.success);
      }
      
      const sanitizedResult = finalSanitizedResult ? {
        sanitizedPrompt: finalSanitizedResult.sanitizedPrompt,
        sanitizedContext: finalSanitizedResult.sanitizedContext
      } : undefined;
      
      console.log('🧹 LEGACY DEBUG: Passing sanitizedResult to generateAdventureImage:', sanitizedResult ? 'PRESENT' : 'UNDEFINED');
      
      const generatedImageResult = await aiService.generateAdventureImage(
        imagePrompt,
        chatMessages,
        "adventure scene",
        sanitizedResult,
        currentAdventureId || undefined
      );
      
      if (generatedImageResult) {
        // 🛡️ RACE CONDITION PREVENTION: Validate that this image is for the current adventure
        if (generatedImageResult.adventureId && generatedImageResult.adventureId !== currentAdventureId) {
          console.log(`🚫 IMAGE VALIDATION: Ignoring image from wrong adventure`, {
            imageAdventureId: generatedImageResult.adventureId,
            currentAdventureId: currentAdventureId,
            reason: 'adventure_mismatch'
          });
          return;
        }
        
        // Cache the generated adventure image
        await cacheAdventureImageHybrid(
          user?.uid || null,
          generatedImageResult.imageUrl,
          imagePrompt,
          adventureContext,
          currentAdventureId || undefined
        );
        
        // Generate contextual response text
        const contextualResponse = await aiService.generateAdventureImageResponse(
          imagePrompt,
          generatedImageResult.usedPrompt,
          chatMessages
        );
        
        // Create new panel with generated image
        const newPanelId = crypto.randomUUID();
        addPanel({ 
          id: newPanelId, 
          image: generatedImageResult.imageUrl, 
          text: contextualResponse
        });
        setNewlyCreatedPanelId(newPanelId);
        
        // Completion sound will be handled by individual systems (not unified)
        // For legacy fallback, this generates images immediately without loading delay
        playImageCompleteSound();
        
        console.log('✅ LEGACY FALLBACK: Successfully generated image and added panel');
        
        // Add AI message to chat with proper side effects (TTS, sounds, etc.)
        const userMessage: ChatMessage = {
          type: 'user',
          content: text,
          timestamp: Date.now()
        };
        
        const aiMessage: ChatMessage = {
          type: 'ai',
          content: `![Legacy Image](${generatedImageResult.imageUrl})\n\n${contextualResponse}`,
          timestamp: Date.now()
        };
        
        setChatMessages(prev => {
          const updatedMessages = [...prev, userMessage, aiMessage];
          
          // Trigger all the same side effects as regular AI messages
          setLastMessageCount(updatedMessages.length);
          playMessageSound();
          
          // Auto-speak the AI message (TTS)
          const messageId = `index-chat-${aiMessage.timestamp}-${prev.length + 1}`;
          ttsService.speakAIMessage(aiMessage.content, messageId).catch(error => 
            console.error('TTS error for legacy AI message:', error)
          );
          
          console.log('🔊 LEGACY FALLBACK: Triggered TTS for AI message');
          
          // Optional: Save AI message to Firebase session
          if (currentSessionId) {
            adventureSessionService.addChatMessage(currentSessionId, userMessage);
            adventureSessionService.addChatMessage(currentSessionId, aiMessage);
            
            // Check if we should generate a chat summary
            handleSummaryGeneration(currentSessionId, updatedMessages);
          }
          
          return updatedMessages;
        });
        
      } else {
        console.log('⚠️ LEGACY FALLBACK: Image generation failed, using fallback image');
        
        // Use fallback image
        const fallbackImage = images[Math.floor(Math.random() * images.length)];
        const newPanelId = crypto.randomUUID();
        
        addPanel({ 
          id: newPanelId, 
          image: fallbackImage, 
          text: "Your adventure continues with new mysteries..."
        });
        setNewlyCreatedPanelId(newPanelId);
      }
      
    } catch (error) {
      console.error('❌ LEGACY FALLBACK: Error in legacy image generation:', error);
      
      // Final fallback to random image
      const fallbackImage = images[Math.floor(Math.random() * images.length)];
      const newPanelId = crypto.randomUUID();
      
      addPanel({ 
        id: newPanelId, 
        image: fallbackImage, 
        text: "New adventure continues..."
      });
      setNewlyCreatedPanelId(newPanelId);
      
    } finally {
      // 🛠️ CRITICAL FIX: Always stop loading state in legacy fallback
      // The unified system has already failed, so we need to clear the loading state
      console.log('🔄 LEGACY FALLBACK: Clearing loading state in finally block');
      setIsGeneratingAdventureImage(false);
      
      // 🛠️ CRITICAL FIX: Mark legacy system as no longer running to re-enable sync
      setIsLegacySystemRunning(false);
    }
  }, [incrementMessageCycle, chatMessages, aiService, user?.uid, currentAdventureId, addPanel, images, playImageCompleteSound, setIsLegacySystemRunning]);



  // Generate new image panel based on context
  const onGenerateImage = useCallback(async (prompt?: string) => {
    try {
      // Count this as a user interaction for spellbox cycle
      incrementMessageCycle();
      
      // Set loading state and start loading sound
      setIsGeneratingAdventureImage(true);
      
      // Create AbortController for this generation
      imageGenerationController.current = new AbortController();
      
      playImageLoadingSound();
      
      // Use the prompt or generate from recent context
      const imagePrompt = prompt || 
          chatMessages.slice(-3).map(msg => msg.content).join(" ") || 
          "adventure with rocket";
        
        // Extract adventure context for caching
        const adventureContext = chatMessages.slice(-5).map(msg => msg.content).join(" ");
        
        // 🚫 DISABLED: Legacy image generation to prevent duplicates with unified system
        console.log('🚫 [Index.onGenerateImage()] Skipping legacy manual image generation - unified system handles this now');
        console.log('📝 [Index.onGenerateImage()] Requested prompt:', imagePrompt);
        const generatedImageResult = null;
        
        // ORIGINAL CODE (DISABLED):
        // const generatedImageResult = await aiService.generateAdventureImage(
        //   imagePrompt,
        //   chatMessages,
        //   "space adventure scene"
        // );
        
        let image: string;
        let panelText: string;
        
        // Cache the generated adventure image if it was successfully created
        if (generatedImageResult) {
          // Use Firebase caching if user is authenticated, fallback to localStorage
          await cacheAdventureImageHybrid(
            user?.uid || null,
            generatedImageResult.imageUrl,
            imagePrompt,
            adventureContext,
            currentAdventureId || undefined
          );
          
          image = generatedImageResult.imageUrl;
          
          // Generate contextual response text based on actual generated content
          const contextualResponse = await aiService.generateAdventureImageResponse(
            imagePrompt,
            generatedImageResult.usedPrompt,
            chatMessages
          );
          
          panelText = contextualResponse;
        } else {
          // Use fallback image and text
          image = images[Math.floor(Math.random() * images.length)];
          panelText = prompt ? `Generated: ${prompt}` : "New adventure continues...";
        }
      
      const newPanelId = crypto.randomUUID();
      
      addPanel({ 
        id: newPanelId, 
        image, 
        text: panelText
      });
      setNewlyCreatedPanelId(newPanelId);
      
      // Stop loading sound - completion sound handled by unified system timeout
      stopImageLoadingSound();
      // playImageCompleteSound(); // Removed - now handled by unified streaming hook
      // Stop loading animation only for automatic generation, not explicit requests
      // Also check that unified system is not actively generating
      if (!isExplicitImageRequest && !unifiedAIStreaming.isGeneratingImage) {
        setIsGeneratingAdventureImage(false);
      }
      
      // Clear the controller since generation completed successfully
      imageGenerationController.current = null;
      
      // Trigger zoom animation after 2 seconds
      setTimeout(() => {
        setZoomingPanelId(newPanelId); // Trigger zoom animation
        setNewlyCreatedPanelId(null);
        
        // Clear zoom animation after it completes (0.6s duration)
        setTimeout(() => {
          setZoomingPanelId(null);
        }, 600);
      }, 2000);
    } catch (error) {
      console.error('Error generating image:', error);
      
      // Stop loading sound on error
      stopImageLoadingSound();
      // Stop loading animation only for automatic generation, not explicit requests
      // Also check that unified system is not actively generating
      if (!isExplicitImageRequest && !unifiedAIStreaming.isGeneratingImage) {
        setIsGeneratingAdventureImage(false);
      }
      
      // Clear the controller on error
      imageGenerationController.current = null;
      
      // Fallback to random image on error
      const image = images[Math.floor(Math.random() * images.length)];
      const newPanelId = crypto.randomUUID();
      addPanel({ id: newPanelId, image, text: "New adventure continues..." });
      setNewlyCreatedPanelId(newPanelId);
      
      setTimeout(() => {
        setZoomingPanelId(newPanelId);
        setNewlyCreatedPanelId(null);
        
        setTimeout(() => {
          setZoomingPanelId(null);
        }, 600);
      }, 2000);
          }
    }, [incrementMessageCycle, addPanel, images, chatMessages, currentAdventureId, isExplicitImageRequest]);

  // Add message directly to chat (for immediate feedback during transcription)
  const onAddMessage = useCallback((message: { type: 'user' | 'ai'; content: string; timestamp: number }) => {
    setChatMessages(prev => [...prev, message]);
  }, []);

  // Handle text messages and detect image generation requests
  const onGenerate = useCallback(
    async (text: string) => {
      
      // Check if the last message is "transcribing..." and replace it with actual transcription
      const lastMessage = chatMessages[chatMessages.length - 1];
      const shouldReplaceTranscribingMessage = lastMessage && 
        lastMessage.type === 'user' && 
        lastMessage.content === 'transcribing...';
      
      // NEW: Try unified AI system first (if available and ready)
      console.log('🔧 Unified system check:', {
        isUnifiedSystemReady,
        streamingIsReady: unifiedAIStreaming.isReady(),
        streamingState: {
          isStreaming: unifiedAIStreaming.isStreaming,
          error: unifiedAIStreaming.error
        }
      });
      
      // 🛠️ IMPROVED: Better handling of stuck streaming state
      if (unifiedAIStreaming.isStreaming) {
        console.log('⚠️ Unified system appears to be streaming');
        
        // 🔧 Check if this is a stuck state by looking for suspicious conditions
        const streamingTimeout = 30000; // 30 seconds max streaming time
        const lastMessageTime = chatMessages.length > 0 ? chatMessages[chatMessages.length - 1].timestamp : Date.now();
        const timeSinceLastMessage = Date.now() - lastMessageTime;
        
        if (timeSinceLastMessage > streamingTimeout) {
          console.log('🚨 STUCK STATE DETECTED: Streaming for too long, forcing reset');
          
          // Force abort the stuck stream
          try {
            unifiedAIStreaming.abortStream();
          } catch (abortError) {
            console.warn('Failed to abort stuck stream:', abortError);
          }
          
          // Small delay to let abort complete, then continue with new request
          await new Promise(resolve => setTimeout(resolve, 200));
          
          console.log('✅ Stuck state cleared, proceeding with new request');
        } else {
          // Normal case - actually streaming, ignore duplicate request
          console.log('⚠️ Valid streaming in progress - ignoring duplicate request');
          return;
        }
      }
      
      // Check if user is asking for image generation using intent-based detection
      const detectImageIntent = (text: string): boolean => {
        const lowerText = text.toLowerCase().trim();
        
        // 🛠️ CRITICAL: Always detect "create image:" format from button clicks
        if (lowerText.startsWith('create image:')) {
          console.log('✅ Detected "create image:" format from button click');
          return true;
        }
        
        // Direct image request patterns
        const directImagePatterns = [
          /\b(create|generate|make|draw|paint|sketch|show me|give me)\s+(an?\s+)?(image|picture|pic|photo|drawing|artwork|visual|illustration)/,
          /\b(can you|could you|please)\s+(create|generate|make|draw|show|give me)\s+(an?\s+)?(image|picture|pic)/,
          /\bi want\s+(an?\s+)?(image|picture|pic|photo|drawing)/,
          /\bshow me\s+(what|how)/,
          /\billustrate\s+(this|that|it)/,
          /\bvisualize\s+(this|that|it)/
        ];
        
        // Check for direct patterns first
        if (directImagePatterns.some(pattern => pattern.test(lowerText))) {
          return true;
        }
        
        // Standalone image-related words (only when they're the main intent)
        const standaloneImageWords = ['image', 'picture', 'pic', 'photo', 'drawing', 'artwork', 'illustration'];
        const isStandaloneImageRequest = standaloneImageWords.some(word => {
          const wordRegex = new RegExp(`\\b${word}\\b`);
          return wordRegex.test(lowerText) && lowerText.split(/\s+/).length <= 3; // Short requests only
        });
        
        if (isStandaloneImageRequest) {
          return true;
        }
        
        return false;
      };

      // Only use unified AI system for explicit image generation requests
      const isImageRequest = detectImageIntent(text);
      
      if (isImageRequest && isUnifiedSystemReady && unifiedAIStreaming.isReady()) {
        console.log('🎨 Using unified AI system for image generation request');
        console.log('📝 Image request message:', text);
        
        // Count this image request as a user interaction for spellbox cycle
        incrementMessageCycle();
        
        try {
          // Get current spelling question for context
          // Use selectedGradeFromDropdown if available, otherwise fall back to userData.gradeDisplayName
          const currentGrade = selectedGradeFromDropdown || userData?.gradeDisplayName;
          // NEW: Use topic-based question selection for Spellbox progression
          const currentSpellingQuestion = getNextSpellboxQuestion(currentGrade, completedSpellingIds);
          
          // Store the original spelling question (with prefilled data) for later use
          if (currentSpellingQuestion) {
            console.log('🔤 STORING ORIGINAL SPELLING QUESTION (UNIFIED):', {
              id: currentSpellingQuestion.id,
              word: currentSpellingQuestion.word,
              audio: currentSpellingQuestion.audio,
              actualSpellingWord: currentSpellingQuestion.audio,
              isPrefilled: currentSpellingQuestion.isPrefilled,
              prefilledIndexes: currentSpellingQuestion.prefilledIndexes
            });
            setOriginalSpellingQuestion(currentSpellingQuestion);
          }
          
          // Send message through unified system for image generation
          const unifiedResponse = await unifiedAIStreaming.sendMessage(
            text,
            chatMessages,
            currentSpellingQuestion
          );
          
          if (unifiedResponse && unifiedResponse.textContent) {
            console.log(`✅ Unified AI image response: ${unifiedResponse.hasImages ? 'with images' : 'text only'}`);
            
            // 🛠️ CRITICAL FIX: For image requests, only accept responses that actually contain images
            if (unifiedResponse.hasImages && unifiedResponse.imageUrls.length > 0) {
              // Add or replace user message
              const userMessage: ChatMessage = {
                type: 'user',
                content: text,
                timestamp: Date.now()
              };
              
              // Add AI message (no spelling properties for image responses)
              const aiMessage: ChatMessage = {
                type: 'ai', 
                content: unifiedResponse.textContent,
                timestamp: Date.now()
              };
              
              setChatMessages(prev => {
                if (shouldReplaceTranscribingMessage) {
                  // Replace the last "transcribing..." message with actual content
                  const newMessages = [...prev.slice(0, -1), userMessage, aiMessage];
                  setLastMessageCount(newMessages.length);
                  playMessageSound();
                  
                  // Auto-speak the AI message - delay for image responses to wait for loading to complete
                  const messageId = `index-chat-${aiMessage.timestamp}-${newMessages.length - 1}`;
                  // For image responses, delay TTS until after the 10-second loading period
                  setTimeout(() => {
                    ttsService.speakAIMessage(aiMessage.content, messageId);
                  }, 5000); // Match the delay timeout in unified streaming hook
                  
                  return newMessages;
                } else {
                  // Normal flow - add both messages
                  setLastMessageCount(prev.length + 2);
                  playMessageSound();
                  
                  // Auto-speak the AI message - delay for image responses to wait for loading to complete
                  const messageId = `index-chat-${aiMessage.timestamp}-${prev.length + 1}`;
                  // For image responses, delay TTS until after the 10-second loading period
                  setTimeout(() => {
                    ttsService.speakAIMessage(aiMessage.content, messageId);
                  }, 5000); // Match the delay timeout in unified streaming hook
                  
                  return [...prev, userMessage, aiMessage];
                }
              });
              
              // Save updated adventure
              saveUserAdventure([...chatMessages, userMessage, aiMessage]);
              
              // Note: Images are automatically handled by the onNewImage callback
              return; // Exit early - unified system handled image request WITH images
            } else {
              // Unified system returned text but NO IMAGES for an image request - fall back to legacy
              console.log('⚠️ Unified system returned text-only response for image request - falling back to legacy image generation');
              
              // Call legacy image generation with keyword detection
              await handleLegacyImageFallback(text);
              return; // Exit after legacy fallback
            }
          } else {
            // Unified system returned null - fall back to legacy image generation
            console.log('⚠️ Unified system returned null for image request - falling back to legacy image generation');
            
            // Call legacy image generation with keyword detection
            await handleLegacyImageFallback(text);
            return; // Exit after legacy fallback
          }
          
        } catch (unifiedError) {
          // Handle aborted requests gracefully (don't show as errors)
          if (unifiedError instanceof Error && unifiedError.name === 'APIUserAbortError') {
            console.log('ℹ️ Image request was aborted (new message sent)');
            return; // Exit quietly, don't fall through to legacy system
          }
          
          console.error('❌ Unified system failed for image request, falling back to legacy:', unifiedError);
          
          // Call legacy image generation with keyword detection
          await handleLegacyImageFallback(text);
          return; // Exit after legacy fallback
        }
      }
      
      // REGULAR AI SYSTEM: Use legacy system for all non-image requests (including spelling)
      console.log('📝 Using regular AI system for text/spelling responses');
      
      // Note: isImageRequest is already declared above
      
      // Add user message
      const userMessage: ChatMessage = {
        type: 'user',
        content: text,
        timestamp: Date.now()
      };
      
      // Add user message immediately with sound (or replace transcribing message)
      setChatMessages(prev => {
        if (shouldReplaceTranscribingMessage) {
          // Replace the last "transcribing..." message with actual content
          const newMessages = [...prev.slice(0, -1), userMessage];
          setLastMessageCount(newMessages.length);
          playMessageSound();
          return newMessages;
        } else {
          // Normal flow - add user message
          setLastMessageCount(prev.length + 1);
          playMessageSound();
          return [...prev, userMessage];
        }
      });

      // Optional: Save user message to Firebase session (non-blocking)
      if (currentSessionId) {
        adventureSessionService.addChatMessage(currentSessionId, userMessage);
      }

      // Track adventure prompt count and implement automatic flow
      console.log(`🔍 DEBUG: Message sent - currentScreen: ${currentScreen}, isImageRequest: ${isImageRequest}, isInQuestionMode: ${isInQuestionMode}`);
      
      if (currentScreen === 1 && !isImageRequest) {
        const newAdventurePromptCount = adventurePromptCount + 1;
        console.log(`🔍 DEBUG: Adventure prompt sent. Count: ${adventurePromptCount} -> ${newAdventurePromptCount}, Threshold: ${ADVENTURE_PROMPT_THRESHOLD}`);
        setAdventurePromptCount(newAdventurePromptCount);
        
        // Check if user has met the threshold for accessing questions
        if (newAdventurePromptCount >= ADVENTURE_PROMPT_THRESHOLD && !canAccessQuestions) {
          console.log(`🔍 DEBUG: Threshold reached! Setting canAccessQuestions to true`);
          setCanAccessQuestions(true);
        }
        
        // Implement automatic flow: adventure->q1->q2->q3->adventure->q4->q5->q6->adventure->q7->q8->q9->q10
        // Only trigger automatic transitions if user has met the prompt threshold
        const hasMetThreshold = canAccessQuestions || newAdventurePromptCount >= ADVENTURE_PROMPT_THRESHOLD;
        console.log(`🔍 DEBUG: Threshold check - canAccessQuestions: ${canAccessQuestions}, newCount >= threshold: ${newAdventurePromptCount >= ADVENTURE_PROMPT_THRESHOLD}, hasMetThreshold: ${hasMetThreshold}`);
        
        // COMMENTED OUT: Adventure to Questions Auto-move
        /*
        if (hasMetThreshold) {
          // Determine when to transition to questions based on the flow pattern
          let shouldTransitionToQuestions = false;
          
          if (topicQuestionIndex === 0) {
            // Start with questions after initial adventure phase (Q1-Q3)
            console.log(`🔍 DEBUG: Starting Q1-Q3 sequence`);
            shouldTransitionToQuestions = true;
          } else if (topicQuestionIndex === 3) {
            // After Q1->Q2->Q3->adventure, now go to Q4->Q5->Q6
            console.log(`🔍 DEBUG: Starting Q4-Q6 sequence`);
            shouldTransitionToQuestions = true;
          } else if (topicQuestionIndex === 6) {
            // After Q4->Q5->Q6->adventure, now go to Q7->Q8->Q9
            console.log(`🔍 DEBUG: Starting Q7-Q9 sequence`);
            shouldTransitionToQuestions = true;
          } else if (topicQuestionIndex === 9) {
            // After Q7->Q8->Q9->adventure, now go to Q10
            console.log(`🔍 DEBUG: Starting Q10 sequence`);
            shouldTransitionToQuestions = true;
          }
          
          if (shouldTransitionToQuestions) {
            // Add a transition message from AI and wait for speech to complete
            setTimeout(async () => {
              const transitionMessage: ChatMessage = {
                type: 'ai',
                content: `🎯 Great adventure building! Now let's test your reading skills with some questions. Ready for the challenge? 📚✨`,
                timestamp: Date.now()
              };
              
              setChatMessages(prev => {
                playMessageSound();
                return [...prev, transitionMessage];
              });
              
              // Wait for the AI speech to complete before transitioning
              const messageId = `index-chat-${transitionMessage.timestamp}-${chatMessages.length}`;
              await ttsService.speakAIMessage(transitionMessage.content, messageId);
              
              // Add a small buffer after speech completes
              setTimeout(() => {
                setIsInQuestionMode(true);
                setCurrentScreen(3); // Go to MCQ screen
              }, 500);
            }, 1000);
            
            // Don't process the text further, just handle the transition
            return;
          }
        }
        */
      } else {
        console.log(`🔍 DEBUG: Skipping adventure prompt tracking - currentScreen: ${currentScreen}, isImageRequest: ${isImageRequest}`);
      }
      
      // If user is asking for an image, generate one
      if (isImageRequest) {
        try {
          // NOTE: Old automatic generation pause logic removed - now handled by unified AI system
          
          // Extract the subject from the user's request for better image generation
          const imageSubject = text.replace(/\b(image|picture|pic|draw|paint|sketch|show|illustrate|generate|create image|make picture|visual|artwork|art|render|design|visualization|make image|photo|drawing)\b/gi, '').replace(/\b(of|for|with|about)\b/gi, '').trim();
          
          // Set loading state and start loading sound immediately
          setIsGeneratingAdventureImage(true);
          setIsExplicitImageRequest(true);
          
          // Create AbortController for this generation
          imageGenerationController.current = new AbortController();
          
          playImageLoadingSound();
          
          // Add immediate "generating image" chat message
          const generatingMessage: ChatMessage = {
            type: 'ai',
            content: `🎨 Generating image... ✨`,
            timestamp: Date.now()
          };
          
          setChatMessages(prev => {
            setLastMessageCount(prev.length + 1);
            playMessageSound();
            return [...prev, generatingMessage];
          });
          
          // 🚫 DISABLED: Legacy user-based image generation to prevent duplicates with unified system
          console.log('🚫 Skipping legacy user-based image generation - unified system handles this now');
          const generatedImageResult = null;
          
          // ORIGINAL CODE (DISABLED):
          // const generatedImageResult = await aiService.generateAdventureImage(
          //   imageSubject || text,
          //   chatMessages,
          //   "space adventure scene"
          // );
          
          let imageAIResponse: string;
          
          if (generatedImageResult) {
            // Generate contextual response based on actual generated content
            imageAIResponse = await aiService.generateAdventureImageResponse(
              imageSubject || text,
              generatedImageResult.usedPrompt,
              chatMessages
            );
          } else {
            // Fallback response if image generation failed
            const fallbackResponses = [
              `🎨 I tried to create an image for your adventure, but let's keep the story going with our imagination! ✨`,
              `🌟 Your adventure idea is amazing! Let's continue the story and maybe try creating an image again later! 🚀`,
              `✨ Great concept for your adventure! I'll keep working on bringing your visions to life! 🎭`
            ];
            imageAIResponse = fallbackResponses[Math.floor(Math.random() * fallbackResponses.length)];
          }
          
          await onGenerateImage(imageSubject || text);
          
          // Proceed with AI response if generation completed successfully
          
          const aiMessage: ChatMessage = {
            type: 'ai',
            content: imageAIResponse,
            timestamp: Date.now()
          };
          
          setChatMessages(prev => {
            setLastMessageCount(prev.length + 1);
            playMessageSound();
            // Stop loading animation and reset explicit request flag
            // Only stop if unified system is not actively generating
            if (!unifiedAIStreaming.isGeneratingImage) {
              setIsGeneratingAdventureImage(false);
            }
            setIsExplicitImageRequest(false);
            // Auto-speak the AI message
            const messageId = `index-chat-${aiMessage.timestamp}-${prev.length}`;
            ttsService.speakAIMessage(aiMessage.content, messageId);
            return [...prev, aiMessage];
          });
          
          // Clear the controller since generation completed successfully
          imageGenerationController.current = null;
        
          // Don't generate additional AI response for image requests
          return;
        } catch (error) {
          console.error('Error in image request handling:', error);
          // Stop loading animation and sound on error, reset explicit request flag
          // Only stop if unified system is not actively generating
          if (!unifiedAIStreaming.isGeneratingImage) {
            setIsGeneratingAdventureImage(false);
          }
          setIsExplicitImageRequest(false);
          stopImageLoadingSound();
          
          // Clear the controller on error
          imageGenerationController.current = null;
          
          // Add error message to chat
          const errorMessage: ChatMessage = {
            type: 'ai',
            content: `🎨 Oops! I had trouble creating your image, but let's keep the adventure going! ✨`,
            timestamp: Date.now()
          };
          
          setChatMessages(prev => {
            setLastMessageCount(prev.length + 1);
            playMessageSound();
            return [...prev, errorMessage];
          });
          
          return;
        }
      }
      
      // Set loading state for regular text responses
      setIsAIResponding(true);
      
      try {
        // Generate AI response using the current message history
        const currentMessages = [...chatMessages, userMessage];
        
        // Implement 3-3 pattern: 3 pure adventure messages, then 3 with spelling questions
        let isSpellingPhase = false;
        const cyclePosition = (messageCycleCount - 2) % 3;
        isSpellingPhase = cyclePosition >= 0 && cyclePosition < 2;
          
        // Use selectedGradeFromDropdown if available, otherwise fall back to userData.gradeDisplayName
          
        const currentGrade = selectedGradeFromDropdown || userData?.gradeDisplayName;
          
        console.log(`🎓 Spelling question grade selection - selectedGradeFromDropdown: ${selectedGradeFromDropdown}, userData.gradeDisplayName: ${userData?.gradeDisplayName}, using: ${currentGrade}`);
        
        // Additional debug info
        const savedGradeFromStorage = loadGradeSelection();
          
        console.log(`💾 Grade from localStorage: ${savedGradeFromStorage?.gradeDisplayName || 'none'}`);
        console.log(`🔥 Grade from Firebase: ${userData?.gradeDisplayName || 'none'}`);
          
        // NEW: Use topic-based question selection for Spellbox progression
          
        const spellingQuestion = isSpellingPhase ? getNextSpellboxQuestion(currentGrade, completedSpellingIds) : null;
        
        // Store the original spelling question (with prefilled data) for later use
          
        if (spellingQuestion) {
          console.log('🔤 STORING ORIGINAL SPELLING QUESTION:', {
            id: spellingQuestion.id,
            word: spellingQuestion.word,
            audio: spellingQuestion.audio,
            actualSpellingWord: spellingQuestion.audio,
            isPrefilled: spellingQuestion.isPrefilled,
            prefilledIndexes: spellingQuestion.prefilledIndexes
          });
          setOriginalSpellingQuestion(spellingQuestion);
        }
        // Implement 2-1 pattern starting at message 1: initial message has no spelling, then 2-1 pattern
        // Message 0: Pure adventure (no spelling) - initial message
        // Messages 1,2: With spelling questions (2 with spelling)
        // Message 3: Pure adventure (no spelling) (1 without spelling)
        // Messages 4,5: With spelling questions (2 with spelling)
        // Message 6: Pure adventure (no spelling) (1 without spelling), etc.
          
        // First 2 of each 3-message cycle have spelling
        
        
        console.log(`🔄 Message cycle: ${messageCycleCount}, Phase: ${isSpellingPhase ? '📝 SPELLING' : '🏰 ADVENTURE'} (${messageCycleCount < 2 ? 'Initial Pure Adventure' : isSpellingPhase ? 'Spelling Questions' : 'Pure Adventure'})`);
        
        const aiResponse = await generateAIResponse(text, currentMessages, spellingQuestion);
        

        // Update cycle count (no modulo, just increment)
        setMessageCycleCount(prev => prev + 1);
        
        // First, add the spelling sentence message if we have one
        if (aiResponse.spelling_sentence && spellingQuestion) {
          console.log('📝 Creating spelling message:', {
            spellingWord: spellingQuestion.audio,
            spellingSentence: aiResponse.spelling_sentence,
            adventureStory: aiResponse.adventure_story,
            wordInSentence: aiResponse.spelling_sentence.toLowerCase().includes(spellingQuestion.audio.toLowerCase())
          });
          
          const spellingSentenceMessage: ChatMessage = {
            type: 'ai',
            content: aiResponse.spelling_sentence,
            timestamp: Date.now(),
            spelling_word: spellingQuestion.audio,
            spelling_sentence: aiResponse.spelling_sentence,
            content_after_spelling: aiResponse.adventure_story, // Store the adventure story for later
            hiddenInChat: true
          };
          
          setChatMessages(prev => {
            setLastMessageCount(prev.length + 1);
            playMessageSound();
            // Auto-speak the spelling sentence
            const messageId = `index-chat-${spellingSentenceMessage.timestamp}-${prev.length}`;
            ttsService.speakAIMessage(spellingSentenceMessage.content, messageId).catch(error => 
              console.error('TTS error for spelling sentence:', error)
            );
            return [...prev, spellingSentenceMessage];
          });

          // The SpellBox will automatically appear due to the useEffect hook that watches for spelling_word
          // After successful completion, handleSpellComplete will be called

          // Save message to Firebase session if available
          if (currentSessionId) {
            adventureSessionService.addChatMessage(currentSessionId, spellingSentenceMessage);
          }
          return;
        }
        
        // For pure adventure messages (no spelling), just add the adventure story
        const aiMessage: ChatMessage = {
          type: 'ai',
          content: aiResponse.adventure_story,
          timestamp: Date.now(),
          spelling_sentence: null,
          spelling_word: undefined
        };
        
        setChatMessages(prev => {
          const updatedMessages = [...prev, aiMessage];
          
          setLastMessageCount(prev.length + 1);
          playMessageSound();
          // Auto-speak the AI message and wait for completion
          const messageId = `index-chat-${aiMessage.timestamp}-${prev.length}`;
          ttsService.speakAIMessage(aiMessage.content, messageId).catch(error => 
            console.error('TTS error for AI message:', error)
          );
          
          // Optional: Save AI message to Firebase session and check for summary generation (non-blocking)
          if (currentSessionId) {
            adventureSessionService.addChatMessage(currentSessionId, aiMessage);
            
            // Check if we should generate a chat summary (every 2 messages)
            handleSummaryGeneration(currentSessionId, updatedMessages);
          }
          
          return updatedMessages;
        });
      } catch (error) {
        console.error('Error generating AI response:', error);
        // Show error message to user
        const errorMessage: ChatMessage = {
          type: 'ai',
          content: "Sorry, I'm having trouble thinking right now! 😅 Try again in a moment!",
          timestamp: Date.now()
        };
        
        setChatMessages(prev => {
          setLastMessageCount(prev.length + 1);
          playMessageSound();
          // Auto-speak the error message and wait for completion
          const messageId = `index-chat-${errorMessage.timestamp}-${prev.length}`;
          ttsService.speakAIMessage(errorMessage.content, messageId).catch(error => 
            console.error('TTS error for error message:', error)
          );
          return [...prev, errorMessage];
        });
      } finally {
        setIsAIResponding(false);
      }
    },
    [incrementMessageCycle, generateAIResponse, chatMessages, currentScreen, adventurePromptCount, topicQuestionIndex, isInQuestionMode, currentSessionId, messageCycleCount]
  );

  // Auto-scroll to bottom when new messages arrive
  React.useEffect(() => {
    if (messagesScrollRef.current) {
      messagesScrollRef.current.scrollTop = messagesScrollRef.current.scrollHeight;
    }
  }, [chatMessages]);

  // Save messages to local storage whenever they change
  React.useEffect(() => {
    saveUserAdventure(chatMessages);
  }, [chatMessages]);

  // Load adventure summaries on component mount
  React.useEffect(() => {
    const summaries = loadAdventureSummaries();
    setAdventureSummaries(summaries);
  }, []);

  // Optional: Sync adventure state changes to Firebase session (non-blocking)
  React.useEffect(() => {
    if (currentSessionId && user) {
      adventureSessionService.updateAdventureState(currentSessionId, {
        isInQuestionMode,
        adventurePromptCount
      });
    }
  }, [currentSessionId, isInQuestionMode, adventurePromptCount, user]);

  // Auto-assign topic based on level and navigate - FIXED to respect grade selection
  const autoAssignTopicAndNavigate = React.useCallback((level: 'start' | 'middle') => {
    console.log(`🎯 autoAssignTopicAndNavigate called with level: ${level}`);
    
    // Use proper grade-aware topic selection instead of hardcoded values
    const allTopicIds = Object.keys(sampleMCQData.topics);
    const currentGrade = selectedGradeFromDropdown || userData?.gradeDisplayName;
    
    console.log(`🎓 Current grade for auto-assignment: ${currentGrade}`);
    
    // Get topic based on grade and level preference
    const topicId = getNextTopicByPreference(allTopicIds, level, currentGrade);
    
    console.log(`✨ Auto-assigned topic: ${topicId} for grade ${currentGrade}, level ${level}`);
    
    if (topicId) {
      setSelectedTopicId(topicId);
      // Load saved question progress for this topic
      const startingIndex = getStartingQuestionIndex(topicId);
      setTopicQuestionIndex(startingIndex);
      setCurrentScreen(3); // Go directly to MCQ screen
    } else {
      console.error('❌ Failed to auto-assign topic - no suitable topic found');
      // Fallback to topic selection screen
      setCurrentScreen(0);
    }
  }, [selectedGradeFromDropdown, userData?.gradeDisplayName]);

  // Handle topic selection
  const handleTopicSelect = React.useCallback((topicId: string) => {
    setSelectedTopicId(topicId);
    // Load saved question progress for this topic
    const startingIndex = getStartingQuestionIndex(topicId);
    setTopicQuestionIndex(startingIndex);
    setCurrentScreen(1); // Go to adventure screen
  }, []);

  // Load question progress when selectedTopicId changes (handles all topic change scenarios)
  React.useEffect(() => {
    if (selectedTopicId) {
      const startingIndex = getStartingQuestionIndex(selectedTopicId);
      // Only update if different from current to avoid unnecessary re-renders
      if (startingIndex !== topicQuestionIndex) {
        console.log(`🔄 Topic changed to ${selectedTopicId}, loading progress: Question ${startingIndex + 1}`);
        setTopicQuestionIndex(startingIndex);
      }
    }
  }, [selectedTopicId]); // Don't include topicQuestionIndex in deps to avoid loops

  // Handle onboarding completion
  const handleOnboardingComplete = React.useCallback(() => {
    playClickSound();
    // After onboarding is complete, we should transition back to the main app
    // The UnifiedPetAdventureApp will now route to PetPage, which will handle pet selection
    if (onBackToPetPage) {
      onBackToPetPage();
    } else {
      setCurrentScreen(-1); // Fallback to home page
    }
  }, [onBackToPetPage]);

  // Handle homepage navigation
  const handleHomeNavigation = React.useCallback((path: 'start' | 'middle' | 'topics') => {
    playClickSound();
    
    // Stop any ongoing TTS before navigation
    console.log('🔧 Home navigation cleanup: Stopping TTS');
    ttsService.stop();
    
    if (path === 'topics') {
      setCurrentScreen(0); // Go to topic selection
    } else {
      // For start/middle, automatically assign topic and go to questions
      autoAssignTopicAndNavigate(path);
    }
  }, [autoAssignTopicAndNavigate]);

  // Handle pet page navigation
  const handlePetNavigation = React.useCallback(() => {
    console.log('🎯 Index: handlePetNavigation called - navigating to pet page (screen 4)');
    playClickSound();
    
    // Stop any ongoing TTS before navigation
    console.log('🔧 Pet navigation cleanup: Stopping TTS');
    ttsService.stop();
    
    setCurrentScreen(4); // Go to pet page
    console.log('🎯 Index: Set currentScreen to 4 (PetPage)');
  }, []);

  // Handle chat summary generation (every 2 messages)
  const handleSummaryGeneration = useCallback(async (sessionId: string, currentMessages: ChatMessage[]) => {
    try {
      // Get current session data to check summary state
      const sessionData = await adventureSessionService.getAdventureSession(sessionId);
      if (!sessionData) {
        console.warn('No session data found for summary generation');
        return;
      }

      // Check if we should generate a summary
      const shouldGenerate = chatSummaryService.shouldGenerateSummary(
        currentMessages.length,
        sessionData.lastSummaryMessageCount
      );

      if (!shouldGenerate) {
        return; // Not time for summary yet
      }

      console.log(`🧠 Generating chat summary (${currentMessages.length} messages total)`);

      // Get recent messages for summarization (typically last 2-4 messages)
      const messagesToSummarize = currentMessages.slice(-4); // Last 4 messages for context
      
      // Get previous summary if it exists
      const previousSummary = sessionData.chatSummary?.summary;
      
      // Generate new summary
      const newSummaryText = await chatSummaryService.generateChatSummary(
        messagesToSummarize,
        previousSummary,
        { 
          adventureMode: sessionData.adventureMode,
          topicId: sessionData.topicId,
          isInQuestionMode: sessionData.isInQuestionMode
        }
      );

      // Create summary object with metadata
      const summaryObject = chatSummaryService.createSummaryObject(
        newSummaryText,
        currentMessages.length,
        currentMessages[currentMessages.length - 1]?.timestamp || Date.now()
      );

      // Save summary to Firebase (non-blocking)
      adventureSessionService.updateChatSummary(sessionId, summaryObject);
      
      console.log('✅ Chat summary generated and saved');
      
    } catch (error) {
      console.warn('⚠️ Failed to generate chat summary (continuing normally):', error);
      // Don't throw - summary generation is non-critical
    }
  }, []);

  // Save current adventure when user creates significant content
  const saveCurrentAdventure = React.useCallback(async () => {
    if (!currentAdventureId || chatMessages.length < 3) return;
    
    try {
      const adventureName = await generateAdventureName(chatMessages);
      const adventureSummary = await generateAdventureSummary(chatMessages);
      
      // Get the current comic panel image if available (but don't use default images)
      let currentPanelImage = panels[currentIndex]?.image;
      
      // Helper function to check if image is default/local (defined here for reuse below)
      const isDefaultOrLocalImage = (imageUrl: string): boolean => {
        // Check for local asset paths
        if (imageUrl.startsWith('/src/assets/') || imageUrl.includes('comic-rocket-1.jpg') || 
            imageUrl.includes('comic-spaceport-2.jpg') || imageUrl.includes('comic-alienland-3.jpg') || 
            imageUrl.includes('comic-cockpit-4.jpg')) {
          return true;
        }
        
        // Check for relative paths or paths without http/https (local assets)
        if (!imageUrl.startsWith('http://') && !imageUrl.startsWith('https://') && 
            !imageUrl.startsWith('data:')) {
          return true;
        }
        
        return false;
      };
      
      // Don't use default images for comicPanelImage
      if (currentPanelImage && isDefaultOrLocalImage(currentPanelImage)) {
        currentPanelImage = undefined;
      }
      
      // Only save panels with generated images (not default local assets)
      const generatedPanels = panels.filter(panel => !isDefaultOrLocalImage(panel.image));
      
      console.log(`💾 SAVE DEBUG: Saving adventure with ${panels.length} total panels, ${generatedPanels.length} generated panels`);
      panels.forEach((panel, index) => {
        const isDefault = isDefaultOrLocalImage(panel.image);
        console.log(`💾 Panel ${index} ${isDefault ? '[SKIPPED - DEFAULT]' : '[SAVING]'}: ${panel.image.substring(0, 60)}...`);
        console.log(`💾 Panel ${index} text: "${panel.text?.substring(0, 50)}..."`);
      });
      
      console.log(`💾 Generated panels being saved:`, generatedPanels.map((panel, index) => ({
        index,
        id: panel.id,
        image: panel.image.substring(0, 60) + '...',
        text: panel.text?.substring(0, 30) + '...',
        isFirebase: panel.image.includes('firebasestorage.googleapis.com'),
        isDalle: panel.image.includes('oaidalleapiprodscus.blob.core.windows.net')
      })));
      
      const adventure: SavedAdventure = {
        id: currentAdventureId,
        name: adventureName,
        summary: adventureSummary,
        messages: chatMessages,
        createdAt: Date.now(),
        lastPlayedAt: Date.now(),
        comicPanelImage: currentPanelImage,
        topicId: selectedTopicId,
        comicPanels: generatedPanels, // Only save generated panels, not default images
        // Add adventure type for better tracking
        ...(currentAdventureType && { adventureType: currentAdventureType })
      };
      
      // Save to Firebase (with localStorage fallback) if user is authenticated
      if (user?.uid) {
        await saveAdventureHybrid(user.uid, adventure);
      } else {
        saveAdventure(adventure);
      }
      
      // // Create a new comic panel for this adventure every 10 messages
      // console.log(`🖼️ AUTO IMAGE CHECK: Total messages: ${chatMessages.length}, Multiple of 10: ${chatMessages.length % 10 === 0}, Meets threshold: ${chatMessages.length >= 10}`);
      
      // if (chatMessages.length >= 10 && chatMessages.length % 10 === 0) { // Generate every 10 messages regularly
      //   const userMessages = chatMessages.filter(msg => msg.type === 'user');
      //   console.log(`🖼️ AUTO IMAGE: Conditions met! User messages: ${userMessages.length}, Required: >= 2`);
        
      //   if (userMessages.length >= 2) {
      //     const adventureContext = userMessages.slice(-6).map(msg => msg.content).join(' '); // Use recent user messages for context
      //     console.log(`🖼️ AUTO IMAGE: Generating image with context: "${adventureContext}"`);
      //     // Generate new panel based on adventure content
      //     onGenerateImage(adventureContext);
      //   } else {
      //     console.log(`🖼️ AUTO IMAGE: Skipped - not enough user messages (${userMessages.length} < 2)`);
      //   }
      // } else {
      //   console.log(`🖼️ AUTO IMAGE: Not triggered - need ${10 - (chatMessages.length % 10)} more messages to reach next multiple of 10`);
      // }
      
      // Update adventure summaries
      const summaries = loadAdventureSummaries();
      const updatedSummaries = summaries.filter(s => s.id !== currentAdventureId);
      updatedSummaries.push({
        id: currentAdventureId,
        name: adventureName,
        summary: adventureSummary,
        lastPlayedAt: Date.now(),
        comicPanelImage: currentPanelImage
      });
      
      // Note: Adventure summaries are automatically updated when the full adventure is saved to Firebase
      // Only update localStorage summaries as a backup
      saveAdventureSummaries(updatedSummaries.slice(-10)); // Keep last 10
      setAdventureSummaries(updatedSummaries);
    } catch (error) {
      console.error('Failed to save adventure:', error);
    }
  }, [currentAdventureId, chatMessages, panels, currentIndex, selectedTopicId, onGenerateImage]);

  // Auto-save adventure when significant content is created
  React.useEffect(() => {
    if (chatMessages.length >= 3 && currentAdventureId) {
      // Debounce saving to avoid too frequent saves
      const timeoutId = setTimeout(async () => {
        await saveCurrentAdventure();
      }, 3000); // Save 3 seconds after last message
      
      return () => clearTimeout(timeoutId);
    }
  }, [chatMessages.length, currentAdventureId, saveCurrentAdventure]);

  // Update adventure tracker when messages are sent
  React.useEffect(() => {
    if (chatMessages.length > 0 && currentAdventureId && currentAdventureType && user) {
      // Get current pet from localStorage
      let currentPet = 'bobo'; // default fallback
      try {
        const petData = localStorage.getItem('litkraft_pet_data');
        if (petData) {
          const parsed = JSON.parse(petData);
          const ownedPets = parsed.ownedPets || [];
          if (ownedPets.length > 0) {
            currentPet = ownedPets[0]; // Use first owned pet
          }
        }
      } catch (error) {
        console.warn('Could not determine current pet for adventure tracking:', error);
      }

      // Update adventure activity with message count (async, non-blocking)
      (async () => {
        try {
          const { PetAdventureTracker } = await import('@/lib/pet-adventure-tracker');
          await PetAdventureTracker.updateAdventureActivity(
            user.uid,
            currentPet,
            currentAdventureType,
            chatMessages.length
          );
        } catch (error) {
          console.warn('Failed to update adventure tracker:', error);
        }
      })();
    }
  }, [chatMessages.length, currentAdventureId, currentAdventureType, user]);

  // Handle continuing a specific saved adventure
  const handleContinueSpecificAdventure = React.useCallback(async (adventureId: string) => {
    playClickSound();
    
    // Load the specific adventure from Firebase (with localStorage fallback)
    const savedAdventures = await loadAdventuresHybrid(user?.uid || null);
    const targetAdventure = savedAdventures.find(adv => adv.id === adventureId);
    
    if (targetAdventure) {
      console.log(`🔄 RESTORATION DEBUG: Loading adventure "${targetAdventure.name}" with ID: ${adventureId}`);
      
      // Get cached images for this adventure to find the latest generated image from Firebase
      const cachedImages = user ? await getCachedImagesForAdventureFirebase(user.uid, adventureId) : getCachedImagesForAdventure(adventureId);
      const latestCachedImage = cachedImages.length > 0 ? cachedImages[0] : null; // First item is most recent (sorted by timestamp)
      
      console.log(`🔄 RESTORATION DEBUG: Found ${cachedImages.length} cached images for this adventure`);
      if (cachedImages.length > 0) {
        console.log('🔄 RESTORATION DEBUG: Cached images:', cachedImages.map(img => ({
          url: img.url.substring(0, 50) + '...',
          prompt: img.prompt?.substring(0, 30) + '...',
          adventureId: img.adventureId
        })));
      }
      
      // Restore comic panels from saved adventure if available
      if (targetAdventure.comicPanels && targetAdventure.comicPanels.length > 0) {
        console.log(`🔄 RESTORATION DEBUG: Found ${targetAdventure.comicPanels.length} saved comic panels`);
        targetAdventure.comicPanels.forEach((panel, index) => {
          console.log(`🔄 PANEL ${index}:`, {
            image: panel.image.substring(0, 50) + '...',
            text: panel.text.substring(0, 30) + '...',
            isExpiredDalle: panel.image.includes('oaidalleapiprodscus.blob.core.windows.net'),
            isHttps: panel.image.startsWith('https://'),
            isLocal: panel.image.startsWith('/') || !panel.image.includes('http')
          });
        });
        // Helper function to check if a URL is an expired DALL-E URL
        const isExpiredDalleUrl = (url: string): boolean => {
          return url.includes('oaidalleapiprodscus.blob.core.windows.net') && 
                 (url.includes('st=') || url.includes('se=') || url.includes('sig='));
        };

        // Default fallback images in order of preference
        const defaultImages = [
          rocket1, // imported at top of file
          spaceport2, // imported at top of file
          alien3, // imported at top of file
          '/src/assets/comic-cockpit-4.jpg' // TODO: import this one too
        ];

        // SIMPLIFIED: Check if we have cached images and restore them if the URLs are no longer available
        const restoredPanels = targetAdventure.comicPanels.map((panel, index) => {
          let imageToUse = panel.image;
          let restorationMethod = 'original';
          
          console.log(`🔄 RESTORING PANEL ${index}: ${panel.text.substring(0, 30)}...`);
          console.log(`🔄 Original image URL: ${panel.image.substring(0, 60)}...`);
          
          // If image is an expired DALL-E URL or looks like a temporary URL, try to find better alternatives
          // BUT KEEP Firebase URLs as they are permanent
          const isFirebaseUrl = panel.image.includes('firebasestorage.googleapis.com');
          const isLocalUrl = panel.image.startsWith('/') || !panel.image.includes('http');
          const needsRestoration = !isFirebaseUrl && !isLocalUrl && (
            isExpiredDalleUrl(panel.image) || 
            panel.image.includes('oaidalleapiprodscus.blob.core.windows.net') ||
            (panel.image.startsWith('https://') && panel.image.includes('dalle'))
          );
          
          console.log(`🔄 URL Analysis: Firebase=${isFirebaseUrl}, Local=${isLocalUrl}, NeedsRestoration=${needsRestoration}`);
          
          if (needsRestoration) {
            console.log(`🔄 Panel ${index} needs restoration (expired/temporary URL)`);
            
            // Method 1: Try to find any cached Firebase image for this adventure (simplified matching)
            if (cachedImages.length > 0) {
              // Use the most recent cached image if we have any
              const cachedImage = cachedImages[Math.min(index, cachedImages.length - 1)];
              
              if (cachedImage && cachedImage.url !== panel.image) {
                imageToUse = cachedImage.url;
                restorationMethod = 'firebase_cached';
                console.log(`✅ Restored cached image for panel ${index}: ${cachedImage.url.substring(0, 60)}...`);
              } else {
                // Method 2: Use default fallback
                const fallbackIndex = index % defaultImages.length;
                imageToUse = defaultImages[fallbackIndex];
                restorationMethod = 'default_fallback';
                console.log(`📸 Using default fallback image for panel ${index}: ${imageToUse}`);
              }
            } else {
              // Method 2: Use default fallback
              const fallbackIndex = index % defaultImages.length;
              imageToUse = defaultImages[fallbackIndex];
              restorationMethod = 'default_fallback';
              console.log(`📸 No cached images found, using default fallback for panel ${index}: ${imageToUse}`);
            }
          } else {
            console.log(`✅ Panel ${index} keeping original image (valid URL)`);
          }
          
          return {
            ...panel,
            image: imageToUse,
            restorationMethod // For debugging
          };
        });
        
        // If we have a latest cached image and generated images, update the first panel to show it as default
        if (latestCachedImage && restoredPanels.length > 0) {
          restoredPanels[0] = {
            ...restoredPanels[0],
            image: latestCachedImage.url,
            text: restoredPanels[0].text // Keep the original text
          };
          console.log(`📸 Set latest generated image as default for adventure: ${targetAdventure.name}`);
        }
        
        console.log('🔄 FINAL RESTORATION SUMMARY:');
        restoredPanels.forEach((panel, index) => {
          console.log(`📋 Panel ${index}: ${panel.restorationMethod} - Image: ${panel.image.substring(0, 60)}...`);
        });
        
        reset(restoredPanels);
        console.log(`✅ Restored ${restoredPanels.length} comic panels for adventure: ${targetAdventure.name}`);
      } else {
        // No saved panels - create initial panel with latest generated image or default
        let initialPanelImage = rocket1; // default
        let initialPanelText = "The brave astronaut climbs into ROCKET!"; // default text
        
        if (latestCachedImage) {
          initialPanelImage = latestCachedImage.url;
          initialPanelText = "Your adventure continues...";

        }
        
        const defaultPanels = [
          { 
            id: crypto.randomUUID(), 
            image: initialPanelImage, 
            text: initialPanelText 
          }
        ];
        
        reset(defaultPanels);
      }
      
      // Load the adventure's messages and state
      setChatMessages(targetAdventure.messages);
      setCurrentAdventureId(targetAdventure.id);
      const topicId = targetAdventure.topicId || getNextTopic(Object.keys(sampleMCQData.topics)) || '';
      setSelectedTopicId(topicId);
      setAdventureMode('continue');
      
      // Set adventure context for contextual AI responses
      setCurrentAdventureContext({
        name: targetAdventure.name,
        summary: targetAdventure.summary
      });
      
      // Reset the initial response ref when starting a new adventure
      initialResponseSentRef.current = null;
      
      // Optional Firebase session creation for specific adventure with existing messages (non-blocking)
      if (user) {
        // Get current pet from localStorage for session tracking
        let currentPet = 'bobo'; // default fallback
        try {
          const petData = localStorage.getItem('litkraft_pet_data');
          if (petData) {
            const parsed = JSON.parse(petData);
            const ownedPets = parsed.ownedPets || [];
            if (ownedPets.length > 0) {
              currentPet = ownedPets[0]; // Use first owned pet
            }
          }
        } catch (error) {
          console.warn('Could not determine current pet for session:', error);
        }

        // Try to determine adventure type from the adventure data
        const adventureType = (targetAdventure as any).adventureType || 'food'; // fallback to food

        const sessionId = await adventureSessionService.createAdventureSession(
          user.uid,
          'continue_specific',
          targetAdventure.id,
          topicId,
          'continue',
          targetAdventure.name,
          targetAdventure.messages, // Pass existing messages for AI context
          { petId: currentPet, adventureType } // options with pet and adventure type
        );
        setCurrentSessionId(sessionId);
      }
      
      setCurrentScreen(1); // Go to adventure screen
    } else {
      // Fallback if adventure not found
      console.log('🚨 Index: Fallback handleStartAdventure call (no adventureType) - this might override friend adventure!');
      handleStartAdventure(getNextTopic(Object.keys(sampleMCQData.topics)) || '', 'continue');
    }
  }, [reset, initialPanels, user]);

  // Handle start adventure from progress tracking
  const handleStartAdventure = React.useCallback(async (topicId: string, mode: 'new' | 'continue' = 'new', adventureType: string = 'food') => {
    const callId = `index-${Date.now()}`;
    console.log('🎯 Index handleStartAdventure called with adventureType:', adventureType, 'callId:', callId);
    console.log('🎯 Index Current currentAdventureType before update:', currentAdventureType, 'callId:', callId);
    
    // If this is a fallback call with default 'food' and we already have a non-food adventure type set, ignore it
    if (adventureType === 'food' && currentAdventureType !== 'food') {
      console.log('🚨 Index: Ignoring fallback food call - already have explicit adventure type:', currentAdventureType);
      return;
    }
    
    // Prevent rapid duplicate invocations
    if (isStartingAdventureRef.current) {
      console.log('🚨 Index: Adventure already starting, ignoring duplicate call');
      return;
    }
    isStartingAdventureRef.current = true;
    playClickSound();
    setSelectedTopicId(topicId);
    setAdventureMode(mode);
    console.log('🎯 Setting currentAdventureType to:', adventureType);
    setCurrentAdventureType(adventureType);
    // Reset the initial response ref when starting a new adventure
    initialResponseSentRef.current = null;
    
    // Trigger initial response generation with the correct adventure type
    // We need to do this after state updates to ensure the adventure type is passed correctly
    setTimeout(() => {
      triggerInitialResponseGeneration(adventureType);
    }, 0);
    
    let adventureId: string;
    
    if (mode === 'new') {
      // Clear chat messages for new adventures to provide clean slate (unless already set from props)
      if (chatMessages.length === 0) {
        setChatMessages([]);
      }
      // Reset message cycle count for new adventure
      setMessageCycleCount(0);
      // Use existing adventure ID if already set, otherwise generate new one
      adventureId = currentAdventureId || crypto.randomUUID();
      if (!currentAdventureId) {
        setCurrentAdventureId(adventureId);
      }
      // Reset comic panels to default image for new adventures (unless already restored)
      if (panels.length <= 1 && panels[0]?.image?.includes('/src/assets/')) {
        reset(initialPanels);
      }
      
      // Clear adventure context for new adventures
      setCurrentAdventureContext(null);
      
      // Reset question flow state for new adventures
      setTopicQuestionIndex(0);
      setIsInQuestionMode(false);
      setAdventurePromptCount(0);
      setCanAccessQuestions(false);
      setIsRetryMode(false);
      setRetryQuestionIndex(0);
      
      // Complete adventure tutorial for first-time users
      if (isFirstTimeAdventurer) {
        completeAdventureTutorial();
        console.log('🎓 Completed adventure tutorial for first-time user');
      }
      // Reset session coins for new adventure
      resetSessionCoins();
      
      console.log('🚀 Started new adventure with default rocket image and reset all flow states');
    } else {
      // For continuing, keep existing adventure ID or create new one
      adventureId = currentAdventureId || crypto.randomUUID();
      if (!currentAdventureId) {
        setCurrentAdventureId(adventureId);
      }
    }
    
    // Optional Firebase session creation (non-blocking)
    if (user) {
      // Only create one session per adventureId
      if (sessionCreatedForAdventureIdRef.current !== adventureId) {
        // Get current pet from localStorage for session tracking
        let currentPet = 'bobo'; // default fallback
        try {
          const petData = localStorage.getItem('litkraft_pet_data');
          if (petData) {
            const parsed = JSON.parse(petData);
            const ownedPets = parsed.ownedPets || [];
            if (ownedPets.length > 0) {
              currentPet = ownedPets[0]; // Use first owned pet
            }
          }
        } catch (error) {
          console.warn('Could not determine current pet for session:', error);
        }

        const sessionId = await adventureSessionService.createAdventureSession(
          user.uid,
          mode === 'new' ? 'new_adventure' : 'continue_adventure',
          adventureId,
          topicId,
          mode,
          undefined, // title
          undefined, // existingMessages
          { petId: currentPet, adventureType } // options with pet and adventure type
        );
        setCurrentSessionId(sessionId);
        sessionCreatedForAdventureIdRef.current = adventureId;
      }
    }
    
    // Use setTimeout to ensure state updates have been processed before changing screen
    setTimeout(() => {
      setCurrentScreen(1); // Go to adventure screen first to show AI response
    }, 0);
    
    // Release the start guard slightly later to avoid double-taps
    setTimeout(() => {
      isStartingAdventureRef.current = false;
    }, 250);
  }, [currentAdventureId, reset, initialPanels, user]);

  // Handle initial adventure props from parent component
  React.useEffect(() => {
    // Add a delay to prevent this from interfering with explicit adventure starts
    const timer = setTimeout(() => {
      // Don't auto-start adventures if we're already starting one explicitly
      if (isStartingAdventureRef.current) {
        console.log('🚨 Index: Skipping initial adventure props - already starting adventure explicitly');
        return;
      }
      
      if (initialAdventureProps) {
        if (initialAdventureProps.adventureId && !initialAdventureProps.chatHistory) {
          // Continue specific adventure (old way - from saved adventures)
          handleContinueSpecificAdventure(initialAdventureProps.adventureId);
        } else if (initialAdventureProps.topicId && initialAdventureProps.mode) {
          // Start new or continue adventure with topic
          console.log('🚨 Index: Initial adventure props handleStartAdventure call with adventureType:', initialAdventureProps.adventureType);
          
          // Set the adventure ID from the props (whether new or continuing)
          if (initialAdventureProps.adventureId) {
            console.log('🎯 Index: Using adventure ID from props:', initialAdventureProps.adventureId);
            setCurrentAdventureId(initialAdventureProps.adventureId);
          }
          
          // If we have chat history, this is a continuation from our new tracking system
          if (initialAdventureProps.chatHistory && initialAdventureProps.chatHistory.length > 0) {
            console.log('🔄 Index: Continuing adventure with', initialAdventureProps.chatHistory.length, 'previous messages');
            
            // Load the chat history
            setChatMessages(initialAdventureProps.chatHistory);
            
            // Set adventure context for AI
            setCurrentAdventureContext({
              name: initialAdventureProps.adventureName || `${initialAdventureProps.adventureType} adventure`,
              summary: `Continuing ${initialAdventureProps.adventureType} adventure with ${initialAdventureProps.chatHistory.length} previous messages`
            });
            
            // Restore comic panels if available
            if (initialAdventureProps.comicPanels && initialAdventureProps.comicPanels.length > 0) {
              console.log('🖼️ Index: Restoring', initialAdventureProps.comicPanels.length, 'comic panels');
              
              // Import default images for fallback
              const rocket1 = '/src/assets/comic-rocket-1.jpg';
              const spaceport2 = '/src/assets/comic-spaceport-2.jpg';
              const alien3 = '/src/assets/comic-alienland-3.jpg';
              const defaultImages = [rocket1, spaceport2, alien3];
              
              // Restore panels with image resolution logic (similar to handleContinueSpecificAdventure)
              const restoredPanels = initialAdventureProps.comicPanels.map((panel, index) => {
                let imageToUse = panel.image;
                let restorationMethod = 'original';
                
                // Check if image needs restoration (expired DALL-E URLs)
                const isFirebaseUrl = panel.image.includes('firebasestorage.googleapis.com');
                const isLocalUrl = panel.image.startsWith('/') || !panel.image.includes('http');
                const isExpiredDalleUrl = panel.image.includes('oaidalleapiprodscus.blob.core.windows.net');
                const needsRestoration = !isFirebaseUrl && !isLocalUrl && isExpiredDalleUrl;
                
                if (needsRestoration && initialAdventureProps.cachedImages) {
                  // Try to find a cached Firebase image for this panel
                  const cachedImage = initialAdventureProps.cachedImages[Math.min(index, initialAdventureProps.cachedImages.length - 1)];
                  if (cachedImage && cachedImage.url !== panel.image) {
                    imageToUse = cachedImage.url;
                    restorationMethod = 'firebase_cached';
                    console.log(`✅ Restored cached image for panel ${index}: ${cachedImage.url.substring(0, 60)}...`);
                  } else {
                    // Use default fallback
                    const fallbackIndex = index % defaultImages.length;
                    imageToUse = defaultImages[fallbackIndex];
                    restorationMethod = 'default_fallback';
                    console.log(`📸 Using default fallback image for panel ${index}: ${imageToUse}`);
                  }
                }
                
                return {
                  ...panel,
                  image: imageToUse,
                  restorationMethod // For debugging
                };
              });
              
              // Don't override panels - restore them as they were saved
              // The cached images are already used above for restoration if needed
              
              console.log('🔄 PANEL RESTORATION SUMMARY:');
              restoredPanels.forEach((panel, index) => {
                console.log(`📋 Panel ${index}: ${panel.restorationMethod} - Image: ${panel.image.substring(0, 60)}...`);
              });
              
              // Restore the panels
              reset(restoredPanels);
              console.log(`✅ Restored ${restoredPanels.length} comic panels for continued adventure`);
            } else if (initialAdventureProps.cachedImages && initialAdventureProps.cachedImages.length > 0) {
              // No saved panels but we have cached images - create initial panel with latest image
              const latestCachedImage = initialAdventureProps.cachedImages[0];
              const defaultPanels = [
                {
                  id: crypto.randomUUID(),
                  image: latestCachedImage.url,
                  text: "Your adventure continues..."
                }
              ];
              reset(defaultPanels);
              console.log(`📸 Created initial panel with latest cached image for continued adventure`);
            }
          }
          
          handleStartAdventure(initialAdventureProps.topicId, initialAdventureProps.mode, initialAdventureProps.adventureType || 'food');
        }
      }
    }, 100); // Small delay to let explicit calls go first
    
    return () => clearTimeout(timer);
  }, [initialAdventureProps, handleStartAdventure, handleContinueSpecificAdventure]);

  // Handle grade selection (for HomePage dropdown display)
  const handleGradeSelection = React.useCallback((gradeDisplayName: string) => {
    playClickSound();
    setSelectedGradeFromDropdown(gradeDisplayName);
  }, []);

  // Handle preference selection (for HomePage only)
  const handlePreferenceSelection = React.useCallback((level: 'start' | 'middle', gradeDisplayName?: string) => {
    playClickSound();
    
    // Update selected grade if provided
    if (gradeDisplayName) {
      setSelectedGradeFromDropdown(gradeDisplayName);
      // Save grade selection to localStorage for persistence
      saveGradeSelection(gradeDisplayName);
      // Track the combined grade and level selection for highlighting
      setSelectedGradeAndLevel({ grade: gradeDisplayName, level });
    }
    
    // Get all available topic IDs from MCQ data in order
    const allTopicIds = Object.keys(sampleMCQData.topics);
    
    // Save preference and get the specific topic immediately
    const specificTopic = saveTopicPreference(level, allTopicIds, gradeDisplayName);
    
    console.log(`Preference selection - Level: ${level}, Grade: ${gradeDisplayName}, Topic: ${specificTopic}`);
    
    setSelectedPreference(level);
    setSelectedTopicFromPreference(specificTopic);
    
    console.log(`State updated - selectedPreference: ${level}, selectedTopicFromPreference: ${specificTopic}, selectedGrade: ${gradeDisplayName}`);
  }, []);

  // Handle sequential back navigation from MCQ screen
  const handleBackFromMCQ = React.useCallback((currentQuestionIndex: number): string | void => {
    playClickSound();
    
    // Determine if we should go to previous question or back to adventure based on the flow pattern
    // Adventure → q1→q2→q3 → Adventure → q4→q5→q6 → Adventure → q7→q8→q9→q10
    // Use topicQuestionIndex instead of currentQuestionIndex for the logic
    // because topicQuestionIndex represents the actual position in the overall flow
    
    const isFirstInSequence = 
      topicQuestionIndex === 0 || // q1 (first question in first batch)
      topicQuestionIndex === 3 || // q4 (first question in second batch)
      topicQuestionIndex === 6 || // q7 (first question in third batch)
      topicQuestionIndex === 9;   // q10 (first question in fourth batch)
    
    if (isFirstInSequence) {
      // Go back to adventure mode
      setIsInQuestionMode(false);
      setCurrentScreen(1); // Return to adventure screen
      
      // Add transition message
      setTimeout(async () => {
        const backToAdventureMessage: ChatMessage = {
          type: 'ai',
          content: `🏠 Back to your adventure! Let's continue building your amazing story! What exciting direction should we explore now? ✨`,
          timestamp: Date.now()
        };
        
        setChatMessages(prev => {
          playMessageSound();
          return [...prev, backToAdventureMessage];
        });
        
        // Wait for the AI speech to complete
        const messageId = `index-chat-${backToAdventureMessage.timestamp}-${chatMessages.length}`;
        await ttsService.speakAIMessage(backToAdventureMessage.content, messageId);
      }, 500);
      
      return; // Return void for adventure mode navigation
    } else {
      // Go to previous question - update topicQuestionIndex and return action type
      const newTopicQuestionIndex = topicQuestionIndex - 1;
      console.log(`🔍 DEBUG MCQ Back: Going from topicQuestionIndex ${topicQuestionIndex} to ${newTopicQuestionIndex}`);
      setTopicQuestionIndex(newTopicQuestionIndex);
      
      return 'previous_question';
    }
  }, [setChatMessages, ttsService, topicQuestionIndex]);

  // Handle session closing and save current adventure
  const handleCloseSession = React.useCallback(async () => {
    if (chatMessages.length >= 3 && currentAdventureId) {
      await saveCurrentAdventure();
    }
  }, [chatMessages.length, currentAdventureId, saveCurrentAdventure]);



  // Handle page unload - save adventure before closing
  React.useEffect(() => {
    const handleBeforeUnload = () => {
      if (chatMessages.length >= 3 && currentAdventureId) {
        // Save synchronously on page unload
        try {
          // Generate names and summaries synchronously for page unload
          const userMessages = chatMessages.filter(msg => msg.type === 'user').map(msg => msg.content).join(' ');
          const themes = ['space', 'magic', 'dragon', 'superhero', 'ocean', 'forest'];
          const foundTheme = themes.find(theme => userMessages.toLowerCase().includes(theme));
          const adventureName = foundTheme ? `${foundTheme.charAt(0).toUpperCase() + foundTheme.slice(1)} Adventure` : 'Epic Adventure';
          
          const words = userMessages.split(' ').filter(word => word.length > 3);
          const uniqueWords = [...new Set(words)];
          const keyWords = uniqueWords.slice(0, 8).join(' ');
          const adventureSummary = keyWords ? `An adventure involving ${keyWords}...`.substring(0, 100) : 'Amazing adventure';
          
          const adventure: SavedAdventure = {
            id: currentAdventureId,
            name: adventureName,
            summary: adventureSummary,
            messages: chatMessages,
            createdAt: Date.now(),
            lastPlayedAt: Date.now(),
            comicPanelImage: panels[currentIndex]?.image,
            topicId: selectedTopicId,
            comicPanels: panels // Save the comic panels in page unload handler too
          };
          
          // Save to Firebase (with localStorage fallback) if user is authenticated
          if (user?.uid) {
            // Don't await in beforeunload handler - just trigger the save
            saveAdventureHybrid(user.uid, adventure);
          } else {
            saveAdventure(adventure);
          }
        } catch (error) {
          console.warn('Failed to save adventure on unload:', error);
        }
      }
    };

    window.addEventListener('beforeunload', handleBeforeUnload);
    return () => window.removeEventListener('beforeunload', handleBeforeUnload);
  }, [chatMessages, currentAdventureId, panels, currentIndex, selectedTopicId]);



  const current = panels[currentIndex] ?? initialPanels[0];

  // Auto image generation based on adventure summary + last 3 messages
  const [isAutoImageGenerationActive, setIsAutoImageGenerationActive] = useState(true);
  const [lastAutoImageMessageCount, setLastAutoImageMessageCount] = useState(0);
  const AUTO_IMAGE_TRIGGER_INTERVAL = 4; // Generate image every 4 user messages
  const AUTO_IMAGE_TRIGGER_OFFSET = 2; // Start at 2nd user message, then every 4 (2, 6, 10, ...)
  
  

  // Reset auto image counter when adventure changes - smart reset based on adventure mode
  React.useEffect(() => {
    console.log(`🔄 ADVENTURE CHANGE DETECTED - Smart counter reset`);
    console.log(`🔄 Previous lastAutoImageMessageCount:`, lastAutoImageMessageCount);
    console.log(`🔄 New currentAdventureId:`, currentAdventureId);
    console.log(`🔄 Adventure mode:`, adventureMode);
    
    // Smart reset: only reset to 0 for new adventures, for loaded adventures set to current user message count
    const currentUserMessageCount = chatMessages.filter(msg => msg.type === 'user').length;
    
    // 🧹 CLEANUP: Clear any ongoing image generation from previous adventure
    if (imageGenerationController.current) {
      console.log('🔄 ADVENTURE SWITCH CLEANUP: Clearing previous image generation');
      imageGenerationController.current = null;
    }
    // Reset image generation state unless unified system is active
    if (!unifiedAIStreaming.isGeneratingImage) {
      setIsGeneratingAdventureImage(false);
    }
    setIsExplicitImageRequest(false);
    
    if (adventureMode === 'new') {
      console.log(`🔄 NEW ADVENTURE: Setting counter to current user message count (${currentUserMessageCount}) to prevent immediate auto-generation`);
      setLastAutoImageMessageCount(currentUserMessageCount);
    } else if (adventureMode === 'continue') {
      console.log(`🔄 LOADED ADVENTURE: Setting counter to current user message count (${currentUserMessageCount}) to prevent immediate auto-generation`);
      setLastAutoImageMessageCount(currentUserMessageCount);
    } else {
      // Fallback to current behavior for undefined modes
      console.log(`🔄 UNKNOWN MODE: Using fallback reset to 0`);
      setLastAutoImageMessageCount(0);
    }
  }, [currentAdventureId, adventureMode]); // Reset when adventure ID or mode changes


   // Get recent AI messages for auto image generation
   const getRecentAIMessages = useCallback(() => {
    const aiMessages = chatMessages
      .filter(msg => msg.type === 'ai')
      .slice(-5)
      .map(msg => msg.content.substring(0, 150))
      .join(' | ');
    return aiMessages;
  }, [chatMessages]);

  // Additional reset when chat is cleared or screen changes (safety net)
  React.useEffect(() => {
    const userMessageCount = chatMessages.filter(msg => msg.type === 'user').length;
    
    // If we have very few messages but high counter, something went wrong - reset
    // Also reset if counter is higher than total user messages (stale state)
    if ((userMessageCount < 2 && lastAutoImageMessageCount > 0) || 
        (lastAutoImageMessageCount > userMessageCount)) {
      console.log(`🔄 SAFETY RESET - ${lastAutoImageMessageCount > userMessageCount ? 'Stale counter detected' : 'Chat cleared or new adventure started'}`);
      console.log(`🔄 userMessageCount: ${userMessageCount}, lastAutoImageMessageCount: ${lastAutoImageMessageCount}`);
      setLastAutoImageMessageCount(0);
    }
  }, [chatMessages.length, currentScreen]); // Reset when messages or screen change

 

  // Auto image generation function using adventure summary + last 3 messages
  const generateAutoImage = useCallback(async () => {
    try {
      console.log(`🎨 [generateAutoImage()] === STARTING GENERATION PROCESS ===`);
      console.log(`🎨 [generateAutoImage()] Function called at:`, new Date().toISOString());
      
      // 🔍 CRITICAL: Add stack trace to see where this is being called from
      console.log(`🔍 [generateAutoImage()] CALL STACK:`, new Error().stack?.split('\n').slice(1, 4).join('\n'));
      
      // 🛡️ ABSOLUTE OVERRIDE: Block ALL auto generation if unified/legacy system has recent activity
      const hasRecentUnifiedActivity = unifiedAIStreaming.lastResponse && 
        (Date.now() - unifiedAIStreaming.lastResponse.timestamp < 10000); // 10 seconds
      
      const hasRecentLegacyImage = chatMessages.some(msg => 
        msg.type === 'ai' && 
        msg.content?.includes('![Legacy Image]') &&
        (Date.now() - (msg.timestamp || 0)) < 5000 // Within last 5 seconds
      );
      
      console.log(`🔍 [generateAutoImage()] ABSOLUTE COORDINATION CHECK:`, {
        isUnifiedSessionActive: unifiedAIStreaming.isUnifiedSessionActive,
        isStreaming: unifiedAIStreaming.isStreaming,
        isGeneratingImage: unifiedAIStreaming.isGeneratingImage,
        hasRecentUnifiedActivity: hasRecentUnifiedActivity,
        hasRecentLegacyImage: hasRecentLegacyImage,
        lastResponseTimestamp: unifiedAIStreaming.lastResponse?.timestamp,
        timeSinceLastResponse: unifiedAIStreaming.lastResponse ? Date.now() - unifiedAIStreaming.lastResponse.timestamp : 'N/A',
        currentAdventureId: currentAdventureId,
        chatMessagesLength: chatMessages.length
      });
      
      // 🚫 ABSOLUTE BLOCK: If unified system is active OR legacy system recently ran, don't generate
      if (unifiedAIStreaming.isUnifiedSessionActive || 
          unifiedAIStreaming.isStreaming || 
          unifiedAIStreaming.isGeneratingImage || 
          hasRecentUnifiedActivity ||
          hasRecentLegacyImage) {
        console.log(`🚫 [generateAutoImage()] ABSOLUTE BLOCK - Unified/Legacy system active or recent activity detected`);
        console.log(`🚫 [generateAutoImage()] Blocking reason:`, {
          isUnifiedSessionActive: unifiedAIStreaming.isUnifiedSessionActive,
          isStreaming: unifiedAIStreaming.isStreaming,
          isGeneratingImage: unifiedAIStreaming.isGeneratingImage,
          hasRecentUnifiedActivity: hasRecentUnifiedActivity,
          hasRecentLegacyImage: hasRecentLegacyImage,
          blockingSystem: hasRecentLegacyImage ? 'legacy' : 'unified'
        });
        return; // Exit without generating
      }
      
      console.log(`✅ [generateAutoImage()] ABSOLUTE COORDINATION PASSED - Safe to proceed with generation`);
      
      // Get current adventure summary from session
      let adventureSummary = '';
      console.log(`🎨 AUTO IMAGE: Current session ID:`, currentSessionId);
      
      if (currentSessionId) {
        try {
          console.log(`🎨 AUTO IMAGE: Fetching session data...`);
          const sessionData = await adventureSessionService.getAdventureSession(currentSessionId);
          adventureSummary = sessionData?.chatSummary?.summary || '';
          
          console.log(`🎨 AUTO IMAGE: Session data retrieved:`, {
            hasSessionData: !!sessionData,
            hasSummary: !!sessionData?.chatSummary?.summary,
            summaryLength: adventureSummary.length,
            summaryPreview: adventureSummary.substring(0, 100) + '...'
          });
        } catch (error) {
          console.warn('⚠️ AUTO IMAGE: Could not load adventure summary for auto image generation:', error);
        }
      } else {
        console.log(`❌ AUTO IMAGE: No currentSessionId available`);
      }
      
      // Get last 30 user messages for recent context
      const userMessages = chatMessages.filter(msg => msg.type === 'user');
      const lastThirtyMessages = userMessages.slice(-30).map(msg => msg.content).join(' ');
      
      // Get recent AI messages
      const recentAIMessages = getRecentAIMessages();
      
      console.log(`🎨 AUTO IMAGE: Message analysis:`, {
        totalChatMessages: chatMessages.length,
        totalUserMessages: userMessages.length,
        lastThirtyUserMessages: userMessages.slice(-30).map(msg => msg.content),
        combinedLastThirty: lastThirtyMessages,
        recentAIMessages: recentAIMessages.substring(0, 100) + '...'
      });
      
      // Create enhanced prompt combining all contexts
      const combinedContext = adventureSummary 
        ? `Adventure so far: ${adventureSummary}. Recent user events: ${lastThirtyMessages}. Recent AI responses: ${recentAIMessages}`
        : `Recent user events: ${lastThirtyMessages}. Recent AI responses: ${recentAIMessages}`;
      
      console.log(`🎨 AUTO IMAGE: Final combined context:`, {
        length: combinedContext.length,
        hasAdventureSummary: !!adventureSummary,
        preview: combinedContext.substring(0, 200) + '...',
        fullContext: combinedContext
      });
      
      // 🎯 NEW: Final check before generation - unified system might have become active
      if (unifiedAIStreaming.isUnifiedSessionActive) {
        console.log('🚫 AUTO IMAGE: CANCELLED - Unified session became active during setup, aborting automatic generation');
        console.log('🔍 AUTO IMAGE COORDINATION: Session state at cancellation:', {
          isUnifiedSessionActive: unifiedAIStreaming.isUnifiedSessionActive,
          isStreaming: unifiedAIStreaming.isStreaming,
          isGeneratingImage: unifiedAIStreaming.isGeneratingImage,
          reason: 'unified_session_took_priority_during_setup'
        });
        return;
      }
      
      // Re-enabled legacy auto image generation since unified system is not integrated yet
      console.log(`🎨 AUTO IMAGE: Calling aiService.generateAdventureImage()...`);
      console.log(`🎨 AUTO IMAGE: Parameters:`, {
        prompt: combinedContext,
        chatMessagesLength: chatMessages.length,
        fallbackPrompt: "adventure scene"
      });
      
      const generatedImageResult = await aiService.generateAdventureImage(
        combinedContext,
        chatMessages,
        "adventure scene",
        undefined,
        currentAdventureId || undefined
      );
      
      console.log(`🎨 AUTO IMAGE: Generation result:`, {
        hasResult: !!generatedImageResult,
        imageUrl: generatedImageResult?.imageUrl?.substring(0, 50) + '...',
        usedPrompt: generatedImageResult?.usedPrompt?.substring(0, 100) + '...'
      });
      
      if (!generatedImageResult) {
        console.log('❌ AUTO IMAGE: Generation failed, skipping this cycle');
        return;
      }
      
      // 🛡️ RACE CONDITION PREVENTION: Validate that this image is for the current adventure
      if (generatedImageResult.adventureId && generatedImageResult.adventureId !== currentAdventureId) {
        console.log(`🚫 AUTO IMAGE VALIDATION: Ignoring image from wrong adventure`, {
          imageAdventureId: generatedImageResult.adventureId,
          currentAdventureId: currentAdventureId,
          reason: 'adventure_mismatch'
        });
        return;
      }
      
      let image: string;
      let panelText: string;
      
      // Use Firebase caching if user is authenticated and wait for permanent URL
      if (user?.uid) {
        try {
          const permanentUrl = await cacheAdventureImageHybrid(
            user.uid,
            generatedImageResult.imageUrl,
            combinedContext,
            combinedContext,
            currentAdventureId || undefined
          );
          
          // Use the permanent Firebase URL if caching succeeded
          if (permanentUrl && permanentUrl !== generatedImageResult.imageUrl) {
            image = permanentUrl;
            console.log(`🔄 Using permanent Firebase URL instead of temporary DALL-E URL`);
          } else {
            image = generatedImageResult.imageUrl;
            console.log(`⚠️ Using temporary DALL-E URL (Firebase caching may have failed)`);
          }
        } catch (cacheError) {
          console.warn('⚠️ Failed to cache auto-generated image:', cacheError);
          image = generatedImageResult.imageUrl; // Fallback to original URL
        }
      } else {
        // User not authenticated, use temporary URL
        image = generatedImageResult.imageUrl;
        console.log(`⚠️ Using temporary DALL-E URL (user not authenticated)`);
      }
      
      // Generate contextual response text based on actual generated content
      try {
        const contextualResponse = await aiService.generateAdventureImageResponse(
          combinedContext,
          generatedImageResult.usedPrompt,
          chatMessages
        );
        panelText = contextualResponse;
      } catch (responseError) {
        console.warn('⚠️ Failed to generate contextual response, using fallback:', responseError);
        panelText = "A new scene unfolds in your adventure...";
      }
      
      // 🎯 ENHANCED: Final check before displaying - unified/legacy systems take priority
      const hasLegacyImageInChat = chatMessages.some(msg => 
        msg.type === 'ai' && 
        msg.content?.includes('![Legacy Image]') &&
        (Date.now() - (msg.timestamp || 0)) < 5000 // Within last 30 seconds
      );

      if (unifiedAIStreaming.isGeneratingImage || unifiedAIStreaming.isUnifiedSessionActive || hasLegacyImageInChat) {
        console.log('🚫 AUTO IMAGE: RESULT DISCARDED - Unified/Legacy system has priority, discarding automatic image');
        console.log('🔍 AUTO IMAGE COORDINATION: Session state at discard:', {
          isUnifiedSessionActive: unifiedAIStreaming.isUnifiedSessionActive,
          isStreaming: unifiedAIStreaming.isStreaming,
          isGeneratingImage: unifiedAIStreaming.isGeneratingImage,
          hasLegacyImageInChat: hasLegacyImageInChat,
          generatedImageUrl: image.substring(0, 50) + '...',
          reason: hasLegacyImageInChat ? 'legacy_system_priority_discard' : 'unified_system_priority_discard'
        });
        
        // 🧹 CRITICAL: Clear loading states when discarding to prevent infinite loading
        setIsGeneratingAdventureImage(false);
        console.log('🧹 AUTO IMAGE: Cleared loading states after discard');
        
        return; // Discard the result completely - unified/legacy system has priority
      }
      
      const newPanelId = crypto.randomUUID();
      
      console.log(`🎨 AUTO IMAGE DEBUG: Adding auto-generated panel with image: ${image.substring(0, 60)}...`);
      addPanel({ 
        id: newPanelId, 
        image, 
        text: panelText
      });
      setNewlyCreatedPanelId(newPanelId);
      
      // Silent generation - no sounds
      console.log(`✅ AUTO IMAGE: Generated successfully based on summary + recent messages`);
      console.log(`🎨 AUTO IMAGE: Created panel:`, {
        panelId: newPanelId,
        imageUrl: image.substring(0, 50) + '...',
        text: panelText,
        timestamp: Date.now()
      });
      
      // Trigger zoom animation after 2 seconds
      setTimeout(() => {
        console.log(`🎨 AUTO IMAGE: Starting zoom animation for panel:`, newPanelId);
        setZoomingPanelId(newPanelId);
        setNewlyCreatedPanelId(null);
        
        setTimeout(() => {
          console.log(`🎨 AUTO IMAGE: Ending zoom animation for panel:`, newPanelId);
          setZoomingPanelId(null);
        }, 600);
      }, 2000);
      
    } catch (error) {
      console.error('🎨 AUTO IMAGE ERROR:', error);
      console.error('🎨 AUTO IMAGE ERROR DETAILS:', {
        errorMessage: error.message,
        errorStack: error.stack,
        timestamp: Date.now()
      });
      
      // Fallback to random image on error (still silent)
      const fallbackImage = images[Math.floor(Math.random() * images.length)];
      const newPanelId = crypto.randomUUID();
      
      console.log(`🎨 AUTO IMAGE: Using fallback image:`, {
        fallbackImage,
        newPanelId,
        availableImagesCount: images.length
      });
      
      addPanel({ 
        id: newPanelId, 
        image: fallbackImage, 
        text: "Your adventure continues with new mysteries..."
      });
      setNewlyCreatedPanelId(newPanelId);
      
      setTimeout(() => {
        console.log(`🎨 AUTO IMAGE: Starting fallback zoom animation for panel:`, newPanelId);
        setZoomingPanelId(newPanelId);
        setNewlyCreatedPanelId(null);
        setTimeout(() => {
          console.log(`🎨 AUTO IMAGE: Ending fallback zoom animation for panel:`, newPanelId);
          setZoomingPanelId(null);
        }, 600);
      }, 2000);
    }
  }, [addPanel, images, chatMessages, currentSessionId, currentAdventureId, user?.uid, unifiedAIStreaming]);

  // DISABLED: Helper functions for old automatic image generation system
  // const detectSceneChange = useCallback((messages: ChatMessage[]) => {
  //   if (messages.length < 2) return false;
  //   
  //   const sceneKeywords = [
  //     // Movement/location changes
  //     'go to', 'went to', 'arrive', 'reached', 'enter', 'entered', 'exit', 'left', 'move to', 'walk to', 'run to', 'fly to', 'travel', 'journey',
  //     // New environments
  //     'room', 'building', 'house', 'forest', 'mountain', 'ocean', 'space', 'planet', 'ship', 'cave', 'city', 'town', 'village', 'island',
  //     // New characters/encounters
  //     'meet', 'met', 'see', 'saw', 'found', 'discover', 'encounter', 'appear', 'appeared', 'approach', 'arrived',
  //     // Action changes
  //     'suddenly', 'then', 'next', 'after', 'meanwhile', 'later', 'now', 'finally'
  //   ];
  //   
  //   const recent2Messages = messages.slice(-2).map(msg => msg.content.toLowerCase()).join(' ');
  //   const recent3Messages = messages.slice(-3).map(msg => msg.content.toLowerCase()).join(' ');
  //   
  //   return sceneKeywords.some(keyword => 
  //     recent2Messages.includes(keyword) || recent3Messages.includes(keyword)
  //   );
  // }, []);

  // const isDescriptiveMessage = useCallback((messageContent: string) => {
  //   const descriptiveKeywords = [
  //     // Visual descriptors
  //     'looks like', 'appears', 'seems', 'bright', 'dark', 'colorful', 'shiny', 'glowing', 'sparkling',
  //     'beautiful', 'amazing', 'incredible', 'stunning', 'magnificent', 'gigantic', 'tiny', 'huge', 'massive',
  //     // Physical descriptions
  //     'covered in', 'filled with', 'surrounded by', 'made of', 'built from', 'decorated with',
  //     'tall', 'short', 'wide', 'narrow', 'thick', 'thin', 'round', 'square', 'triangular',
  //     // Colors
  //     'red', 'blue', 'green', 'yellow', 'purple', 'orange', 'pink', 'black', 'white', 'silver', 'gold',
  //     // Textures/materials
  //     'smooth', 'rough', 'soft', 'hard', 'metal', 'wood', 'stone', 'glass', 'crystal', 'fabric',
  //     // Atmospheric
  //     'misty', 'foggy', 'cloudy', 'sunny', 'stormy', 'peaceful', 'chaotic', 'mysterious', 'eerie'
  //   ];
  //   
  //   const lowerContent = messageContent.toLowerCase();
  //   return descriptiveKeywords.some(keyword => lowerContent.includes(keyword));
  // }, []);

  // Auto image generation trigger - based on adventure summary + last 3 messages
  React.useEffect(() => {
    const userMessages = chatMessages.filter(msg => msg.type === 'user');
    const currentMessageCount = userMessages.length;
    
    // COMPREHENSIVE DEBUG LOGGING
    console.log(`🔍 AUTO IMAGE DEBUG:`, {
      totalChatMessages: chatMessages.length,
      userMessageCount: currentMessageCount,
      userMessages: userMessages.map(msg => msg.content.substring(0, 30) + '...'),
      isAutoImageGenerationActive,
      currentAdventureId,
      currentScreen,
      isInAdventureMode: currentScreen === 1,
      lastAutoImageMessageCount,
      AUTO_IMAGE_TRIGGER_INTERVAL,
      messagesSinceLastAuto: currentMessageCount - lastAutoImageMessageCount
    });
    
    // Don't trigger if disabled, no adventure ID, no messages, or not enough messages
    if (!isAutoImageGenerationActive) {
      console.log(`❌ AUTO IMAGE BLOCKED: isAutoImageGenerationActive = false`);
      return;
    }
    
    // Don't trigger if not in adventure mode
    if (currentScreen !== 1) {
      console.log(`❌ AUTO IMAGE BLOCKED: Not in adventure mode (currentScreen = ${currentScreen})`);
      return;
    }
    
    if (!currentAdventureId) {
      console.log(`❌ AUTO IMAGE BLOCKED: No currentAdventureId`);
      return;
    }
    
    if (currentMessageCount < 2) {
      console.log(`❌ AUTO IMAGE BLOCKED: Not enough user messages (${currentMessageCount} < 2)`);
      return;
    }
    
    // 🎯 IMPROVED LOGIC: Only generate when (message count - offset) is divisible by interval
    // and we haven't already generated for this count (prevents duplicate triggers)
    const isExactInterval = currentMessageCount > 0 && ((currentMessageCount - AUTO_IMAGE_TRIGGER_OFFSET) % AUTO_IMAGE_TRIGGER_INTERVAL === 0);
    const notAlreadyGenerated = lastAutoImageMessageCount !== currentMessageCount;
    
    // 🚫 CLASH DETECTION: Check if unified system was called for the current message cycle
    // Get the latest user message (the one that would trigger auto generation)
    const filteredUserMessages = chatMessages.filter(msg => msg.type === 'user');
    const latestUserMessage = filteredUserMessages[filteredUserMessages.length - 1];
    
    // Check if there's an AI response to this latest user message that contains an image
    // This includes both unified system success AND legacy fallback success
    const unifiedCalledForCurrentMessage = latestUserMessage && chatMessages.some(msg => 
      msg.type === 'ai' && 
      msg.timestamp && latestUserMessage.timestamp &&
      msg.timestamp > latestUserMessage.timestamp && // AI message came after user message
      (msg.content?.includes('![Generated Image]') || // Unified system success
       msg.content?.includes('![Legacy Image]')) // Legacy fallback success
    );
    
    const shouldGenerate = isExactInterval && notAlreadyGenerated && !unifiedCalledForCurrentMessage;

    const messagesSinceLastAuto = currentMessageCount - lastAutoImageMessageCount;
    
    console.log(`🎨 AUTO IMAGE CALCULATION (IMPROVED):`, {
      currentMessageCount,
      lastAutoImageMessageCount,
      messagesSinceLastAuto,
      AUTO_IMAGE_TRIGGER_INTERVAL,
      isExactInterval,
      notAlreadyGenerated,
      unifiedCalledForCurrentMessage,
      latestUserMessageId: latestUserMessage?.timestamp,
      shouldGenerate,
      explanation: shouldGenerate ? 'EXACT_INTERVAL_MATCH' : unifiedCalledForCurrentMessage ? 'SKIPPED_DUE_TO_UNIFIED_CLASH' : 'NOT_INTERVAL_OR_ALREADY_GENERATED'
    });
    
    // 🛡️ LAYER 1 COORDINATION: Check if unified session is active before scheduling
    console.log('🔍 [AUTO IMAGE COORDINATION] LAYER 1 - Checking unified system state before scheduling:', {
      isUnifiedSessionActive: unifiedAIStreaming.isUnifiedSessionActive,
      isStreaming: unifiedAIStreaming.isStreaming,
      isGeneratingImage: unifiedAIStreaming.isGeneratingImage,
      shouldGenerate: shouldGenerate,
      currentSessionId: unifiedAIStreaming.sessionId
    });
    
    if (unifiedAIStreaming.isUnifiedSessionActive) {
      console.log('🚫 [AUTO IMAGE COORDINATION] LAYER 1 BLOCKED - Unified session is active, skipping scheduling');
      console.log('🔍 [AUTO IMAGE COORDINATION] LAYER 1 - Unified session state:', {
        isUnifiedSessionActive: unifiedAIStreaming.isUnifiedSessionActive,
        isStreaming: unifiedAIStreaming.isStreaming,
        isGeneratingImage: unifiedAIStreaming.isGeneratingImage,
        reason: 'unified_system_priority'
      });
      return; // Exit early - don't schedule generation
    }
    
    if (unifiedAIStreaming.isStreaming || unifiedAIStreaming.isGeneratingImage) {
      console.log('🚫 [AUTO IMAGE COORDINATION] LAYER 1 BLOCKED - Unified system is busy, skipping scheduling');
      return; // Exit early - don't schedule generation
    }
    
    if (shouldGenerate) {
      console.log(`✅ [AUTO IMAGE COORDINATION] LAYER 1 PASSED - Scheduling generation for message count ${currentMessageCount}`);
      console.log(`🎨 [AUTO IMAGE COORDINATION] Setting lastAutoImageMessageCount from ${lastAutoImageMessageCount} to ${currentMessageCount}`);
      
      // Update the counter IMMEDIATELY to prevent duplicate triggers
      setLastAutoImageMessageCount(currentMessageCount);
      
      // Small delay to ensure message rendering is complete, then run Layer 2 check
      setTimeout(() => {
        console.log(`🎨 [AUTO IMAGE COORDINATION] 1-second delay complete, executing generateAutoImage() with Layer 2 check...`);
        generateAutoImage();
      }, 1000);
    } else {
      if (unifiedCalledForCurrentMessage && isExactInterval) {
        // Skip this cycle due to clash, wait for next cycle
        const nextTrigger = currentMessageCount + AUTO_IMAGE_TRIGGER_INTERVAL;
        console.log(`🚫 AUTO IMAGE: UNIFIED CLASH DETECTED - Skipping cycle ${currentMessageCount}, will generate at message ${nextTrigger} instead`);
        console.log(`🔍 AUTO IMAGE: Unified system already generated image for message ${currentMessageCount}, avoiding duplicate generation`);
      } else {
        // Next trigger that satisfies (n - offset) % interval === 0, strictly after current count
        const base = currentMessageCount < AUTO_IMAGE_TRIGGER_OFFSET
          ? AUTO_IMAGE_TRIGGER_OFFSET
          : ((Math.floor((currentMessageCount - AUTO_IMAGE_TRIGGER_OFFSET) / AUTO_IMAGE_TRIGGER_INTERVAL) + 1) * AUTO_IMAGE_TRIGGER_INTERVAL) + AUTO_IMAGE_TRIGGER_OFFSET;
        const nextTrigger = base <= currentMessageCount
          ? base + AUTO_IMAGE_TRIGGER_INTERVAL
          : base;
        const remaining = Math.max(0, nextTrigger - currentMessageCount);
        console.log(`⏳ AUTO IMAGE: Waiting for next interval. Current: ${currentMessageCount}, Next trigger: ${nextTrigger}, Remaining: ${remaining} messages`);
      }
    }
  }, [
    chatMessages.filter(msg => msg.type === 'user').length, 
    currentAdventureId, 
    isAutoImageGenerationActive, 
    lastAutoImageMessageCount, 
    generateAutoImage,
    currentScreen,
    unifiedAIStreaming.isUnifiedSessionActive // NEW: Re-check when unified session state changes
  ]);

  // SpellBox event handlers
  const handleSpellComplete = useCallback((isCorrect: boolean, userAnswer?: string, attemptCount: number = 1) => {
    playClickSound();
    
    if (isCorrect) {
      // Update sequential spelling progress (keep existing system intact)
      const currentGrade = selectedGradeFromDropdown || userData?.gradeDisplayName;
      const nextIndex = spellingProgressIndex + 1;
      const updatedCompletedIds = currentSpellQuestion ? [...completedSpellingIds, currentSpellQuestion.id] : completedSpellingIds;
      
      // Update local state
      setSpellingProgressIndex(nextIndex);
      setCompletedSpellingIds(updatedCompletedIds);
      
      // Save progress to localStorage
      if (currentGrade) {
        saveSpellingProgress(currentGrade, nextIndex, updatedCompletedIds);
        console.log(`📝 Spelling progress saved: Grade ${currentGrade}, Index ${nextIndex}, Completed IDs: ${updatedCompletedIds.length}`);
      }
      
      // NEW: Update Spellbox topic progress with Firebase sync
      if (currentGrade && currentSpellQuestion) {
        const isFirstAttempt = attemptCount === 1;
        
        // Use async update with Firebase sync for authenticated users
        updateSpellboxTopicProgress(currentGrade, currentSpellQuestion.topicId, isFirstAttempt, user?.uid)
          .then((topicProgress) => {
            // Topic progress updated - continue adventure flow seamlessly
          })
          .catch(error => {
            console.error('Failed to update Spellbox topic progress:', error);
          });
      }
      
      // Update legacy progress for backward compatibility

      // Award 10 coins for correct spelling answer (adventure coins for pet care tracking)
      addAdventureCoins(10, currentAdventureType);
      
      // Update progress
      // NEW: Update Firestore userStates.pets count, dailyQuests progress, and coins for current pet
      try {
        const currentPetId = PetProgressStorage.getCurrentSelectedPet() || 'dog';
        const petType = PetProgressStorage.getPetType(currentPetId) || currentPetId;
        if (user?.uid) {
          stateStoreApi.updateProgressOnQuestionSolved({
            userId: user.uid,
            pet: petType,
            questionsSolved: 1,
          }).catch((e)=>console.warn('updateProgressOnQuestionSolved failed:', e));
        }
      } catch (e) {
        console.warn('Failed to push Firestore progress update:', e);
      }


      setSpellProgress(prev => ({
        ...prev,
        currentIndex: prev.currentIndex + 1
      }));
      
      // Get the latest AI response that has the stored adventure story
      const latestAIResponse = chatMessages
        .filter(msg => msg.type === 'ai' && msg.content_after_spelling)
        .slice(-1)[0];

      if (latestAIResponse?.content_after_spelling) {
        // Add adventure story
        setChatMessages(prev => {
          
          // Create the adventure story message with coin reward notification
          const adventureStoryMessage: ChatMessage = {
            type: 'ai',
            // Removed reward blurb to preserve adventure flow
            content: `${latestAIResponse.content_after_spelling}`,
            timestamp: Date.now() + 1 // Ensure it comes after success message
          };
          
          playMessageSound();
          
          // Auto-speak both messages in sequence
          const adventureMessageId = `index-chat-${adventureStoryMessage.timestamp}-${prev.length + 1}`;
          
          ttsService.speakAIMessage(adventureStoryMessage.content, adventureMessageId)
            .catch(error => console.error('TTS error:', error));
          
          // Save message to Firebase if available
          if (currentSessionId) {
            adventureSessionService.addChatMessage(currentSessionId, adventureStoryMessage);
          }
          
          return [...prev, adventureStoryMessage];
        });
      }
      
      // Hide spell box after success
      setShowSpellBox(false);
      setCurrentSpellQuestion(null);
    } else {
      // Provide encouragement for incorrect answers
      const encouragementMessage: ChatMessage = {
        type: 'ai',
        content: `Good try! Let's keep working on spelling "${currentSpellQuestion?.word}". You're getting better! 💪`,
        timestamp: Date.now()
      };
      
      setChatMessages(prev => {
        playMessageSound();
        // Auto-speak the encouragement
        const messageId = `index-chat-${encouragementMessage.timestamp}-${prev.length}`;
        ttsService.speakAIMessage(encouragementMessage.content, messageId)
          .catch(error => console.error('TTS error for encouragement:', error));
        return [...prev, encouragementMessage];
      });
    }
  }, [currentSpellQuestion, setChatMessages, currentSessionId, chatMessages, ttsService, spellingProgressIndex, completedSpellingIds, selectedGradeFromDropdown, userData?.gradeDisplayName]);

  const handleSpellSkip = useCallback(() => {
    playClickSound();
    
    // Add skip message to chat
    const skipMessage: ChatMessage = {
      type: 'ai',
      content: `No worries! We can practice spelling "${currentSpellQuestion?.word}" another time. Let's continue our adventure! ✨`,
      timestamp: Date.now()
    };
    
    setChatMessages(prev => {
      playMessageSound();
      return [...prev, skipMessage];
    });
    
    // Hide spell box
    setShowSpellBox(false);
    setCurrentSpellQuestion(null);
  }, [currentSpellQuestion, setChatMessages]);

  const handleSpellNext = useCallback(() => {
    playClickSound();
    
    // For automatic system, just hide the current spell box
    // The next one will appear automatically when the AI generates a new spelling word
    setShowSpellBox(false);
    setCurrentSpellQuestion(null);
    
    // Add transition message
    const nextMessage: ChatMessage = {
      type: 'ai',
      content: `Great job! Let's continue our adventure! ✨`,
      timestamp: Date.now()
    };
    
    setChatMessages(prev => {
      playMessageSound();
      return [...prev, nextMessage];
    });
  }, [setChatMessages]);

  // Special handling for pet page - render full screen without header
  if (currentScreen === 4) {
    return (
      <div className="h-screen w-screen overflow-hidden">
        <script
          type="application/ld+json"
          dangerouslySetInnerHTML={{ __html: JSON.stringify(jsonLd) }}
        />
        
        
        <PetPage 
          onStartAdventure={(topicId: string, mode: 'new' | 'continue', adventureType?: string) => {
            console.log('🎯 Index: PetPage onStartAdventure wrapper called with:', { topicId, mode, adventureType });
            handleStartAdventure(topicId, mode, adventureType || 'food');
          }}
          onContinueSpecificAdventure={handleContinueSpecificAdventure}
        />
      </div>
    );
  }

  return (
    <div className="h-full w-full mobile-keyboard-aware bg-pattern flex flex-col overflow-hidden">
      <script
        type="application/ld+json"
        dangerouslySetInnerHTML={{ __html: JSON.stringify(jsonLd) }}
      />
      <div className="w-full flex-1 flex flex-col min-h-0">
        {/* Header Panel */}
        <header 
          className="flex items-center justify-center py-3 lg:py-4 border-b-2 border-foreground/10 bg-white/30 backdrop-blur-md relative"
          style={{
            boxShadow: '0 4px 8px -2px rgba(0, 0, 0, 0.1)'
          }}
        >
          {/* Top Left Home Button - Show on all screens except home (-1) when user is logged in */}
          <div 
            className="absolute left-0 flex items-center gap-1 lg:gap-2"
            style={{
              marginLeft: `calc((100% - 92%) / 2)`, // Align with left edge of purple container
              top: '50%',
              transform: 'translateY(-50%)' // Center vertically to match right buttons
            }}
          >
            {userData && currentScreen !== -1 && (
              <Button 
                variant="default" 
                onClick={async () => {
                  playClickSound();
                  await handleCloseSession(); // Save current adventure before going home
                  
                  // Navigate back to pet page (home)
                  if (onBackToPetPage) {
                    onBackToPetPage();
                  } else {
                    navigate('/');
                  }
                }}
                className="border-2 bg-primary hover:bg-primary/90 text-white btn-animate px-4"
                style={{ borderColor: 'hsl(from hsl(var(--primary)) h s 25%)', boxShadow: '0 4px 0 black' }}
              >
                🏠 Home
              </Button>
            )}
            
            {/* Grade Selection Button - Only show on HomePage */}
            {userData && currentScreen === -1 && (
              <DropdownMenu>
                <DropdownMenuTrigger asChild>
                  <Button
                    variant="default"
                    className={`border-2 ${selectedPreference ? 'bg-gradient-to-br from-green-500 to-green-600 hover:from-green-600 hover:to-green-700' : 'bg-gradient-to-br from-blue-500 to-blue-600 hover:from-blue-600 hover:to-blue-700'} text-white rounded-xl px-4 py-3 font-semibold btn-animate flex items-center gap-2 shadow-lg transition-all duration-300`}
                    style={{ boxShadow: selectedPreference ? '0 4px 0 #15803d' : '0 4px 0 #1d4ed8' }}
                    onClick={() => playClickSound()}
                  >
                    <GraduationCap className="h-5 w-5" />
                    {(() => {
                      const currentGrade = selectedGradeFromDropdown || userData?.gradeDisplayName || 'Grade';
                      const buttonText = selectedTopicFromPreference 
                        ? `Next: ${selectedTopicFromPreference}` 
                        : selectedPreference 
                          ? `${currentGrade} ${selectedPreference === 'start' ? 'Start' : 'Middle'} Level` 
                          : 'Grade Selection';
                      console.log('Button render - selectedGradeFromDropdown:', selectedGradeFromDropdown, 'selectedTopicFromPreference:', selectedTopicFromPreference, 'selectedPreference:', selectedPreference, 'buttonText:', buttonText);
                      return buttonText;
                    })()}
                    <ChevronDown className="h-4 w-4" />
                  </Button>
                </DropdownMenuTrigger>
                <DropdownMenuContent 
                  className="w-64 border-2 border-gray-300 bg-white shadow-xl rounded-xl"
                  align="start"
                >
                  {/* Kindergarten */}
                  <DropdownMenuSub>
                    <DropdownMenuSubTrigger className={`flex items-center gap-2 px-4 py-3 hover:bg-blue-50 cursor-pointer rounded-lg ${selectedGradeAndLevel?.grade === 'Kindergarten' ? 'bg-blue-100' : ''}`}>
                      <span className="text-lg">🎓</span>
                      <span className="font-semibold">Kindergarten</span>
                      {selectedGradeAndLevel?.grade === 'Kindergarten' && (
                        <span className="ml-auto text-blue-600 text-sm">✓</span>
                      )}
                    </DropdownMenuSubTrigger>
                    <DropdownMenuSubContent 
                      className="w-48 border-2 border-gray-300 bg-white shadow-xl rounded-xl"
                    >
                      <DropdownMenuItem 
                        className={`flex items-center gap-2 px-4 py-3 hover:bg-green-50 cursor-pointer rounded-lg ${selectedGradeAndLevel?.grade === 'Kindergarten' && selectedGradeAndLevel?.level === 'start' ? 'bg-green-100' : ''}`}
                        onClick={() => handlePreferenceSelection('start', 'Kindergarten')}
                      >
                        <span className="text-lg">🌱</span>
                        <div>
                          <div className="font-semibold">Start</div>
                          <div className="text-sm text-gray-500">Beginning level</div>
                        </div>
                        {selectedGradeAndLevel?.grade === 'Kindergarten' && selectedGradeAndLevel?.level === 'start' ? <span className="ml-auto text-green-600">✓</span> : null}
                      </DropdownMenuItem>
                      <DropdownMenuItem 
                        className={`flex items-center gap-2 px-4 py-3 hover:bg-blue-50 cursor-pointer rounded-lg ${selectedGradeAndLevel?.grade === 'Kindergarten' && selectedGradeAndLevel?.level === 'middle' ? 'bg-blue-100' : ''}`}
                        onClick={() => handlePreferenceSelection('middle', 'Kindergarten')}
                      >
                        <span className="text-lg">🚀</span>
                        <div>
                          <div className="font-semibold">Middle</div>
                          <div className="text-sm text-gray-500">Intermediate level</div>
                        </div>
                        {selectedGradeAndLevel?.grade === 'Kindergarten' && selectedGradeAndLevel?.level === 'middle' ? <span className="ml-auto text-blue-600">✓</span> : null}
                      </DropdownMenuItem>
                    </DropdownMenuSubContent>
                  </DropdownMenuSub>

                  {/* 1st Grade */}
                  <DropdownMenuSub>
                    <DropdownMenuSubTrigger className={`flex items-center gap-2 px-4 py-3 hover:bg-blue-50 cursor-pointer rounded-lg ${selectedGradeAndLevel?.grade === '1st Grade' ? 'bg-blue-100' : ''}`}>
                      <span className="text-lg">🎓</span>
                      <span className="font-semibold">1st Grade</span>
                      {selectedGradeAndLevel?.grade === '1st Grade' && (
                        <span className="ml-auto text-blue-600 text-sm">✓</span>
                      )}
                    </DropdownMenuSubTrigger>
                    <DropdownMenuSubContent 
                      className="w-48 border-2 border-gray-300 bg-white shadow-xl rounded-xl"
                    >
                      <DropdownMenuItem 
                        className={`flex items-center gap-2 px-4 py-3 hover:bg-green-50 cursor-pointer rounded-lg ${selectedGradeAndLevel?.grade === '1st Grade' && selectedGradeAndLevel?.level === 'start' ? 'bg-green-100' : ''}`}
                        onClick={() => handlePreferenceSelection('start', '1st Grade')}
                      >
                        <span className="text-lg">🌱</span>
                        <div>
                          <div className="font-semibold">Start</div>
                          <div className="text-sm text-gray-500">Beginning level</div>
                        </div>
                        {selectedGradeAndLevel?.grade === '1st Grade' && selectedGradeAndLevel?.level === 'start' ? <span className="ml-auto text-green-600">✓</span> : null}
                      </DropdownMenuItem>
                      <DropdownMenuItem 
                        className={`flex items-center gap-2 px-4 py-3 hover:bg-blue-50 cursor-pointer rounded-lg ${selectedGradeAndLevel?.grade === '1st Grade' && selectedGradeAndLevel?.level === 'middle' ? 'bg-blue-100' : ''}`}
                        onClick={() => handlePreferenceSelection('middle', '1st Grade')}
                      >
                        <span className="text-lg">🚀</span>
                        <div>
                          <div className="font-semibold">Middle</div>
                          <div className="text-sm text-gray-500">Intermediate level</div>
                        </div>
                        {selectedGradeAndLevel?.grade === '1st Grade' && selectedGradeAndLevel?.level === 'middle' ? <span className="ml-auto text-blue-600">✓</span> : null}
                      </DropdownMenuItem>
                    </DropdownMenuSubContent>
                  </DropdownMenuSub>

                  {/* 2nd Grade */}
                  <DropdownMenuSub>
                    <DropdownMenuSubTrigger className={`flex items-center gap-2 px-4 py-3 hover:bg-blue-50 cursor-pointer rounded-lg ${selectedGradeAndLevel?.grade === '2nd Grade' ? 'bg-blue-100' : ''}`}>
                      <span className="text-lg">🎓</span>
                      <span className="font-semibold">2nd Grade</span>
                      {selectedGradeAndLevel?.grade === '2nd Grade' && (
                        <span className="ml-auto text-blue-600 text-sm">✓</span>
                      )}
                    </DropdownMenuSubTrigger>
                    <DropdownMenuSubContent 
                      className="w-48 border-2 border-gray-300 bg-white shadow-xl rounded-xl"
                    >
                      <DropdownMenuItem 
                        className={`flex items-center gap-2 px-4 py-3 hover:bg-green-50 cursor-pointer rounded-lg ${selectedGradeAndLevel?.grade === '2nd Grade' && selectedGradeAndLevel?.level === 'start' ? 'bg-green-100' : ''}`}
                        onClick={() => handlePreferenceSelection('start', '2nd Grade')}
                      >
                        <span className="text-lg">🌱</span>
                        <div>
                          <div className="font-semibold">Start</div>
                          <div className="text-sm text-gray-500">Beginning level</div>
                        </div>
                        {selectedGradeAndLevel?.grade === '2nd Grade' && selectedGradeAndLevel?.level === 'start' ? <span className="ml-auto text-green-600">✓</span> : null}
                      </DropdownMenuItem>
                      <DropdownMenuItem 
                        className={`flex items-center gap-2 px-4 py-3 hover:bg-blue-50 cursor-pointer rounded-lg ${selectedGradeAndLevel?.grade === '2nd Grade' && selectedGradeAndLevel?.level === 'middle' ? 'bg-blue-100' : ''}`}
                        onClick={() => handlePreferenceSelection('middle', '2nd Grade')}
                      >
                        <span className="text-lg">🚀</span>
                        <div>
                          <div className="font-semibold">Middle</div>
                          <div className="text-sm text-gray-500">Intermediate level</div>
                        </div>
                        {selectedGradeAndLevel?.grade === '2nd Grade' && selectedGradeAndLevel?.level === 'middle' ? <span className="ml-auto text-blue-600">✓</span> : null}
                      </DropdownMenuItem>
                    </DropdownMenuSubContent>
                  </DropdownMenuSub>

                  {/* 3rd Grade */}
                  <DropdownMenuSub>
                    <DropdownMenuSubTrigger className={`flex items-center gap-2 px-4 py-3 hover:bg-blue-50 cursor-pointer rounded-lg ${selectedGradeAndLevel?.grade === '3rd Grade' ? 'bg-blue-100' : ''}`}>
                      <span className="text-lg">🎓</span>
                      <span className="font-semibold">3rd Grade</span>
                      {selectedGradeAndLevel?.grade === '3rd Grade' && (
                        <span className="ml-auto text-blue-600 text-sm">✓</span>
                      )}
                    </DropdownMenuSubTrigger>
                    <DropdownMenuSubContent 
                      className="w-48 border-2 border-gray-300 bg-white shadow-xl rounded-xl"
                    >
                      <DropdownMenuItem 
                        className={`flex items-center gap-2 px-4 py-3 hover:bg-green-50 cursor-pointer rounded-lg ${selectedGradeAndLevel?.grade === '3rd Grade' && selectedGradeAndLevel?.level === 'start' ? 'bg-green-100' : ''}`}
                        onClick={() => handlePreferenceSelection('start', '3rd Grade')}
                      >
                        <span className="text-lg">🌱</span>
                        <div>
                          <div className="font-semibold">Start</div>
                          <div className="text-sm text-gray-500">Beginning level</div>
                        </div>
                        {selectedGradeAndLevel?.grade === '3rd Grade' && selectedGradeAndLevel?.level === 'start' ? <span className="ml-auto text-green-600">✓</span> : null}
                      </DropdownMenuItem>
                      <DropdownMenuItem 
                        className={`flex items-center gap-2 px-4 py-3 hover:bg-blue-50 cursor-pointer rounded-lg ${selectedGradeAndLevel?.grade === '3rd Grade' && selectedGradeAndLevel?.level === 'middle' ? 'bg-blue-100' : ''}`}
                        onClick={() => handlePreferenceSelection('middle', '3rd Grade')}
                      >
                        <span className="text-lg">🚀</span>
                        <div>
                          <div className="font-semibold">Middle</div>
                          <div className="text-sm text-gray-500">Intermediate level</div>
                        </div>
                        {selectedGradeAndLevel?.grade === '3rd Grade' && selectedGradeAndLevel?.level === 'middle' ? <span className="ml-auto text-blue-600">✓</span> : null}
                      </DropdownMenuItem>
                    </DropdownMenuSubContent>
                  </DropdownMenuSub>

                  {/* 4th Grade */}
                  <DropdownMenuSub>
                    <DropdownMenuSubTrigger className={`flex items-center gap-2 px-4 py-3 hover:bg-blue-50 cursor-pointer rounded-lg ${selectedGradeAndLevel?.grade === '4th Grade' ? 'bg-blue-100' : ''}`}>
                      <span className="text-lg">🎓</span>
                      <span className="font-semibold">4th Grade</span>
                      {selectedGradeAndLevel?.grade === '4th Grade' && (
                        <span className="ml-auto text-blue-600 text-sm">✓</span>
                      )}
                    </DropdownMenuSubTrigger>
                    <DropdownMenuSubContent 
                      className="w-48 border-2 border-gray-300 bg-white shadow-xl rounded-xl"
                    >
                      <DropdownMenuItem 
                        className={`flex items-center gap-2 px-4 py-3 hover:bg-green-50 cursor-pointer rounded-lg ${selectedGradeAndLevel?.grade === '4th Grade' && selectedGradeAndLevel?.level === 'start' ? 'bg-green-100' : ''}`}
                        onClick={() => handlePreferenceSelection('start', '4th Grade')}
                      >
                        <span className="text-lg">🌱</span>
                        <div>
                          <div className="font-semibold">Start</div>
                          <div className="text-sm text-gray-500">Beginning level</div>
                        </div>
                        {selectedGradeAndLevel?.grade === '4th Grade' && selectedGradeAndLevel?.level === 'start' ? <span className="ml-auto text-green-600">✓</span> : null}
                      </DropdownMenuItem>
                      <DropdownMenuItem 
                        className={`flex items-center gap-2 px-4 py-3 hover:bg-blue-50 cursor-pointer rounded-lg ${selectedGradeAndLevel?.grade === '4th Grade' && selectedGradeAndLevel?.level === 'middle' ? 'bg-blue-100' : ''}`}
                        onClick={() => handlePreferenceSelection('middle', '4th Grade')}
                      >
                        <span className="text-lg">🚀</span>
                        <div>
                          <div className="font-semibold">Middle</div>
                          <div className="text-sm text-gray-500">Intermediate level</div>
                        </div>
                        {selectedGradeAndLevel?.grade === '4th Grade' && selectedGradeAndLevel?.level === 'middle' ? <span className="ml-auto text-blue-600">✓</span> : null}
                      </DropdownMenuItem>
                    </DropdownMenuSubContent>
                  </DropdownMenuSub>

                  {/* 5th Grade */}
                  <DropdownMenuSub>
                    <DropdownMenuSubTrigger className={`flex items-center gap-2 px-4 py-3 hover:bg-blue-50 cursor-pointer rounded-lg ${selectedGradeAndLevel?.grade === '5th Grade' ? 'bg-blue-100' : ''}`}>
                      <span className="text-lg">🎓</span>
                      <span className="font-semibold">5th Grade</span>
                      {selectedGradeAndLevel?.grade === '5th Grade' && (
                        <span className="ml-auto text-blue-600 text-sm">✓</span>
                      )}
                    </DropdownMenuSubTrigger>
                    <DropdownMenuSubContent 
                      className="w-48 border-2 border-gray-300 bg-white shadow-xl rounded-xl"
                    >
                      <DropdownMenuItem 
                        className={`flex items-center gap-2 px-4 py-3 hover:bg-green-50 cursor-pointer rounded-lg ${selectedGradeAndLevel?.grade === '5th Grade' && selectedGradeAndLevel?.level === 'start' ? 'bg-green-100' : ''}`}
                        onClick={() => handlePreferenceSelection('start', '5th Grade')}
                      >
                        <span className="text-lg">🌱</span>
                        <div>
                          <div className="font-semibold">Start</div>
                          <div className="text-sm text-gray-500">Beginning level</div>
                        </div>
                        {selectedGradeAndLevel?.grade === '5th Grade' && selectedGradeAndLevel?.level === 'start' ? <span className="ml-auto text-green-600">✓</span> : null}
                      </DropdownMenuItem>
                      <DropdownMenuItem 
                        className={`flex items-center gap-2 px-4 py-3 hover:bg-blue-50 cursor-pointer rounded-lg ${selectedGradeAndLevel?.grade === '5th Grade' && selectedGradeAndLevel?.level === 'middle' ? 'bg-blue-100' : ''}`}
                        onClick={() => handlePreferenceSelection('middle', '5th Grade')}
                      >
                        <span className="text-lg">🚀</span>
                        <div>
                          <div className="font-semibold">Middle</div>
                          <div className="text-sm text-gray-500">Intermediate level</div>
                        </div>
                        {selectedGradeAndLevel?.grade === '5th Grade' && selectedGradeAndLevel?.level === 'middle' ? <span className="ml-auto text-blue-600">✓</span> : null}
                      </DropdownMenuItem>
                    </DropdownMenuSubContent>
                  </DropdownMenuSub>

                  {/* Choose Topic Option */}
                      <DropdownMenuItem 
                    className="flex items-center gap-2 px-4 py-3 hover:bg-purple-50 cursor-pointer rounded-lg border-t"
                        onClick={() => {
                          playClickSound();
                          setCurrentScreen(0); // Navigate to topics screen
                        }}
                      >
                        <span className="text-lg">📚</span>
                        <div>
                          <div className="font-semibold">Choose Topic</div>
                          <div className="text-sm text-gray-500">Pick your adventure</div>
                        </div>
                      </DropdownMenuItem>

                  {/* Sign Out Option */}
                  <DropdownMenuItem 
                    className="flex items-center gap-2 px-4 py-3 hover:bg-red-50 cursor-pointer rounded-lg border-t"
                    onClick={async () => {
                      playClickSound();
                      try {
                        await signOut();
                      } catch (error) {
                        console.error('Error signing out:', error);
                      }
                    }}
                  >
                    <LogOut className="h-4 w-4 text-red-600" />
                    <div>
                      <div className="font-semibold text-red-600">Sign Out</div>
                      <div className="text-sm text-gray-500">Return to login</div>
                    </div>
                  </DropdownMenuItem>
                </DropdownMenuContent>
              </DropdownMenu>
            )}
          </div>
          
          {/* Center Title */}
          <div className="flex-1 flex justify-center items-center gap-4">
            {/* Screen Navigation Buttons - Only visible when dev tools are active */}
            {devToolsVisible && (
              <>
                <Button
                  variant="outline"
                  size="sm"
                  onClick={() => {
                    playClickSound();
                    setCurrentScreen(-1);
                  }}
                  disabled={currentScreen === -1}
                  className="border-2 bg-white btn-animate"
                  style={{ borderColor: 'hsl(from hsl(var(--primary)) h s 25%)', boxShadow: '0 4px 0 black' }}
                >
                  Home
                </Button>
                <Button
                  variant="outline"
                  size="sm"
                  onClick={() => {
                    playClickSound();
                    setCurrentScreen(0);
                  }}
                  disabled={currentScreen === 0}
                  className="border-2 bg-white btn-animate"
                  style={{ borderColor: 'hsl(from hsl(var(--primary)) h s 25%)', boxShadow: '0 4px 0 black' }}
                >
                  Topics
                </Button>
                <Button
                  variant="outline"
                  size="sm"
                  onClick={() => {
                    playClickSound();
                    setCurrentScreen(1);
                  }}
                  disabled={currentScreen === 1}
                  className="border-2 bg-white btn-animate"
                  style={{ borderColor: 'hsl(from hsl(var(--primary)) h s 25%)', boxShadow: '0 4px 0 black' }}
                >
                  Adventure
                </Button>
                <Button
                  variant="outline"
                  size="sm"
                  onClick={() => {
                    playClickSound();
                    setCurrentScreen(4);
                  }}
                  disabled={false}
                  className="border-2 bg-white btn-animate"
                  style={{ borderColor: 'hsl(from hsl(var(--primary)) h s 25%)', boxShadow: '0 4px 0 black' }}
                >
                  Pets
                </Button>
              </>
            )}
            
            <div className="text-center">
              {currentScreen === 1 ? (
                <div className="flex items-center justify-center">
                  {/* Adventure Feeding Progress */}
                  <AdventureFeedingProgress 
                    sessionCoins={sessionCoins}
                    targetCoins={50}
                  />
                </div>
              ) : (
                <h1 className="text-xl lg:text-2xl font-bold bg-gradient-to-r from-primary via-primary/80 to-primary bg-clip-text text-transparent drop-shadow-lg font-kids tracking-wide">
                  {devToolsVisible ? `YOUR ADVENTURE - Screen ${currentScreen}` : 
                   userData && currentScreen === -1 ? `Welcome back, ${userData.username}!` :
                   currentScreen === 0 ? 'CHOOSE YOUR ADVENTURE' :
                   'QUIZ TIME'}
                </h1>
              )}
              {userData && !devToolsVisible && currentScreen !== 1 && (
                <div className="flex items-center justify-center gap-2 mt-1">
                  <span className="text-sm lg:text-base font-semibold text-primary/80">
                    🎓 {selectedGradeFromDropdown || userData.gradeDisplayName}
                  </span>
                </div>
              )}
            </div>
            
            {devToolsVisible && (
              <>

                <Button
                  variant="outline"
                  size="sm"
                  onClick={() => {
                    playClickSound();
                    setCurrentScreen(3);
                  }}
                  disabled={currentScreen === 3}
                  className="border-2 bg-white btn-animate"
                  style={{ borderColor: 'hsl(from hsl(var(--primary)) h s 25%)', boxShadow: '0 4px 0 black' }}
                >
                  MCQ Screen
                  <ChevronRight className="h-4 w-4 ml-1" />
                </Button>
              </>
            )}
          </div>
          
          {/* Right Buttons Group - Positioned to align with purple container */}
          <div 
            className="absolute right-0 flex items-center gap-2"
            style={{
              marginRight: `calc((100% - 92%) / 2)` // Align with right edge of purple container
            }}
          >

            
            {/* Voice Selector - Show on Screen 1 */}
            {(currentScreen === 1 || currentScreen === 3) && selectedTopicId && (
              <VoiceSelector />
            )}
            
            {/* Theme Changer and How To buttons - Show on all screens */}
            <Popover>
              <PopoverTrigger asChild>
                <Button variant="outline" size="icon" aria-label="Change theme color" className="border-2 bg-white btn-animate" style={{ borderColor: 'hsl(from hsl(var(--primary)) h s 25%)', boxShadow: '0 4px 0 black' }} onClick={() => playClickSound()}>
                  <Palette className="h-4 w-4" />
                </Button>
              </PopoverTrigger>
              <PopoverContent className="w-auto p-2" align="start">
                <div className="grid grid-cols-5 gap-2">
                  {colorThemes.map((theme) => (
                    <Button
                      key={theme.name}
                      variant="comic"
                      size="sm"
                      onClick={() => changeTheme(theme)}
                      className={`h-8 w-8 btn-animate rounded-full ${
                        selectedTheme.name === theme.name ? 'ring-2 ring-foreground ring-offset-2' : ''
                      }`}
                      aria-label={`Change theme to ${theme.name}`}
                      style={{
                        backgroundColor: `hsl(${theme.primary})`
                      }}
                    >
                    </Button>
                  ))}
                </div>
              </PopoverContent>
            </Popover>
            
            <Button 
              variant="outline" 
              size="icon" 
              aria-label="Pet Page" 
              className="border-2 bg-white btn-animate" 
              style={{ borderColor: 'hsl(from hsl(var(--primary)) h s 25%)', boxShadow: '0 4px 0 black' }} 
              onClick={() => {
                playClickSound();
                setCurrentScreen(4); // Navigate to pet page
              }}
            >
              <span className="text-lg">🐶</span>
            </Button>
            
            <Dialog>
              <DialogTrigger asChild>
                                <Button variant="default" aria-label="View whole comic" className="border-2 bg-primary text-primary-foreground btn-animate px-4 hover:bg-primary/90" style={{ borderColor: 'hsl(from hsl(var(--primary)) h s 25%)', boxShadow: '0 4px 0 black' }} onClick={() => playClickSound()}>
                  View Whole Comic
                </Button>
              </DialogTrigger>
              <DialogContent className="max-w-3xl max-h-[80vh] flex flex-col">
                <DialogHeader>
                  <DialogTitle>Your Adventure (All Panels)</DialogTitle>
                </DialogHeader>
                <div className="flex-1 overflow-auto pr-2">
                  <div className="grid grid-cols-2 gap-4 sm:grid-cols-3 pb-4">
                    {panels
                      .filter(p => p.text !== "The brave astronaut climbs into ROCKET!") // Exclude the default starting panel
                      .map((p, i) => (
                        <PanelOneLinerFigure key={p.id} panel={p} index={i} />
                      ))}
                  </div>
                </div>
              </DialogContent>
            </Dialog>
            
          </div>
        </header>



        {/* Conditional Screen Rendering */}
          {isLoadingUserData ? (
          <div className="flex-1 flex items-center justify-center">
            <div className="text-center">
              <div className="animate-spin rounded-full h-16 w-16 border-b-2 border-primary mx-auto mb-4"></div>
              <p className="text-lg text-gray-600">Loading your profile...</p>
            </div>
          </div>
        ) : showOnboarding ? (
          <UserOnboarding onComplete={handleOnboardingComplete} />
        ) : currentScreen === -1 ? (
                    <HomePage 
            userData={userData!} 
            onNavigate={handleHomeNavigation} 
            onStartAdventure={(topicId: string, mode: 'new' | 'continue', adventureType?: string) => {
              console.log('🎯 Index: HomePage onStartAdventure wrapper called with:', { topicId, mode, adventureType });
              handleStartAdventure(topicId, mode, adventureType || 'food');
            }} 
            onContinueSpecificAdventure={handleContinueSpecificAdventure}
            selectedTopicFromPreference={selectedTopicFromPreference}
            onPetNavigation={handlePetNavigation}
          />
        ) : currentScreen === 0 ? (
          <TopicSelection onTopicSelect={handleTopicSelect} />
        ) : currentScreen === 1 ? (
          <main 
            className="flex-1 flex flex-col min-h-0 overflow-y-auto px-4 py-4 lg:px-6 bg-primary/60 relative" 
            style={{
              backgroundImage: `url('/backgrounds/random.png')`,
              backgroundSize: 'cover',
              backgroundPosition: 'center',
              backgroundBlendMode: 'multiply'
            }}
            role="main"
          >
            {/* Glass blur overlay to soften the background */}
            <div className="absolute inset-0 backdrop-blur-sm bg-primary/10"></div>
            
            {/* Left Arrow Navigation - Outside the main container */}
            {currentScreen === 1 && isInQuestionMode === false && (
              <>
                {/* Back Button - Only show if we have previous questions */}
                {(() => {
                  const shouldShowBackButton = topicQuestionIndex > 0;
                  console.log('🔍 Back button debug:', { 
                    currentScreen, 
                    topicQuestionIndex, 
                    isInQuestionMode, 
                    shouldShowBackButton,
                    adventurePromptCount,
                    canAccessQuestions 
                  });
                  return shouldShowBackButton;
                })() && (
                  <div 
                    className="fixed left-4 top-1/2 transform -translate-y-1/2 z-40 lg:absolute lg:left-8"
                    style={{
                      // Ensure button stays within viewport on all screen sizes
                      left: 'max(16px, min(32px, calc((100vw - 1280px) / 2 + 16px)))'
                    }}
                  >
                    <Button
                      variant="default"
                      size="lg"
                      onClick={() => {
                        playClickSound();
                        
                        // Navigate back in the question sequence
                        const newQuestionIndex = topicQuestionIndex - 1;
                        console.log(`🔍 DEBUG Adventure: Going back from question ${topicQuestionIndex + 1} to ${newQuestionIndex + 1}`);
                        
                        setTopicQuestionIndex(newQuestionIndex);
                        
                        // Check if we should go back to MCQ mode or stay in adventure
                        // Go to MCQ if we're going back to a question that should be answered
                        if (newQuestionIndex >= 0) {
                          // Switch to MCQ mode to show the previous question
                          setCurrentScreen(3);
                          setIsInQuestionMode(true);
                          
                          // Add transition message
                          setTimeout(async () => {
                            const backToQuestionMessage: ChatMessage = {
                              type: 'ai',
                              content: `🔙 Let's go back to question ${newQuestionIndex + 1}! Take your time to review or change your answer. ✨`,
                              timestamp: Date.now()
                            };
                            
                            setChatMessages(prev => {
                              playMessageSound();
                              return [...prev, backToQuestionMessage];
                            });
                            
                            // Wait for the AI speech to complete
                            const messageId = `index-chat-${backToQuestionMessage.timestamp}-${chatMessages.length}`;
                            await ttsService.speakAIMessage(backToQuestionMessage.content, messageId);
                          }, 500);
                        }
                      }}
                      className="border-2 bg-purple-600 hover:bg-purple-700 text-white btn-animate h-16 w-16 p-0 rounded-full flex items-center justify-center shadow-lg"
                      style={{ borderColor: 'hsl(from hsl(var(--primary)) h s 25%)', boxShadow: '0 4px 0 black' }}
                      aria-label={`Back to Question ${topicQuestionIndex}`}
                    >
                      <ChevronLeft className="h-8 w-8" />
                    </Button>
                  </div>
                )}
              </>
            )}


            {/* Right Arrow Navigation - Outside the main container */}
            {false && (
              <div 
                className="fixed right-4 top-1/2 transform -translate-y-1/2 z-40 lg:absolute lg:right-8"
                style={{
                  // Ensure button stays within viewport on all screen sizes
                  right: 'max(16px, min(32px, calc((100vw - 1280px) / 2 + 16px)))'
                }}
              >
                <Button
                  variant="default"
                  size="lg"
                  onClick={() => {
                    playClickSound();
                    
                    console.log(`🔍 DEBUG Adventure: Going to next question ${topicQuestionIndex + 1}`);
                    
                    // Switch to MCQ mode to show the next question
                    setCurrentScreen(3);
                    setIsInQuestionMode(true);
                    
                    // COMMENTED OUT: Add transition message
                    /*
                    setTimeout(async () => {
                      const toQuestionMessage: ChatMessage = {
                        type: 'ai',
                        content: `🎯 Time for question ${topicQuestionIndex + 1}! Let's test your reading skills. Ready for the challenge? 📚✨`,
                        timestamp: Date.now()
                      };
                      
                      setChatMessages(prev => {
                        playMessageSound();
                        return [...prev, toQuestionMessage];
                      });
                      
                      // Wait for the AI speech to complete
                      const messageId = `index-chat-${toQuestionMessage.timestamp}-${chatMessages.length}`;
                      await ttsService.speakAIMessage(toQuestionMessage.content, messageId);
                    }, 500);
                    */
                  }}
                  className="border-2 bg-green-600 hover:bg-green-700 text-white btn-animate h-16 w-16 p-0 rounded-full flex items-center justify-center shadow-lg"
                  style={{ borderColor: 'hsl(from hsl(142 76% 36%) h s 25%)', boxShadow: '0 4px 0 black' }}
                  aria-label="Answer Questions"
                >
                  <ChevronRight className="h-8 w-8" />
                </Button>
              </div>
            )}
            
            {/* Full-height content container */}
            <div 
              className="relative flex-1 min-h-0 w-full"
              style={{ 
                padding: '8px',
                transition: 'all 0.3s ease-in-out'
              }}
            >
              {/* Background Container with Border and Fill */}
              <div 
                className="absolute inset-0 rounded-3xl z-0"
                style={{ 
                  border: '4px solid hsl(var(--primary) / 0.9)',
                  boxShadow: '0 0 12px 3px rgba(0, 0, 0, 0.15)',
                  backgroundColor: 'hsl(var(--primary) / 0.9)'
                }}
              ></div>

              {/* Content Container - Comic Panel + Sidebar */}
              <div 
                ref={containerRef}
                className="flex relative z-10 h-full w-full"
                style={{ 
                  padding: '8px'
                }}
              >
              {/* Main Comic Panel - Center */}
              <section 
                aria-label="Main comic panel" 
                className="flex flex-col min-h-0 relative flex-1 bg-white rounded-3xl overflow-hidden border-2 border-black transition-all duration-300 ease-in-out"
                style={{ marginRight: sidebarCollapsed ? '0px' : '5px' }}
              >
                <div className="flex-1 min-h-0 relative">
                  {/* Left pet overlay with AI bubble - overlays inside the stage container */}
                  <LeftPetOverlay 
                    petImageUrl={currentPetAvatarImage}
                    aiMessageHtml={
                      // If we're showing inline spelling, suppress normal HTML so the bubble only has SpellBox
                      showSpellBox && currentSpellQuestion ? undefined :
                      (chatMessages.filter(m => !m.hiddenInChat && m.type === 'ai').slice(-1)[0]?.content
                        ? formatAIMessage(
                            chatMessages.filter(m => !m.hiddenInChat && m.type === 'ai').slice(-1)[0]?.content as string,
                            chatMessages.filter(m => !m.hiddenInChat && m.type === 'ai').slice(-1)[0]?.spelling_word
                          )
                        : undefined)
                    }
                    isThinking={isAIResponding}
                    draggable={false}
                    autoHideToken={leftOverlayAutoHideToken}
                    onBubbleVisibilityChange={setIsLeftBubbleVisible}
                    spellInline={{
                      show: showSpellBox && !!currentSpellQuestion,
                      word: currentSpellQuestion?.word || currentSpellingWord || null,
                      sentence:
                        chatMessages.filter(message => message.type === 'ai').slice(-1)[0]?.content_after_spelling ||
                        chatMessages.filter(message => message.type === 'ai').slice(-1)[0]?.content ||
                        chatMessages.filter(message => message.type === 'ai').slice(-1)[0]?.spelling_sentence || null,
                      question: currentSpellQuestion ? {
                        id: currentSpellQuestion.id,
                        word: currentSpellQuestion.word,
                        questionText: currentSpellQuestion.questionText || '',
                        correctAnswer: currentSpellQuestion.correctAnswer,
                        audio: currentSpellQuestion.audio,
                        explanation: currentSpellQuestion.explanation,
                        isPrefilled: currentSpellQuestion.isPrefilled,
                        prefilledIndexes: currentSpellQuestion.prefilledIndexes,
                      } : null,
                      showHints: true,
                      showExplanation: true,
                      onComplete: handleSpellComplete,
                      onSkip: handleSpellSkip,
                      onNext: handleSpellNext,
                      sendMessage,
                    }}
                  />
                  {/* Mirror user overlay at bottom-right so the conversation feels two-sided */}
                  <RightUserOverlay
                    userImageUrl={user?.photoURL || null}
                    userMessageText={chatMessages.filter(m => m.type === 'user').slice(-1)[0]?.content}
                    autoHideToken={leftOverlayAutoHideToken}
                    bottomOffsetPx={84} // leave room for the collapsed input dock directly below
                    showCameraInAvatar={true}
                  />
                  <ComicPanelComponent
                    image={current.image}
                    className="h-full w-full"
                    isNew={current.id === newlyCreatedPanelId}
                    isGenerating={isGeneratingAdventureImage}
                    softFocus={isLeftBubbleVisible && !isGeneratingAdventureImage}
                    onImageDisplayed={() => {
                      console.log('🖼️ Image displayed for panel:', current.id);
                      setLeftOverlayAutoHideToken(x => x + 1);
                    }}
                    shouldZoom={current.id === zoomingPanelId}
                    onPreviousPanel={() => {
                      if (currentIndex > 0) {
                        setCurrent(currentIndex - 1);
                      }
                    }}
                    onNextPanel={() => {
                      if (currentIndex < panels.length - 1) {
                        setCurrent(currentIndex + 1);
                      }
                    }}
                    hasPrevious={currentIndex > 0}
                    hasNext={currentIndex < panels.length - 1}
<<<<<<< HEAD
                    // When inline spellbox is active, hide the central overlay SpellBox to avoid duplication
                    spellWord={undefined}
                    spellSentence={undefined}
                    onSpellComplete={undefined}
                    onSpellSkip={undefined}
                    onSpellNext={undefined}
                    showSpellBox={false}
                    spellQuestion={undefined}
                    showProgress={false}
                    totalQuestions={undefined}
                    currentQuestionIndex={undefined}
                    showHints={false}
                    showExplanation={false}
                    sendMessage={undefined}
=======
                    spellWord={chatMessages.filter(message => message.type === 'ai').slice(-1)[0]?.spelling_word}
                    spellSentence={
                      // Get the full adventure story passage instead of just the spelling sentence
                      chatMessages.filter(message => message.type === 'ai').slice(-1)[0]?.content_after_spelling ||
                      // Fallback to the main content if content_after_spelling is not available
                      chatMessages.filter(message => message.type === 'ai').slice(-1)[0]?.content ||
                      // Last resort: use the spelling sentence
                      chatMessages.filter(message => message.type === 'ai').slice(-1)[0]?.spelling_sentence
                    }
                    // SpellBox props
                    onSpellComplete={handleSpellComplete}
                    onSpellSkip={handleSpellSkip}
                    onSpellNext={handleSpellNext}
                    showSpellBox={showSpellBox}
                    spellQuestion={currentSpellQuestion}
                    showProgress={true}
                    totalQuestions={spellProgress.totalQuestions}
                    currentQuestionIndex={spellProgress.currentIndex}
                    showHints={true}
                    showExplanation={true}
                    // Realtime session integration
                    sendMessage={sendMessage}
                    interruptRealtimeSession={interruptRealtimeSession}
>>>>>>> 7b3a23e4
                  />
                </div>
              </section>

                            {/* No separator needed with rounded design */}

                {/* Right Sidebar with Avatar, Messages and Input */}
                <aside 
                  ref={resizeRef}
                  className={`flex flex-col min-h-0 z-10 relative rounded-3xl overflow-hidden border-2 border-black transition-all duration-300 ease-in-out ${isResizing ? 'chat-panel-resizing' : ''}`}
                  style={{ 
                    width: sidebarCollapsed ? '0%' : `${chatPanelWidthPercent}%`,
                    minWidth: sidebarCollapsed ? '0px' : '320px',
                    maxWidth: sidebarCollapsed ? '0px' : '450px',
                    opacity: sidebarCollapsed ? 0 : 1,
                    height: '100%',
                    backgroundImage: `url('/backgrounds/random.png')`,
                    backgroundSize: 'cover',
                    backgroundPosition: 'center',
                                       marginLeft: sidebarCollapsed ? '0px' : '5px',
                    pointerEvents: sidebarCollapsed ? 'none' : 'auto'
                  }}
                  >
                  {/* Glass Film Overlay - Between pattern and content */}
                  <div 
                    className="absolute inset-0 backdrop-blur-sm bg-gradient-to-b from-primary/15 via-white/40 to-primary/10"
                    style={{ zIndex: 1 }}
                  ></div>
                  
                  {/* Content Container - Above the glass film */}
                  <div className="relative z-10 flex flex-col h-full">
                                {/* Close Button - Top Right */}
                  {!sidebarCollapsed && (
                    <div className="absolute top-3 right-3 z-20">
                      <Button
                        variant="ghost"
                        size="sm"
                        onClick={() => {
                          playClickSound();
                          setSidebarCollapsed(true);
                        }}
                        className="h-8 w-8 p-0 text-muted-foreground hover:text-foreground btn-animate bg-white/20 backdrop-blur-sm rounded-full"
                        aria-label="Close chat panel"
                      >
                        <X className="h-4 w-4" />
                      </Button>
                    </div>
                  )}
                
                                {/* Content only shown when not collapsed */}
                  {!sidebarCollapsed && (
                    <ResizableChatLayout
                      defaultPetRatio={0.65}
                      minPetRatio={0.25}
                      maxPetRatio={0.8}
                      petContent={
                        <div className="relative h-full">
                          {/* Darker theme film for avatar section */}
                          <div className="absolute inset-0 bg-gradient-to-b from-primary/30 via-primary/20 to-primary/25 backdrop-blur-sm"></div>
                          <div className="relative z-10 h-full">
                            <ChatAvatar avatar={currentPetAvatarImage} size="responsive" />
                          </div>
                        </div>
                      }
                      chatContent={
                        <div className="flex flex-col h-full">
                          {/* Messages */}
                          <div className="flex-1 min-h-0 relative">
                            {/* Messages Container */}
                            <div 
                              ref={messagesScrollRef}
                              className="h-full overflow-y-auto space-y-3 p-3 bg-white/95 backdrop-blur-sm"
                            >
                              {chatMessages.length === 0 ? (
                                <div className="flex items-center justify-center h-full text-muted-foreground text-lg">
                                  <p>💬 Start chatting with Krafty!</p>
                                </div>
                              ) : (
                                <>
                                  {chatMessages.filter(m => !m.hiddenInChat).map((message, index) => (
                                    <div
                                      key={`${message.timestamp}-${index}`}
                                      className={cn(
                                        "flex animate-slide-up-smooth",
                                        message.type === 'user' ? "justify-end" : "justify-start"
                                      )}
                                      style={{ 
                                        animationDelay: index < lastMessageCount - 1 ? `${Math.min(index * 0.04, 0.2)}s` : "0s"
                                      }}
                                    >
                                      <div
                                        className={cn(
                                          "max-w-[80%] rounded-lg px-3 py-2 text-xl transition-all duration-200 relative",
                                          message.type === 'user' 
                                            ? "bg-primary text-primary-foreground" 
                                            : "bg-gradient-to-br from-primary/20 via-primary/10 to-primary/5"
                                        )}
                                        style={{}}
                                      >
                                        <div className="font-medium text-lg mb-1 opacity-70">
                                          {message.type === 'user' ? 'You' : 'Krafty'}
                                        </div>
                                        <div className={message.type === 'ai' ? 'pr-6' : ''}>
                                          {message.type === 'ai' ? (
                                            <div dangerouslySetInnerHTML={{ __html: formatAIMessage(message.content, message.spelling_word) }} />
                                          ) : (
                                            message.content
                                          )}
                                        </div>
                                        {/* Speaker button for AI messages only */}
                                        {message.type === 'ai' && (
                                          <SpeakerButton message={message} index={index} />
                                        )}
                                      </div>
                                    </div>
                                  ))}
                                  
                                  {/* AI Typing Indicator */}
                                  {isAIResponding && (
                                    <div className="flex justify-start animate-slide-up-smooth">
                                      <div className="max-w-[80%] rounded-lg px-3 py-2 text-xl bg-card border-2"
                                           style={{ borderColor: 'hsla(var(--primary), 0.9)' }}>
                                        <div className="font-medium text-lg mb-1 opacity-70">
                                          
                                        </div>
                                        <div className="flex items-center gap-1">
                                          <span>Krafty is thinking</span>
                                          <div className="flex gap-1">
                                            {[...Array(3)].map((_, i) => (
                                              <div
                                                key={i}
                                                className="w-1 h-1 bg-primary rounded-full animate-pulse"
                                                style={{
                                                  animationDelay: `${i * 0.2}s`,
                                                  animationDuration: '1s'
                                                }}
                                              />
                                            ))}
                                          </div>
                                        </div>
                                      </div>
                                    </div>
                                  )}
                                </>
                              )}
                            </div>
                          </div>
                          
                          {/* Input Bar */}
                          <div className="flex-shrink-0 p-3 border-t border-primary/30 bg-gradient-to-r from-primary/5 to-transparent">
                            {unifiedAIStreaming.isStreaming && (
          <div className="mb-2 flex items-center gap-2 text-xs text-blue-600 bg-blue-50 rounded-full px-3 py-1">
            <div className="w-2 h-2 bg-blue-500 rounded-full animate-ping"></div>
            <span>{unifiedAIStreaming.isGeneratingImage ? '🎨 Creating magical visuals...' : '💭 Thinking...'}</span>
          </div>
        )}
                            <InputBar onGenerate={onGenerate} onGenerateImage={onGenerateImage} onAddMessage={onAddMessage} />
                          </div>
                        </div>

                      }
                    />

                  )}
                
                {/* Resize Handle - Hidden on mobile and when collapsed */}
                {!sidebarCollapsed && (
                  <div
                    className="absolute top-0 left-0 w-1 h-full cursor-ew-resize bg-transparent hover:bg-foreground/20 transition-colors duration-200 group hidden sm:block"
                    onMouseDown={handleResizeStart}
                    title="Drag to resize chat panel"
                  >
                    <div className="absolute top-1/2 -translate-y-1/2 left-0 w-1 h-12 bg-transparent group-hover:bg-foreground/50 transition-colors duration-200" />
                  </div>
                )}
                  </div>
                           </aside>
              </div>
            </div>
          </main>
        ) : (
          <MCQScreenTypeA
            getAspectRatio={getAspectRatio}
            sidebarCollapsed={sidebarCollapsed}
            setSidebarCollapsed={setSidebarCollapsed}
            chatMessages={chatMessages}
            setChatMessages={setChatMessages}
            onGenerate={onGenerate}
            onGenerateImage={onGenerateImage}
            chatPanelWidthPercent={chatPanelWidthPercent}
            setChatPanelWidthPercent={setChatPanelWidthPercent}
            isResizing={isResizing}
            setIsResizing={setIsResizing}
            messagesScrollRef={messagesScrollRef}
            lastMessageCount={lastMessageCount}
            handleResizeStart={handleResizeStart}
            selectedTopicId={selectedTopicId}
            startingQuestionIndex={computedStartingQuestionIndex} // Pass the computed question index - fixes try again bug
            key={`mcq-${selectedTopicId}-${topicQuestionIndex}`} // Force re-render when question index changes
            onBackToTopics={() => {
              playClickSound();
              setCurrentScreen(0); // Go back to topic selection
            }}
            onRetryTopic={() => {
              playClickSound();
              // New retry logic - fix for try again going to q10 instead of q1
              setIsRetryMode(true); // Enter retry mode
              setRetryQuestionIndex(0); // Start from question 1 (index 0)
              setTopicQuestionIndex(0); // Reset the main topic question index as well
              setIsInQuestionMode(true); // Ensure we're in question mode
              setAdventurePromptCount(0); // Reset adventure prompt count for clean retry
              setCanAccessQuestions(true); // Allow questions immediately on retry
              // Clear saved question progress for clean restart
              clearQuestionProgress();
              console.log('🔄 RETRY: Reset to question 1, retry mode enabled, progress cleared');
            }}
            onBack={handleBackFromMCQ}
            onQuestionChange={(questionIndex: number) => {
              // Save progress whenever question changes
              if (selectedTopicId) {
                saveQuestionProgress(selectedTopicId, questionIndex);
                setTopicQuestionIndex(questionIndex);
              }
            }}
            onNextTopic={(nextTopicId) => {
              playClickSound();
              
              console.log(`🔍 DEBUG: Question completed. Current topicQuestionIndex: ${topicQuestionIndex}`);
              
              // Handle question progression in the automatic flow
              if (isInQuestionMode) {
                let newQuestionIndex;
                // New logic to handle retry mode properly
                if (isRetryMode) {
                  newQuestionIndex = retryQuestionIndex + 1;
                  setRetryQuestionIndex(newQuestionIndex);
                  console.log(`🔍 DEBUG RETRY: Setting retryQuestionIndex to: ${newQuestionIndex}`);
                  // Exit retry mode after first question progression to return to normal flow
                  if (newQuestionIndex > 0) {
                    setIsRetryMode(false);
                    setTopicQuestionIndex(newQuestionIndex);
                    console.log(`🔍 DEBUG RETRY: Exiting retry mode, setting topicQuestionIndex to: ${newQuestionIndex}`);
                  }
                } else {
                  newQuestionIndex = topicQuestionIndex + 1;
                  setTopicQuestionIndex(newQuestionIndex);
                  console.log(`🔍 DEBUG: Setting topicQuestionIndex to: ${newQuestionIndex}`);
                }
                
                // Check if we should return to adventure mode based on the flow pattern
                // After completing Q3 (index 2), newQuestionIndex becomes 3
                // After completing Q6 (index 5), newQuestionIndex becomes 6
                // After completing Q9 (index 8), newQuestionIndex becomes 9
                if (newQuestionIndex === 3 || newQuestionIndex === 6 || newQuestionIndex === 9) {
                  console.log(`🔍 DEBUG: Adventure break after question ${newQuestionIndex}. Going to adventure mode.`);
                  // After q3, q6, or q9, return to adventure mode
                  setIsInQuestionMode(false);
                  setCurrentScreen(1); // Return to adventure screen
                  
                  // Reset adventure threshold for next sequence - user needs to send prompts again
                  setAdventurePromptCount(0);
                  setCanAccessQuestions(false);
                  console.log(`🔍 DEBUG: Reset adventure threshold for next sequence`);
                  
                  // Add transition message and wait for speech to complete
                  setTimeout(async () => {
                    const backToAdventureMessage: ChatMessage = {
                      type: 'ai',
                      content: `🚀 Excellent work on those questions! Now let's continue building your amazing adventure! What happens next in your story? ✨`,
                      timestamp: Date.now()
                    };
                    
                    setChatMessages(prev => {
                      playMessageSound();
                      return [...prev, backToAdventureMessage];
                    });
                    
                    // Wait for the AI speech to complete
                    const messageId = `index-chat-${backToAdventureMessage.timestamp}-${chatMessages.length}`;
                    await ttsService.speakAIMessage(backToAdventureMessage.content, messageId);
                  }, 500);
                  return;
                } else if (newQuestionIndex === 10) {
                  console.log(`🔍 DEBUG: All 10 questions completed! Starting new adventure for next topic.`);
                  
                  // Topic completed - create completely new adventure (same as Create New Adventure button)
                  // Determine the next topic
                  const topicToNavigateTo = nextTopicId || getNextTopic(Object.keys(sampleMCQData.topics));
                  
                  if (topicToNavigateTo) {
                    // Start a completely new adventure
                    setSelectedTopicId(topicToNavigateTo);
                    setAdventureMode('new');
                    
                    // Reset everything for new adventure (same as handleStartAdventure with mode='new')
                    setChatMessages([]);                    // Clear chat history
                    setMessageCycleCount(0);                // Reset message cycle count
                    setCurrentAdventureId(crypto.randomUUID()); // New adventure ID
                    reset(initialPanels);                   // Reset comic panels to default
                    
                    // Reset question flow state
                    setTopicQuestionIndex(0);
                    setIsInQuestionMode(false);
                    setAdventurePromptCount(0);
                    setCanAccessQuestions(false);
                    setIsRetryMode(false);
                    setRetryQuestionIndex(0);
                    
                    // Reset session coins for new adventure
                    resetSessionCoins();
                    
                    // Reset initial response ref
                    initialResponseSentRef.current = null;
                    
                    console.log('🚀 Started completely new adventure for next topic');
                    
                    // Go to adventure screen to start fresh
                    setCurrentScreen(1);
                    return; // Exit early - don't execute the topic navigation logic below
                  } else {
                    // No more topics, go back to topic selection
                    setCurrentScreen(0);
                    return; // Exit early
                  }
                }
                
                console.log(`🔍 DEBUG: Continuing to next question. New index will be: ${newQuestionIndex}`);
              }
              
              // If a specific next topic is provided, use it
              // Otherwise, determine the next topic from progress tracking
              const topicToNavigateTo = nextTopicId || getNextTopic(Object.keys(sampleMCQData.topics));
              
              if (topicToNavigateTo) {
                // Navigate to the next topic
                setSelectedTopicId(topicToNavigateTo);
                // Stay on MCQ screen (currentScreen = 3)
              } else {
                // No more topics, go back to topic selection
                setCurrentScreen(0);
              }
            }}
            currentSessionId={currentSessionId}
          />
        )}

        {/* Compact input dock when sidebar is collapsed (next to user avatar) */}
        {sidebarCollapsed && (
          <CollapsedInputDock
            onGenerate={onGenerate}
            onGenerateImage={onGenerateImage}
            onAddMessage={onAddMessage}
            onExpandChat={() => {
              playClickSound();
              setSidebarCollapsed(false);
            }}
          />
        )}



        {/* Bottom Left Back to Adventure Button - Show on Screen 3 */}
        {/* Note: The back button functionality is now handled by the onBack prop in MCQScreenTypeA */}
        {/* MCQScreenTypeA component will render its own back button with the sequential navigation logic */}

        {/* Dev Tools Indicator */}
        {devToolsVisible && (
          <div className="fixed bottom-4 right-4 z-50 bg-primary text-primary-foreground px-3 py-2 rounded-lg shadow-lg border-2 border-black font-bold text-sm">
            🛠️ DEV MODE ACTIVE (A+S+D to toggle)
          </div>
        )}

        {/* Feedback Modal */}
        <FeedbackModal
          isOpen={showFeedbackModal}
          onClose={() => setShowFeedbackModal(false)}
          onSubmit={handleFeedbackSubmit}
        />
      </div>
    </div>
  );
};

export default Index;<|MERGE_RESOLUTION|>--- conflicted
+++ resolved
@@ -4610,7 +4610,6 @@
                     }}
                     hasPrevious={currentIndex > 0}
                     hasNext={currentIndex < panels.length - 1}
-<<<<<<< HEAD
                     // When inline spellbox is active, hide the central overlay SpellBox to avoid duplication
                     spellWord={undefined}
                     spellSentence={undefined}
@@ -4625,31 +4624,7 @@
                     showHints={false}
                     showExplanation={false}
                     sendMessage={undefined}
-=======
-                    spellWord={chatMessages.filter(message => message.type === 'ai').slice(-1)[0]?.spelling_word}
-                    spellSentence={
-                      // Get the full adventure story passage instead of just the spelling sentence
-                      chatMessages.filter(message => message.type === 'ai').slice(-1)[0]?.content_after_spelling ||
-                      // Fallback to the main content if content_after_spelling is not available
-                      chatMessages.filter(message => message.type === 'ai').slice(-1)[0]?.content ||
-                      // Last resort: use the spelling sentence
-                      chatMessages.filter(message => message.type === 'ai').slice(-1)[0]?.spelling_sentence
-                    }
-                    // SpellBox props
-                    onSpellComplete={handleSpellComplete}
-                    onSpellSkip={handleSpellSkip}
-                    onSpellNext={handleSpellNext}
-                    showSpellBox={showSpellBox}
-                    spellQuestion={currentSpellQuestion}
-                    showProgress={true}
-                    totalQuestions={spellProgress.totalQuestions}
-                    currentQuestionIndex={spellProgress.currentIndex}
-                    showHints={true}
-                    showExplanation={true}
-                    // Realtime session integration
-                    sendMessage={sendMessage}
-                    interruptRealtimeSession={interruptRealtimeSession}
->>>>>>> 7b3a23e4
+
                   />
                 </div>
               </section>
