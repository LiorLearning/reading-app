import React, { useCallback, useMemo, useState, useEffect } from "react";
import { useNavigate } from "react-router-dom";
import ComicPanelComponent from "@/components/comic/ComicPanel";
import InputBar from "@/components/comic/InputBar";
import MessengerChat from "@/components/comic/MessengerChat";
import ChatAvatar from "@/components/comic/ChatAvatar";
import { Button } from "@/components/ui/button";
import { Dialog, DialogContent, DialogDescription, DialogHeader, DialogTitle, DialogTrigger } from "@/components/ui/dialog";
import { DropdownMenu, DropdownMenuContent, DropdownMenuItem, DropdownMenuTrigger, DropdownMenuSub, DropdownMenuSubContent, DropdownMenuSubTrigger } from "@/components/ui/dropdown-menu";
import { Popover, PopoverContent, PopoverTrigger } from "@/components/ui/popover";
import { X, Palette, HelpCircle, BookOpen, Image as ImageIcon, MessageCircle, ChevronLeft, ChevronRight, GraduationCap, ChevronDown, Volume2, Square, LogOut } from "lucide-react";
import { cn, formatAIMessage, ChatMessage, loadUserAdventure, saveUserAdventure, getNextTopic, saveAdventure, loadSavedAdventures, saveAdventureSummaries, loadAdventureSummaries, generateAdventureName, generateAdventureSummary, SavedAdventure, AdventureSummary, loadUserProgress, hasUserProgress, UserProgress, saveTopicPreference, loadTopicPreference, getNextTopicByPreference, mapSelectedGradeToContentGrade, saveCurrentAdventureId, loadCurrentAdventureId, saveQuestionProgress, loadQuestionProgress, clearQuestionProgress, getStartingQuestionIndex, saveGradeSelection, loadGradeSelection, SpellingProgress, saveSpellingProgress, loadSpellingProgress, clearSpellingProgress, resetSpellingProgress, SpellboxTopicProgress, SpellboxGradeProgress, updateSpellboxTopicProgress, getSpellboxTopicProgress, isSpellboxTopicPassingGrade, getNextSpellboxTopic } from "@/lib/utils";
import { saveAdventureHybrid, loadAdventuresHybrid, loadAdventureSummariesHybrid, getAdventureHybrid, updateLastPlayedHybrid } from "@/lib/firebase-adventure-cache";
import { sampleMCQData } from "../data/mcq-questions";
import { playMessageSound, playClickSound, playImageLoadingSound, stopImageLoadingSound, playImageCompleteSound } from "@/lib/sounds";

import { useComic, ComicPanel } from "@/hooks/use-comic";
import { AdventureResponse, aiService } from "@/lib/ai-service";
import { ttsService } from "@/lib/tts-service";
import VoiceSelector from "@/components/ui/voice-selector";
import { useTTSSpeaking } from "@/hooks/use-tts-speaking";
import { useAuth } from "@/hooks/use-auth";
import { useUnifiedAIStreaming, useUnifiedAIStatus } from "@/hooks/use-unified-ai-streaming";
import { adventureSessionService } from "@/lib/adventure-session-service";
import { chatSummaryService } from "@/lib/chat-summary-service";
import { useCoins } from "@/pages/coinSystem";
import { useCurrentPetAvatarImage } from "@/lib/pet-avatar-service";
import { PetProgressStorage } from "@/lib/pet-progress-storage";
import { usePetData } from "@/lib/pet-data-service";
import AdventureFeedingProgress from "@/components/ui/adventure-feeding-progress";
import { useSessionCoins } from "@/hooks/use-session-coins";
import ResizableChatLayout from "@/components/ui/resizable-chat-layout";
import rocket1 from "@/assets/comic-rocket-1.jpg";
import spaceport2 from "@/assets/comic-spaceport-2.jpg";
import alien3 from "@/assets/comic-alienland-3.jpg";
import cockpit4 from "@/assets/comic-cockpit-4.jpg";

import MCQScreenTypeA from "./MCQScreenTypeA";
import TopicSelection from "./TopicSelection";
  import UserOnboarding from "./UserOnboarding";
  import HomePage from "./HomePage";
  import { PetPage } from "./PetPage";
  import { 
    cacheAdventureImage, 
    loadCachedAdventureImages, 
    getRecentCachedAdventureImages,
    getCachedImagesForAdventure 
  } from "@/lib/utils";

import { cacheAdventureImageHybrid, getCachedImagesForAdventureFirebase } from "@/lib/firebase-image-cache";
import { useFirebaseImage, useCurrentAdventureId } from "@/hooks/use-firebase-image";

import { testFirebaseStorage } from "@/lib/firebase-test";
import { debugFirebaseAdventures, debugSaveTestAdventure, debugFirebaseConnection } from "@/lib/firebase-debug-adventures";
import { autoMigrateOnLogin, forceMigrateUserData } from "@/lib/firebase-data-migration";

import { getRandomSpellingQuestion, getSequentialSpellingQuestion, getSpellingQuestionCount, getSpellingTopicIds, getSpellingQuestionsByTopic, getNextSpellboxQuestion, SpellingQuestion } from "@/lib/questionBankUtils";
import FeedbackModal from "@/components/FeedbackModal";
import { aiPromptSanitizer, SanitizedPromptResult } from "@/lib/ai-prompt-sanitizer";
import { useTutorial } from "@/hooks/use-tutorial";


// Legacy user data interface for backwards compatibility
interface LegacyUserData {
  username: string;
  grade: string;
  gradeDisplayName: string;
  level: string;
  levelDisplayName: string;
  isFirstTime: boolean;
}

// Component for individual speaker button
const SpeakerButton: React.FC<{ message: ChatMessage; index: number }> = ({ message, index }) => {
  const messageId = `index-chat-${message.timestamp}-${index}`;
  const isSpeaking = useTTSSpeaking(messageId);

  const handleClick = async () => {
    playClickSound();
    
    if (isSpeaking) {
      // Stop current speech
      ttsService.stop();
    } else {
      // Start speaking this message
      await ttsService.speakAIMessage(message.content, messageId);
    }
  };

  return (
    <Button
      variant="ghost"
      size="sm"
      onClick={handleClick}
      className="absolute bottom-1 right-1 h-5 w-5 p-0 hover:bg-black/10 rounded-full"
      aria-label={isSpeaking ? "Stop message" : "Play message"}
    >
      {isSpeaking ? (
        <Square className="h-3 w-3 fill-red-500" />
      ) : (
        <Volume2 className="h-3 w-3" />
      )}
    </Button>
  );
};

// Component for panel image figure with Firebase image resolution (Index.tsx version)
const IndexPanelImageFigure: React.FC<{
  panel: { id: string; image: string; text: string };
  index: number;
  oneLiner: string;
}> = ({ panel, index, oneLiner }) => {
  // Get current adventure ID for Firebase image resolution
  const currentAdventureId = useCurrentAdventureId();
  
  // Resolve Firebase image if needed
  const { url: resolvedImageUrl, isExpiredUrl } = useFirebaseImage(panel.image, currentAdventureId || undefined);
  
  React.useEffect(() => {
    if (isExpiredUrl && resolvedImageUrl !== panel.image) {
      console.log(`🔄 Index Panel ${index + 1}: Resolved expired image to Firebase URL: ${resolvedImageUrl.substring(0, 50)}...`);
    }
  }, [resolvedImageUrl, panel.image, index, isExpiredUrl]);

  return (
    <figure className="rounded-lg border-2 bg-card" style={{ borderColor: 'hsla(var(--primary), 0.9)' }}>
      <img 
        src={resolvedImageUrl} 
        alt={`Panel ${index + 1}`} 
        className="w-full h-auto object-cover border-2 rounded-t-lg" 
        style={{ borderColor: 'hsla(var(--primary), 0.9)' }}
        onError={(e) => {
          const target = e.target as HTMLImageElement;
          if (!target.src.includes('placeholder')) {
            console.warn(`⚠️ Failed to load index panel image ${index + 1}, using fallback`);
            target.style.background = 'linear-gradient(135deg, #667eea 0%, #764ba2 100%)';
            target.style.minHeight = '200px';
            target.alt = `Panel ${index + 1} (image unavailable)`;
          }
        }}
      />
      <figcaption className="px-2 py-1 text-sm font-semibold">{index + 1}. {oneLiner}</figcaption>
    </figure>
  );
};

// Component for handling async one-liner loading in the comic panel modal
const PanelOneLinerFigure: React.FC<{
  panel: { id: string; image: string; text: string };
  index: number;
}> = ({ panel, index }) => {
  const [oneLiner, setOneLiner] = React.useState<string>('Loading...');

  React.useEffect(() => {
    const generateOneLiner = async () => {
      try {
        const result = await aiService.generateOneLiner(panel.text);
        setOneLiner(result);
      } catch (error) {
        console.error('Failed to generate one-liner:', error);
        // Fallback to simple truncation
        const firstSentence = panel.text.match(/^[^.!?]*[.!?]/);
        if (firstSentence && firstSentence[0].length <= 60) {
          setOneLiner(firstSentence[0].trim());
        } else {
          const truncated = panel.text.substring(0, 50).trim();
          setOneLiner(truncated + (panel.text.length > 50 ? "..." : ""));
        }
      }
    };

    generateOneLiner();
  }, [panel.text]);

  return (
    <IndexPanelImageFigure panel={panel} index={index} oneLiner={oneLiner} />
  );
};

interface IndexProps {
  initialAdventureProps?: {topicId?: string, mode?: 'new' | 'continue', adventureId?: string} | null;
  onBackToPetPage?: () => void;
}

const Index = ({ initialAdventureProps, onBackToPetPage }: IndexProps = {}) => {
  // React Router navigation
  const navigate = useNavigate();
  
  // Firebase auth integration - must be at the top
  const { user, userData, signOut } = useAuth();
  
  // Tutorial system integration
  const { isFirstTimeAdventurer, completeAdventureTutorial } = useTutorial();
  
  // NEW: Unified AI streaming system status
  const { isUnifiedSystemReady, hasImageGeneration } = useUnifiedAIStatus();

  // Coin system integration
  const { coins, addCoins, addAdventureCoins } = useCoins();
  
  // Pet data integration
  const { petData, isSleepAvailable } = usePetData();
  
  // Get current pet avatar image
  const currentPetAvatarImage = useCurrentPetAvatarImage();
  
  // Session coin tracking for feeding progress
  const { sessionCoins, resetSessionCoins } = useSessionCoins();

  // Auto-migrate localStorage data to Firebase when user authenticates
  React.useEffect(() => {
    if (user?.uid) {
      autoMigrateOnLogin(user.uid).catch(error => {
        console.warn('Auto-migration failed:', error);
      });
    }
  }, [user?.uid]);

  React.useEffect(() => {
    document.title = "AI Reading Learning App — Your Adventure";
    
    // Add Firebase test and debug functions to window for debugging
    if (typeof window !== 'undefined') {
      (window as any).testFirebaseStorage = testFirebaseStorage;
      (window as any).debugFirebaseAdventures = () => debugFirebaseAdventures(user?.uid || null);
      (window as any).debugSaveTestAdventure = () => debugSaveTestAdventure(user?.uid || null);
      (window as any).debugFirebaseConnection = debugFirebaseConnection;
      (window as any).migrateToFirebase = () => forceMigrateUserData(user?.uid || 'anonymous');
      (window as any).autoMigrateOnLogin = () => autoMigrateOnLogin(user?.uid || 'anonymous');
    }
  }, [user]);


  const jsonLd = useMemo(
    () => ({
      "@context": "https://schema.org",
      "@type": "SoftwareApplication",
      name: "AI Reading Learning App",
      applicationCategory: "EducationalApplication",
      operatingSystem: "Web",
      description: "Create comic panels with narration to support early reading.",
    }),
    []
  );

  const images = useMemo(() => [rocket1, spaceport2, alien3, cockpit4], []);
  
  // Background images for dynamic background selection
  const backgroundImages = useMemo(() => [
    '/backgrounds/cats.png',
    '/backgrounds/random.png', 
    '/backgrounds/random2.png'
  ], []);
  
  // Set random background on component mount
  useEffect(() => {
    const randomBg = backgroundImages[Math.floor(Math.random() * backgroundImages.length)];
    document.documentElement.style.setProperty('--dynamic-background', `url('${randomBg}')`);
  }, [backgroundImages]);

  const initialPanels = useMemo(
    () => [
      { id: crypto.randomUUID(), image: rocket1, text: "The brave astronaut climbs into ROCKET!" },
    ],
    []
  );

  const { panels, currentIndex, setCurrent, addPanel, redo, reset } = useComic(initialPanels);
  
  const [chatMessages, setChatMessages] = React.useState<ChatMessage[]>(() => {
    // Load messages from local storage on component initialization
    return loadUserAdventure();
  });
  const [sidebarCollapsed, setSidebarCollapsed] = React.useState(false);
  const [newlyCreatedPanelId, setNewlyCreatedPanelId] = React.useState<string | null>(null);
  const [zoomingPanelId, setZoomingPanelId] = React.useState<string | null>(null);
  const [lastMessageCount, setLastMessageCount] = React.useState(0);
  const [isAIResponding, setIsAIResponding] = React.useState(false);
  const [isGeneratingAdventureImage, setIsGeneratingAdventureImage] = React.useState(false);
  const [isExplicitImageRequest, setIsExplicitImageRequest] = React.useState(false);
  const messagesScrollRef = React.useRef<HTMLDivElement>(null);
  
  // Track ongoing image generation for cleanup
  const imageGenerationController = React.useRef<AbortController | null>(null);
  
  // AI Sanitized Prompt for legacy fallback
  const [aiSanitizedPrompt, setAiSanitizedPrompt] = React.useState<SanitizedPromptResult | null>(null);
  const [sanitizationInProgress, setSanitizationInProgress] = React.useState<boolean>(false);
  
  // Optional session tracking for Firebase (won't break existing functionality)
  const [currentSessionId, setCurrentSessionId] = React.useState<string | null>(null);
  
  // Track message cycle for 2-2 pattern starting at chat 3 (2 pure adventure, then 2 with spelling)
  const [messageCycleCount, setMessageCycleCount] = React.useState(0);

  // Centralized function to increment message cycle count for all user interactions
  const incrementMessageCycle = useCallback(() => {
    setMessageCycleCount(prev => {
      const newCount = (prev + 1) % 6;
      console.log(`🔄 Message cycle incremented: ${prev} → ${newCount} (${newCount < 3 ? 'Pure Adventure' : 'Spelling Phase'})`);
      return newCount;
    });
  }, []);
  
  // Initialize message cycle count based on existing messages
  React.useEffect(() => {
    // Count AI messages to determine current cycle position
    const aiMessageCount = chatMessages.filter(msg => msg.type === 'ai').length;
    setMessageCycleCount(aiMessageCount);
  }, []); // Only run on mount
  
  // Show onboarding if user is authenticated but hasn't completed setup
  const showOnboarding = user && userData && (userData.isFirstTime || !userData.grade);

  // If user is authenticated but we're still loading userData, we should wait
  const isLoadingUserData = user && !userData;
  
  // Dev tools state
  const [devToolsVisible, setDevToolsVisible] = React.useState(false);
    const [currentScreen, setCurrentScreen] = React.useState<-1 | 0 | 1 | 2 | 3 | 4>(() => {
    // If we're coming from Pet Page with adventure props, start directly in Adventure to avoid home flash
    if (initialAdventureProps) return 1;
    // If user exists but no userData yet, start at loading state (don't show topic selection)
    if (user && !userData) return -1;
    // If userData exists and user is already setup, go to home
    if (userData && userData.grade && !userData.isFirstTime) return -1;
    // If user needs onboarding, the onboarding component will handle it
    // Start at home screen to avoid topic selection flash
    return -1;
  });
  const [selectedTopicId, setSelectedTopicId] = React.useState<string>("");
  const [pressedKeys, setPressedKeys] = React.useState<Set<string>>(new Set());
  
  // Adventure mode state to track whether it's a new or continuing adventure
  const [adventureMode, setAdventureMode] = React.useState<'new' | 'continue'>('new');
  
  // Track current adventure context for contextual AI responses
  const [currentAdventureContext, setCurrentAdventureContext] = React.useState<{name: string, summary: string} | null>(null);
  
  // Track if initial AI response has been sent for current session
  const initialResponseSentRef = React.useRef<string | null>(null);
  // Guard to prevent duplicate initial generation on re-renders
  const isGeneratingInitialRef = React.useRef<boolean>(false);
  
  // Current adventure tracking - initialize from localStorage on refresh
  const [currentAdventureId, setCurrentAdventureId] = React.useState<string | null>(() => loadCurrentAdventureId());
  const [adventureSummaries, setAdventureSummaries] = React.useState<AdventureSummary[]>([]);
  // Guard: prevent duplicate starts and duplicate session creation
  const isStartingAdventureRef = React.useRef<boolean>(false);
  const sessionCreatedForAdventureIdRef = React.useRef<string | null>(null);
  
  // Grade selection state (for HomePage only)
  const [selectedPreference, setSelectedPreference] = React.useState<'start' | 'middle' | null>(null);
  const [selectedTopicFromPreference, setSelectedTopicFromPreference] = React.useState<string | null>(null);
  const [selectedGradeFromDropdown, setSelectedGradeFromDropdown] = React.useState<string | null>(() => {
    // Load saved grade selection on initialization
    const savedGrade = loadGradeSelection();
    return savedGrade?.gradeDisplayName || null;
  });
  const [selectedGradeAndLevel, setSelectedGradeAndLevel] = React.useState<{grade: string, level: 'start' | 'middle'} | null>(null);
  
  // Automatic Flow Control System
  const ADVENTURE_PROMPT_THRESHOLD = 3; // Configurable threshold for when user can access questions
  const [adventurePromptCount, setAdventurePromptCount] = React.useState<number>(0); // Track adventure prompts
  const [topicQuestionIndex, setTopicQuestionIndex] = React.useState<number>(() => {
    // Initialize with saved progress if available - this allows seamless resume after page refresh
    const savedProgress = loadQuestionProgress();
    if (savedProgress && selectedTopicId && savedProgress.topicId === selectedTopicId) {
      console.log(`🔄 Initializing with saved progress: Topic ${savedProgress.topicId}, Question ${savedProgress.questionIndex + 1}`);
      return savedProgress.questionIndex;
    }
    return 0;
  }); // Current question in topic (0-9)
  const [isInQuestionMode, setIsInQuestionMode] = React.useState<boolean>(false); // Track if currently in question mode
  const [canAccessQuestions, setCanAccessQuestions] = React.useState<boolean>(false); // Track if user has met threshold
  
  // New variables for retry functionality - to fix the "try again" bug
  const [retryQuestionIndex, setRetryQuestionIndex] = React.useState<number>(0); // Track question index for retry scenarios
  const [isRetryMode, setIsRetryMode] = React.useState<boolean>(false); // Track if we're in a retry scenario
  
  // Computed value for the correct starting question index - fixes the try again bug
  const computedStartingQuestionIndex = React.useMemo(() => {
    if (isRetryMode) {
      return retryQuestionIndex; // Use retry index when in retry mode (should be 0 for full retry)
    }
    return topicQuestionIndex; // Use normal topic question index for regular flow
  }, [isRetryMode, retryQuestionIndex, topicQuestionIndex]);
  
  // Responsive aspect ratio management
  const [screenSize, setScreenSize] = React.useState<'mobile' | 'tablet' | 'desktop'>('desktop');
  
  // SpellBox state management
  const [showSpellBox, setShowSpellBox] = React.useState<boolean>(false);
  const [currentSpellQuestion, setCurrentSpellQuestion] = React.useState<SpellingQuestion | null>(null);
  // Store the original spelling question from question bank (with prefilled data)
  const [originalSpellingQuestion, setOriginalSpellingQuestion] = React.useState<SpellingQuestion | null>(null);
  
  // Sequential spelling progress tracking
  const [spellingProgressIndex, setSpellingProgressIndex] = React.useState<number>(() => {
    // Initialize with saved progress for current grade
    const currentGrade = selectedGradeFromDropdown || userData?.gradeDisplayName;
    const savedProgress = loadSpellingProgress(currentGrade);
    return savedProgress?.currentSpellingIndex || 0;
  });
  
  const [completedSpellingIds, setCompletedSpellingIds] = React.useState<number[]>(() => {
    // Initialize with saved completed IDs for current grade
    const currentGrade = selectedGradeFromDropdown || userData?.gradeDisplayName;
    const savedProgress = loadSpellingProgress(currentGrade);
    return savedProgress?.completedSpellingIds || [];
  });
  
  // Legacy spell progress for backward compatibility (can be removed later)
  const [spellProgress, setSpellProgress] = React.useState<{totalQuestions: number, currentIndex: number}>({
    totalQuestions: 10,
    currentIndex: 0
  });
  
  // Feedback modal state
  const [showFeedbackModal, setShowFeedbackModal] = React.useState<boolean>(false);
  
  // Helper function to build image context for AI sanitizer
  const buildImageContext = useCallback(() => {
    const recentMessages = chatMessages.slice(-4).map(msg => 
      `${msg.type}: ${msg.content.substring(0, 100)}...`
    ).join('; ');
    
    const userInfo = userData ? `Grade ${userData.grade}, Level ${userData.level}` : 'Elementary student';
    
    return `Context for ${userInfo}: Recent conversation: ${recentMessages}`;
  }, [chatMessages, userData]);

  // Handle feedback submission
  const handleFeedbackSubmit = async (feedbackData: {enjoymentAnswer: string}) => {
    // Close modal immediately regardless of API success/failure
    setShowFeedbackModal(false);
    setCurrentScreen(-1);
    
    try {
      console.log('Feedback submitted:', feedbackData);
      
      // Only save if user is authenticated (required by security rules)
      if (!user?.uid) {
        console.warn('Cannot save feedback: User not authenticated');
        return;
      }
      
      // Import feedback service dynamically to avoid circular dependencies
      const { feedbackService } = await import('@/lib/feedback-service');
      
      // Save to Firestore - userId must match authenticated user for security rules
      await feedbackService.saveFeedback(
        currentAdventureId,
        user.uid, // Use authenticated user's UID
        feedbackData.enjoymentAnswer
      );
      
      console.log('Feedback saved successfully to Firestore');
      
    } catch (error) {
      console.error('Error saving feedback:', error);
      // Don't re-throw - modal is already closed
    }
  };
  
  // Get the current spelling word from the latest AI message
  const currentSpellingWord = chatMessages.filter(message => message.type === 'ai').slice(-1)[0]?.spelling_word;
  const currentSpellingSentence = chatMessages.filter(message => message.type === 'ai').slice(-1)[0]?.spelling_sentence || null;

  // Auto-trigger SpellBox when there's a spelling word
  React.useEffect(() => {
    if (currentSpellingWord && currentScreen === 1) {
      console.log('🔤 SPELLBOX TRIGGER DEBUG:', {
        currentSpellingWord,
        hasOriginalQuestion: !!originalSpellingQuestion,
        originalQuestionWord: originalSpellingQuestion?.word,
        originalQuestionAudio: originalSpellingQuestion?.audio,
        actualSpellingWord: originalSpellingQuestion?.audio,
        originalQuestionIsPrefilled: originalSpellingQuestion?.isPrefilled,
        originalQuestionPrefilledIndexes: originalSpellingQuestion?.prefilledIndexes,
        wordsMatch: originalSpellingQuestion?.audio.toLowerCase() === currentSpellingWord.toLowerCase(),
        messageCycleCount
      });
      
      // Use the original spelling question (with prefilled data) if available and matches
      // Compare against the audio field (actual spelling word), not the word field
      if (originalSpellingQuestion && originalSpellingQuestion.audio.toLowerCase() === currentSpellingWord.toLowerCase()) {
        console.log('🔤 USING ORIGINAL SPELLING QUESTION WITH PREFILLED DATA:', {
          id: originalSpellingQuestion.id,
          word: originalSpellingQuestion.word,
          audio: originalSpellingQuestion.audio,
          actualSpellingWord: originalSpellingQuestion.audio,
          isPrefilled: originalSpellingQuestion.isPrefilled,
          prefilledIndexes: originalSpellingQuestion.prefilledIndexes
        });
        
        // Update the question text with the AI-generated sentence but keep all other data
        // IMPORTANT: Use the audio field (actual spelling word) as the word field for SpellBox
        const enhancedQuestion: SpellingQuestion = {
          ...originalSpellingQuestion,
          word: originalSpellingQuestion.audio, // Use actual spelling word for SpellBox
          questionText: currentSpellingSentence || originalSpellingQuestion.questionText
        };
        
        setCurrentSpellQuestion(enhancedQuestion);
      } else {
        // Fallback: Convert the spelling word to a SpellingQuestion format (no prefilled data)
        console.log('🔤 FALLBACK: Creating new spelling question without prefilled data', {
          reason: !originalSpellingQuestion ? 'No original question stored' : 'Word mismatch',
          currentSpellingWord,
          originalQuestionWord: originalSpellingQuestion?.word,
          originalQuestionAudio: originalSpellingQuestion?.audio,
          actualSpellingWord: originalSpellingQuestion?.audio
        });
        const spellQuestion: SpellingQuestion = {
          id: Date.now(),
          topicId: selectedTopicId,
          topicName: selectedTopicId,
          templateType: 'spelling',
          word: currentSpellingWord,
          questionText: currentSpellingSentence,
          correctAnswer: currentSpellingWord.toUpperCase(),
          audio: currentSpellingWord,
          explanation: `Great job! "${currentSpellingWord}" is spelled correctly.`
        };
        
        setCurrentSpellQuestion(spellQuestion);
      }
      
      setShowSpellBox(true);
    } else {
      setShowSpellBox(false);
      setCurrentSpellQuestion(null);
    }
  }, [currentSpellingWord, currentScreen, originalSpellingQuestion, messageCycleCount]);
  
  // Auto-collapse sidebar when switching to Screen 3 (MCQ)
  React.useEffect(() => {
    if (currentScreen === 3) {
      setSidebarCollapsed(true);
    }
  }, [currentScreen]);

  // Stop all ElevenLabs TTS when switching between screens
  React.useEffect(() => {
    // Stop any playing TTS audio to prevent overlap when switching screens
    console.log('🔧 Screen change cleanup: Stopping TTS for screen', currentScreen);
    ttsService.stop();
    // Stop image loading sound when navigating away from screens where it might be playing
    stopImageLoadingSound();
    
    // Clean up any ongoing image generation when navigating to home page
    if (currentScreen === -1 && imageGenerationController.current) {
      console.log('🏠 Navigating to home page - cleaning up image generation');
      imageGenerationController.current = null;
      // Only reset loading state if unified system is not actively generating
      if (!unifiedAIStreaming.isGeneratingImage) {
        setIsGeneratingAdventureImage(false);
      }
      setIsExplicitImageRequest(false);
    }
    
    // Add a small delay to ensure TTS is fully stopped
    const timeoutId = setTimeout(() => {
      console.log('🔧 TTS cleanup completed for screen transition');
    }, 100);
    
    return () => clearTimeout(timeoutId);
  }, [currentScreen]);

  // Save current adventure ID whenever it changes
  React.useEffect(() => {
    saveCurrentAdventureId(currentAdventureId);
  }, [currentAdventureId]);

  // Cleanup TTS on component unmount
  React.useEffect(() => {
    return () => {
      console.log('🔧 Index component cleanup: Stopping TTS');
      ttsService.stop();
    };
  }, []);

  // Restore latest image for current adventure ONLY on app initialization/refresh (not during same session)
  React.useEffect(() => {
    // Only restore if we have both an adventure ID and chat messages from localStorage (indicating page refresh)
    const storedMessages = loadUserAdventure();
    const storedAdventureId = loadCurrentAdventureId();
    
    if (storedAdventureId && storedMessages.length > 0 && currentAdventureId === storedAdventureId) {
      // Get cached images for the current adventure
      const cachedImages = getCachedImagesForAdventure(storedAdventureId);
      const latestCachedImage = cachedImages.length > 0 ? cachedImages[0] : null;
      
      if (latestCachedImage && panels.length > 0) {
        // Update the first panel to show the latest generated image
        const updatedPanels = [...panels];
        updatedPanels[0] = {
          ...updatedPanels[0],
          image: latestCachedImage.url,
          text: updatedPanels[0].text // Keep original text
        };
        
        reset(updatedPanels);
        console.log(`📸 Restored latest image for adventure on page refresh: ${storedAdventureId}`);
      }
    }
  }, []); // Run only once on mount

  // Generate initial AI response when entering adventure screen
  React.useEffect(() => {
    if (currentScreen === 1 && adventureMode) {
      // Prefer adventure id for stability; fallback to topic id
      const keyPart = currentAdventureId || selectedTopicId || 'unknown';
      const sessionKey = `${keyPart}-${adventureMode}`;
      
      // Check if we've already sent an initial response for this session
      if (initialResponseSentRef.current === sessionKey || isGeneratingInitialRef.current) {
        return;
      }
      
      // Generate initial AI message using real-time AI generation
      const generateInitialResponse = async () => {
        try {
          // Mark as generating immediately to prevent duplicate triggers
          isGeneratingInitialRef.current = true;
          initialResponseSentRef.current = sessionKey;

          // Get current pet name and type for AI context
          const currentPetId = PetProgressStorage.getCurrentSelectedPet();
          const petName = PetProgressStorage.getPetDisplayName(currentPetId);
          const petType = PetProgressStorage.getPetType(currentPetId);
          
          // Generate initial message using AI service with adventure prompt
          const initialMessage = await aiService.generateInitialMessage(
            adventureMode,
            chatMessages,
            currentAdventureContext, // Pass adventure context for specific adventures
            undefined, // storyEventsContext - can be added later if needed
            currentAdventureContext?.summary, // Pass adventure summary
            userData,   // user data from Firebase
            petName,    // pet name
            petType     // pet type
          );

          // Add the initial AI message
          const aiMessage: ChatMessage = {
            type: 'ai',
            content: initialMessage,
            timestamp: Date.now()
          };

          setChatMessages(prev => {
            setLastMessageCount(prev.length + 1);
            playMessageSound();
            // Auto-speak the initial AI message and wait for completion
            const messageId = `index-chat-${aiMessage.timestamp}-${prev.length}`;
            ttsService.speakAIMessage(initialMessage, messageId).catch(error => 
              console.error('TTS error for initial message:', error)
            );
            return [...prev, aiMessage];
          });
          
          // Update message cycle count for the initial AI message
          setMessageCycleCount(prev => prev + 1);
        } catch (error) {
          console.error('Error generating initial AI message:', error);
          
          // Fallback to a simple message if AI generation fails
          const fallbackMessage = adventureMode === 'new' 
            ? "🌟 Welcome, brave adventurer! I'm Krafty, your adventure companion! What kind of amazing adventure would you like to create today? 🚀"
            : "🎯 Welcome back, adventurer! I'm excited to continue our journey together! What amazing direction should we take our adventure today? 🌟";

          // Add the fallback AI message
          const aiMessage: ChatMessage = {
            type: 'ai',
            content: fallbackMessage,
            timestamp: Date.now()
          };

          setChatMessages(prev => {
            setLastMessageCount(prev.length + 1);
            playMessageSound();
            // Auto-speak the fallback message
            const messageId = `index-chat-${aiMessage.timestamp}-${prev.length}`;
            ttsService.speakAIMessage(fallbackMessage, messageId).catch(error => 
              console.error('TTS error for fallback message:', error)
            );
            return [...prev, aiMessage];
          });
          
          // Update message cycle count for the fallback AI message
          setMessageCycleCount(prev => prev + 1);
        } finally {
          isGeneratingInitialRef.current = false;
        }
      };

      generateInitialResponse();
    }
  }, [currentScreen, currentAdventureId, adventureMode, userData?.username]);
  
  React.useEffect(() => {
    
    const updateScreenSize = () => {
      if (window.innerWidth <= 640) {
        setScreenSize('mobile');
      } else if (window.innerWidth <= 1024) {
        setScreenSize('tablet');
      } else {
        setScreenSize('desktop');
      }
    };
    
    updateScreenSize();
    window.addEventListener('resize', updateScreenSize);
    return () => window.removeEventListener('resize', updateScreenSize);
  }, []);
  
  // Dev tools keyboard listener for A+S+D combination
  React.useEffect(() => {
    const handleKeyDown = (e: KeyboardEvent) => {
      const key = e.key.toLowerCase();
      setPressedKeys(prev => new Set([...prev, key]));
    };
    
    const handleKeyUp = (e: KeyboardEvent) => {
      const key = e.key.toLowerCase();
      setPressedKeys(prev => {
        const newSet = new Set(prev);
        newSet.delete(key);
        return newSet;
      });
    };
    
    window.addEventListener('keydown', handleKeyDown);
    window.addEventListener('keyup', handleKeyUp);
    
    return () => {
      window.removeEventListener('keydown', handleKeyDown);
      window.removeEventListener('keyup', handleKeyUp);
    };
  }, []);
  
  // Handle spelling progress reset when grade changes
  React.useEffect(() => {
    const currentGrade = selectedGradeFromDropdown || userData?.gradeDisplayName;
    
    // Only reset if we have a grade and it's different from what we initialized with
    if (currentGrade) {
      const savedProgress = loadSpellingProgress(currentGrade);
      const expectedIndex = savedProgress?.currentSpellingIndex || 0;
      const expectedCompletedIds = savedProgress?.completedSpellingIds || [];
      
      // If current state doesn't match saved progress for this grade, update it
      if (spellingProgressIndex !== expectedIndex || completedSpellingIds.length !== expectedCompletedIds.length) {
        console.log(`🔄 Grade changed to ${currentGrade}, updating spelling progress from index ${spellingProgressIndex} to ${expectedIndex}`);
        setSpellingProgressIndex(expectedIndex);
        setCompletedSpellingIds(expectedCompletedIds);
      }
    }
  }, [selectedGradeFromDropdown, userData?.gradeDisplayName, spellingProgressIndex, completedSpellingIds]);
  
  // Check for A+S+D combination
  React.useEffect(() => {
    if (pressedKeys.has('a') && pressedKeys.has('s') && pressedKeys.has('d')) {
      setDevToolsVisible(prev => !prev);
      playClickSound();
    }
  }, [pressedKeys]);
  
  const getAspectRatio = React.useMemo(() => {
    // Consistent height across both states - both give 1000px height at 1600px width
    if (sidebarCollapsed) {
      return screenSize === 'mobile' ? '4/3' : '16/10'; // 1600px width = 1000px height
    } else {
      return screenSize === 'mobile' ? '4/3' : '16/10'; // Same height as collapsed for consistency
    }
  }, [screenSize, sidebarCollapsed]);

  
  // Color theme options
  const colorThemes = [
    { name: "Purple", primary: "262 73% 60%", background: "262 30% 97%", accent: "262 73% 60%", hue: "262" },
    { name: "Pink", primary: "350 81% 55%", background: "350 30% 97%", accent: "350 81% 55%", hue: "350" },
    { name: "Blue", primary: "220 91% 55%", background: "220 30% 97%", accent: "220 91% 55%", hue: "220" },
    { name: "Green", primary: "142 76% 36%", background: "142 30% 97%", accent: "142 76% 36%", hue: "142" },
    { name: "Orange", primary: "25 85% 45%", background: "25 30% 97%", accent: "25 85% 45%", hue: "25" },
    { name: "Teal", primary: "180 83% 35%", background: "180 30% 97%", accent: "180 83% 35%", hue: "180" },
    { name: "Red", primary: "0 84% 55%", background: "0 30% 97%", accent: "0 84% 55%", hue: "0" },
    { name: "Indigo", primary: "240 85% 55%", background: "240 30% 97%", accent: "240 85% 55%", hue: "240" },
    { name: "Navy", primary: "210 100% 40%", background: "210 30% 97%", accent: "210 100% 40%", hue: "210" },
    { name: "Emerald", primary: "160 84% 39%", background: "160 30% 97%", accent: "160 84% 39%", hue: "160" },
  ];
  
  const [selectedTheme, setSelectedTheme] = useState(colorThemes[0]);
  
  const changeTheme = useCallback((theme: typeof colorThemes[0]) => {
    playClickSound();
    setSelectedTheme(theme);
    
    // Update CSS variables on the document root
    const root = document.documentElement;
    root.style.setProperty('--primary', theme.primary);
    root.style.setProperty('--background', theme.background);
    root.style.setProperty('--accent', theme.accent);
    root.style.setProperty('--ring', theme.primary);
    root.style.setProperty('--sidebar-primary', theme.primary);
    root.style.setProperty('--sidebar-ring', theme.primary);
    
    // Update book border colors to match the theme
    root.style.setProperty('--book-border', theme.primary);
    root.style.setProperty('--book-border-deep', theme.primary.replace(/60%/, '50%'));
    root.style.setProperty('--book-border-shadow', theme.primary.replace(/60%/, '40%'));
    
    // Update background pattern colors to match the theme
    // Light mode pattern colors
    root.style.setProperty('--pattern-primary', `${theme.hue} 50% 90%`);
    root.style.setProperty('--pattern-secondary', `${theme.hue} 40% 88%`);
  }, []);
  
  // Initialize theme on component mount
  useEffect(() => {
    changeTheme(selectedTheme);
  }, [selectedTheme, changeTheme]);
  
  // Ensure grade selection is loaded from localStorage on mount
  useEffect(() => {
    const savedGrade = loadGradeSelection();
    if (savedGrade && !selectedGradeFromDropdown) {
      console.log(`🔄 Loading saved grade selection on mount: ${savedGrade.gradeDisplayName}`);
      setSelectedGradeFromDropdown(savedGrade.gradeDisplayName);
    }
  }, []); // Run once on mount

  // Grade selection logic (for HomePage only)
  useEffect(() => {
    if (userData && currentScreen === -1) { // Only on HomePage
      // Load user progress to check for current topic
      const userProgress = loadUserProgress();
      
      // Use saved preference first, then fallback to userData level
      let preferenceLevel: 'start' | 'middle' | null = null;
      
      // First check localStorage for user's manual selection
      const preference = loadTopicPreference();
      console.log('Loaded preference from localStorage:', preference);
      
      if (preference?.level) {
        preferenceLevel = preference.level;
        console.log('Using saved preference:', preferenceLevel);
      } else if (userData?.level) {
        // Fallback to userData level only if no saved preference
        preferenceLevel = userData.level === 'mid' ? 'middle' : userData.level as 'start' | 'middle';
        console.log('Using userData.level:', userData.level, 'converted to:', preferenceLevel);
      }
      
      console.log('Setting selectedPreference to:', preferenceLevel);
      setSelectedPreference(preferenceLevel);
      
      // Initialize the combined grade and level selection for proper highlighting
      // Use saved grade selection if available, otherwise fall back to userData
      const savedGrade = loadGradeSelection();
      const gradeToUse = savedGrade?.gradeDisplayName || userData?.gradeDisplayName;
      
      if (preferenceLevel && gradeToUse) {
        setSelectedGradeAndLevel({ 
          grade: gradeToUse, 
          level: preferenceLevel 
        });
        console.log('Initialized selectedGradeAndLevel:', { grade: gradeToUse, level: preferenceLevel, source: savedGrade ? 'localStorage' : 'Firebase' });
      }
      
      // First, check if there's a current topic saved from previous selection
      if (userProgress?.currentTopicId) {
        console.log('Loading saved current topic from progress:', userProgress.currentTopicId);
        setSelectedTopicFromPreference(userProgress.currentTopicId);
      } else if (preferenceLevel) {
        // If no saved current topic, generate one based on preference level
        console.log('Generating new topic for preference level:', preferenceLevel);
        const allTopicIds = Object.keys(sampleMCQData.topics);
        const preferredTopic = getNextTopicByPreference(allTopicIds, preferenceLevel);
        if (preferredTopic) {
          console.log('Generated preferred topic:', preferredTopic);
          setSelectedTopicFromPreference(preferredTopic);
        }
      } else {
        console.log('No preference level or current topic found');
      }
    }
  }, [userData, currentScreen]);

  //   // Update currentScreen when userData loads to prevent flashing TopicSelection before onboarding
  // useEffect(() => {
  //   if (loading) return;
  //   if (user && userData) {
  //     // If user needs onboarding, ensure we don't show TopicSelection briefly
  //     const needsOnboarding = userData.isFirstTime || !userData.grade;
  //     if (needsOnboarding && currentScreen === 0) {
  //       // User needs onboarding but currentScreen is on TopicSelection
  //       // Don't change currentScreen - let showOnboarding take precedence
  //       return;
  //     } else if (!needsOnboarding && (currentScreen === 0 || currentScreen === -1)) {
  //       // User doesn't need onboarding, ensure we go to HomePage
  //       setCurrentScreen(-1);
  //     }
  //   } else if (!user && currentScreen !== 0) {
  //     // User is not authenticated, should be on TopicSelection
  //     setCurrentScreen(0);
  //   }
  // }, [user, userData, currentScreen, loading]);
  
  
  // Ensure chat panel is always open when adventure mode starts
  useEffect(() => {
    if (currentScreen === 1) {
      // Always open chat panel when entering adventure mode
      setSidebarCollapsed(false);
      console.log('🗨️ Adventure mode started - opening chat panel by default');
    }
  }, [currentScreen]);
  
  // Chat panel resize functionality - now proportional
  const [chatPanelWidthPercent, setChatPanelWidthPercent] = React.useState(30); // 30% of container width for 70:30 split
  const [isResizing, setIsResizing] = React.useState(false);
  const resizeRef = React.useRef<HTMLDivElement>(null);
  const containerRef = React.useRef<HTMLDivElement>(null);

  // Resize handlers
  const handleResizeStart = useCallback((e: React.MouseEvent) => {
    e.preventDefault();
    setIsResizing(true);
  }, []);

  const handleResizeMove = useCallback((e: MouseEvent) => {
    if (!isResizing || !containerRef.current || !resizeRef.current || sidebarCollapsed) return;
    
    const containerRect = containerRef.current.getBoundingClientRect();
    const relativeX = e.clientX - containerRect.left;
    const newWidthPercent = ((containerRect.width - relativeX) / containerRect.width) * 100;
    
    // Constrain between 20% and 40% of container width
    const minPercent = 20;
    const maxPercent = 40;
    
    if (newWidthPercent >= minPercent && newWidthPercent <= maxPercent) {
      setChatPanelWidthPercent(newWidthPercent);
    }
  }, [isResizing, sidebarCollapsed]);

  const handleResizeEnd = useCallback(() => {
    setIsResizing(false);
  }, []);

  // Add global mouse events for resize
  React.useEffect(() => {
    if (isResizing) {
      document.addEventListener('mousemove', handleResizeMove);
      document.addEventListener('mouseup', handleResizeEnd);
      document.body.style.cursor = 'ew-resize';
      document.body.style.userSelect = 'none';
    }

    return () => {
      document.removeEventListener('mousemove', handleResizeMove);
      document.removeEventListener('mouseup', handleResizeEnd);
      document.body.style.cursor = '';
      document.body.style.userSelect = '';
    };
  }, [isResizing, handleResizeMove, handleResizeEnd]);


  // NEW: Unified AI streaming with automatic image generation
  const unifiedAIStreaming = useUnifiedAIStreaming({
    userId: user?.uid || 'anonymous',
    adventureId: currentAdventureId || undefined,
    onNewImage: async (imageUrl: string, prompt: string) => {
      console.log('🎨 NEW: Image generated by unified AI system:', imageUrl);
      
      // 🎯 NEW: Reset counter to 0 when unified system generates image
      setLastAutoImageMessageCount(prev => {
        const currentUserCount = chatMessages.filter(msg => msg.type === 'user').length;
        // Reset to 0, so auto-generation waits for full 4-message interval from now
        const newCount = 0;
        const nextAutoTriggerAt = currentUserCount + AUTO_IMAGE_TRIGGER_INTERVAL;
        
        console.log('📉 COMMUNICATION: Unified system generated image → resetting auto-generation counter:', {
          previousAutoCount: prev,
          currentUserMessageCount: currentUserCount,
          newAutoCount: newCount,
          nextAutoTriggerAt,
          messagesUntilNextAuto: AUTO_IMAGE_TRIGGER_INTERVAL,
          reason: 'unified_system_coordination',
          message: `Auto-gen will now trigger after ${AUTO_IMAGE_TRIGGER_INTERVAL} more user messages`
        });
        
        return newCount;
      });
      
      // Cache the unified AI image to Firebase/localStorage
      try {
        await cacheAdventureImageHybrid(
          user?.uid || null,
          imageUrl,
          prompt,
          prompt, // Use prompt as context
          currentAdventureId || undefined
        );
        console.log('🔄 NEW: Unified AI image cached successfully');
      } catch (error) {
        console.warn('⚠️ NEW: Failed to cache unified AI image:', error);
      }
      
      // Add new comic panel with the generated image  
      const newPanel = {
        id: crypto.randomUUID(),
        image: imageUrl,
        text: prompt.substring(0, 100) + (prompt.length > 100 ? '...' : ''),
        timestamp: Date.now()
      };
      
      console.log(`🎨 PANEL DEBUG: Adding new panel with image: ${imageUrl.substring(0, 60)}...`);
      addPanel(newPanel);
      
      // Completion sound is now handled by the unified streaming hook timeout
    },
    onResponseComplete: (response) => {
      console.log('✅ NEW: Unified AI response completed:', response);
    }
  });
  
  // Track when legacy system is running independently to avoid sync conflicts
  const [isLegacySystemRunning, setIsLegacySystemRunning] = React.useState(false);
  
  // Sync legacy loading state with unified system for UI consistency
  React.useEffect(() => {
    // 🛠️ CRITICAL FIX: Don't sync when legacy system is running independently
    if (isLegacySystemRunning) {
      console.log('🚫 SYNC BLOCKED: Legacy system is running independently, skipping sync');
      return;
    }
    
    console.log('🎯 🚨 CRITICAL SYNC: unifiedAIStreaming.isGeneratingImage changed from', isGeneratingAdventureImage, 'to', unifiedAIStreaming.isGeneratingImage);
    setIsGeneratingAdventureImage(unifiedAIStreaming.isGeneratingImage);
  }, [unifiedAIStreaming.isGeneratingImage, isGeneratingAdventureImage, isLegacySystemRunning]);

  // 🚨 CRITICAL SYNC: Monitor unified AI streaming state changes with detailed logging
  React.useEffect(() => {
    console.log('🚨 CRITICAL SYNC: unifiedAIStreaming.isGeneratingImage changed to:', unifiedAIStreaming.isGeneratingImage);
    if (unifiedAIStreaming.isGeneratingImage) {
      console.log('🎯 NEW MESSAGE: Current isGeneratingImage state: true');
    }
  }, [unifiedAIStreaming.isGeneratingImage]);

  const generateAIResponse = useCallback(async (userText: string, messageHistory: ChatMessage[], spellingQuestion: SpellingQuestion | null): Promise<AdventureResponse> => {

    try {
      // Load current chat summary from session (if available)
      let currentSummary: string | undefined = undefined;
      if (currentSessionId) {
        try {
          const sessionData = await adventureSessionService.getAdventureSession(currentSessionId);
          currentSummary = sessionData?.chatSummary?.summary;
          
          if (currentSummary) {
            console.log('🧠 Using chat summary for AI context:', currentSummary.substring(0, 100) + '...');
          }
        } catch (summaryError) {
          console.warn('⚠️ Could not load chat summary, continuing without it:', summaryError);
        }
      }

      // Get current pet name and type for AI context
      const currentPetId = PetProgressStorage.getCurrentSelectedPet();
      const petName = PetProgressStorage.getPetDisplayName(currentPetId);
      const petType = PetProgressStorage.getPetType(currentPetId);
      
      console.log('🔍 Calling AI service with:', { userText, spellingQuestion, hasUserData: !!userData, petName, petType });
      
      const result = await aiService.generateResponse(
        userText, 
        messageHistory, 
        spellingQuestion, 
        userData,
        undefined, // adventureState
        undefined, // currentAdventure  
        undefined, // storyEventsContext
        currentSummary, // summary
        petName, // petName
        petType  // petType
      );
      
      console.log('✅ AI service returned:', result);
      return result;
    } catch (error) {
      console.error('Error generating AI response:', error);
      // Fallback response on error
      return {
        spelling_sentence: spellingQuestion ? "Let's continue our amazing adventure!" : null,
        adventure_story: "That's interesting! 🤔 Tell me more about what happens next in your adventure!"
      };
    }
  }, [userData, currentSessionId]);

  // Legacy image generation fallback when unified system fails
  const handleLegacyImageFallback = useCallback(async (text: string, imageSubject?: string) => {
    console.log('🔄 LEGACY FALLBACK: Starting legacy image generation for failed unified request');
    
    // Double-check with keyword detection - only proceed if this is truly an image request
    const imageKeywords = ['create', 'make', 'generate', 'build', 'design', 'show me', 'what does', 'look like', 'i want to see', 'draw', 'picture', 'image'];
    const lowerText = text.toLowerCase();
    const hasImageKeywords = imageKeywords.some(keyword => lowerText.includes(keyword));
    
    if (!hasImageKeywords) {
      console.log('🚫 LEGACY FALLBACK: No image keywords detected, skipping legacy generation');
      return;
    }
    
    console.log('✅ LEGACY FALLBACK: Image keywords detected, proceeding with legacy generation');
    
    // 🧹 START AI SANITIZATION WITH TIMEOUT
    const originalPrompt = imageSubject || text;
    console.log('🧹 LEGACY FALLBACK: Starting AI prompt sanitization for:', originalPrompt.substring(0, 50) + '...');
    setSanitizationInProgress(true);
    
    // Extract adventure context for full sanitization
    const adventureContext = chatMessages.slice(-5).map(msg => `${msg.type}: ${msg.content}`).join('; ');
    
    // Start sanitization but with timeout - WAIT for result before proceeding 
    let sanitizationResult: any = null;
    try {
      console.log('🧹 LEGACY FALLBACK: Waiting for AI sanitization (max 8 seconds)...');
      const startTime = Date.now();
      
      sanitizationResult = await Promise.race([
        aiPromptSanitizer.sanitizePromptAndContext(originalPrompt, adventureContext),
        new Promise<null>((_, reject) => setTimeout(() => reject(new Error('AI sanitization timeout')), 8000))
      ]);
      
      const elapsed = Date.now() - startTime;
      if (sanitizationResult) {
        console.log(`✅ AI Full Sanitization completed in ${elapsed}ms:`, sanitizationResult.sanitizedPrompt?.substring(0, 80) + '...');
        if (sanitizationResult.sanitizedContext) {
          console.log('✅ Adventure context also sanitized:', sanitizationResult.sanitizedContext.substring(0, 80) + '...');
        }
        setAiSanitizedPrompt(sanitizationResult);
      }
    } catch (error: any) {
      if (error.message === 'AI sanitization timeout') {
        console.error('⏰ AI sanitization timed out after 8 seconds - proceeding with legacy only');
      } else {
        console.error('❌ AI Full Sanitization failed:', error.message);
      }
      setAiSanitizedPrompt(null);
    } finally {
      setSanitizationInProgress(false);
    }
    
    try {
      // 🛠️ CRITICAL FIX: Mark legacy system as running to prevent sync interference
      setIsLegacySystemRunning(true);
      
      // Set loading state
      setIsGeneratingAdventureImage(true);
      
      // Use the imageSubject or the original text for image generation
      const imagePrompt = imageSubject || text;
      
      // Extract adventure context for caching
      const adventureContext = chatMessages.slice(-5).map(msg => msg.content).join(" ");
      
      console.log('🎨 LEGACY FALLBACK: Calling legacy aiService.generateAdventureImage()');
      
      // Use the fresh sanitizationResult instead of state (which might be stale)
      const finalSanitizedResult = sanitizationResult || aiSanitizedPrompt;
      
      // Debug sanitization state
      console.log('🧹 LEGACY DEBUG: finalSanitizedResult state:', finalSanitizedResult ? 'PRESENT' : 'NULL');
      if (finalSanitizedResult) {
        console.log('🧹 LEGACY DEBUG: sanitizedPrompt preview:', finalSanitizedResult.sanitizedPrompt?.substring(0, 100) + '...');
        console.log('🧹 LEGACY DEBUG: sanitizedContext preview:', finalSanitizedResult.sanitizedContext?.substring(0, 100) + '...');
        console.log('🧹 LEGACY DEBUG: sanitization success:', finalSanitizedResult.success);
      }
      
      const sanitizedResult = finalSanitizedResult ? {
        sanitizedPrompt: finalSanitizedResult.sanitizedPrompt,
        sanitizedContext: finalSanitizedResult.sanitizedContext
      } : undefined;
      
      console.log('🧹 LEGACY DEBUG: Passing sanitizedResult to generateAdventureImage:', sanitizedResult ? 'PRESENT' : 'UNDEFINED');
      
      const generatedImageResult = await aiService.generateAdventureImage(
        imagePrompt,
        chatMessages,
        "adventure scene",
        sanitizedResult,
        currentAdventureId || undefined
      );
      
      if (generatedImageResult) {
        // 🛡️ RACE CONDITION PREVENTION: Validate that this image is for the current adventure
        if (generatedImageResult.adventureId && generatedImageResult.adventureId !== currentAdventureId) {
          console.log(`🚫 IMAGE VALIDATION: Ignoring image from wrong adventure`, {
            imageAdventureId: generatedImageResult.adventureId,
            currentAdventureId: currentAdventureId,
            reason: 'adventure_mismatch'
          });
          return;
        }
        
        // Cache the generated adventure image
        await cacheAdventureImageHybrid(
          user?.uid || null,
          generatedImageResult.imageUrl,
          imagePrompt,
          adventureContext,
          currentAdventureId || undefined
        );
        
        // Generate contextual response text
        const contextualResponse = await aiService.generateAdventureImageResponse(
          imagePrompt,
          generatedImageResult.usedPrompt,
          chatMessages
        );
        
        // Create new panel with generated image
        const newPanelId = crypto.randomUUID();
        addPanel({ 
          id: newPanelId, 
          image: generatedImageResult.imageUrl, 
          text: contextualResponse
        });
        setNewlyCreatedPanelId(newPanelId);
        
        // Completion sound will be handled by individual systems (not unified)
        // For legacy fallback, this generates images immediately without loading delay
        playImageCompleteSound();
        
        console.log('✅ LEGACY FALLBACK: Successfully generated image and added panel');
        
        // Add AI message to chat with proper side effects (TTS, sounds, etc.)
        const userMessage: ChatMessage = {
          type: 'user',
          content: text,
          timestamp: Date.now()
        };
        
        const aiMessage: ChatMessage = {
          type: 'ai',
          content: `![Legacy Image](${generatedImageResult.imageUrl})\n\n${contextualResponse}`,
          timestamp: Date.now()
        };
        
        setChatMessages(prev => {
          const updatedMessages = [...prev, userMessage, aiMessage];
          
          // Trigger all the same side effects as regular AI messages
          setLastMessageCount(updatedMessages.length);
          playMessageSound();
          
          // Auto-speak the AI message (TTS)
          const messageId = `index-chat-${aiMessage.timestamp}-${prev.length + 1}`;
          ttsService.speakAIMessage(aiMessage.content, messageId).catch(error => 
            console.error('TTS error for legacy AI message:', error)
          );
          
          console.log('🔊 LEGACY FALLBACK: Triggered TTS for AI message');
          
          // Optional: Save AI message to Firebase session
          if (currentSessionId) {
            adventureSessionService.addChatMessage(currentSessionId, userMessage);
            adventureSessionService.addChatMessage(currentSessionId, aiMessage);
            
            // Check if we should generate a chat summary
            handleSummaryGeneration(currentSessionId, updatedMessages);
          }
          
          return updatedMessages;
        });
        
      } else {
        console.log('⚠️ LEGACY FALLBACK: Image generation failed, using fallback image');
        
        // Use fallback image
        const fallbackImage = images[Math.floor(Math.random() * images.length)];
        const newPanelId = crypto.randomUUID();
        
        addPanel({ 
          id: newPanelId, 
          image: fallbackImage, 
          text: "Your adventure continues with new mysteries..."
        });
        setNewlyCreatedPanelId(newPanelId);
      }
      
    } catch (error) {
      console.error('❌ LEGACY FALLBACK: Error in legacy image generation:', error);
      
      // Final fallback to random image
      const fallbackImage = images[Math.floor(Math.random() * images.length)];
      const newPanelId = crypto.randomUUID();
      
      addPanel({ 
        id: newPanelId, 
        image: fallbackImage, 
        text: "New adventure continues..."
      });
      setNewlyCreatedPanelId(newPanelId);
      
    } finally {
      // 🛠️ CRITICAL FIX: Always stop loading state in legacy fallback
      // The unified system has already failed, so we need to clear the loading state
      console.log('🔄 LEGACY FALLBACK: Clearing loading state in finally block');
      setIsGeneratingAdventureImage(false);
      
      // 🛠️ CRITICAL FIX: Mark legacy system as no longer running to re-enable sync
      setIsLegacySystemRunning(false);
    }
  }, [incrementMessageCycle, chatMessages, aiService, user?.uid, currentAdventureId, addPanel, images, playImageCompleteSound, setIsLegacySystemRunning]);



  // Generate new image panel based on context
  const onGenerateImage = useCallback(async (prompt?: string) => {
    try {
      // Count this as a user interaction for spellbox cycle
      incrementMessageCycle();
      
      // Set loading state and start loading sound
      setIsGeneratingAdventureImage(true);
      
      // Create AbortController for this generation
      imageGenerationController.current = new AbortController();
      
      playImageLoadingSound();
      
      // Use the prompt or generate from recent context
      const imagePrompt = prompt || 
          chatMessages.slice(-3).map(msg => msg.content).join(" ") || 
          "adventure with rocket";
        
        // Extract adventure context for caching
        const adventureContext = chatMessages.slice(-5).map(msg => msg.content).join(" ");
        
        // 🚫 DISABLED: Legacy image generation to prevent duplicates with unified system
        console.log('🚫 [Index.onGenerateImage()] Skipping legacy manual image generation - unified system handles this now');
        console.log('📝 [Index.onGenerateImage()] Requested prompt:', imagePrompt);
        const generatedImageResult = null;
        
        // ORIGINAL CODE (DISABLED):
        // const generatedImageResult = await aiService.generateAdventureImage(
        //   imagePrompt,
        //   chatMessages,
        //   "space adventure scene"
        // );
        
        let image: string;
        let panelText: string;
        
        // Cache the generated adventure image if it was successfully created
        if (generatedImageResult) {
          // Use Firebase caching if user is authenticated, fallback to localStorage
          await cacheAdventureImageHybrid(
            user?.uid || null,
            generatedImageResult.imageUrl,
            imagePrompt,
            adventureContext,
            currentAdventureId || undefined
          );
          
          image = generatedImageResult.imageUrl;
          
          // Generate contextual response text based on actual generated content
          const contextualResponse = await aiService.generateAdventureImageResponse(
            imagePrompt,
            generatedImageResult.usedPrompt,
            chatMessages
          );
          
          panelText = contextualResponse;
        } else {
          // Use fallback image and text
          image = images[Math.floor(Math.random() * images.length)];
          panelText = prompt ? `Generated: ${prompt}` : "New adventure continues...";
        }
      
      const newPanelId = crypto.randomUUID();
      
      addPanel({ 
        id: newPanelId, 
        image, 
        text: panelText
      });
      setNewlyCreatedPanelId(newPanelId);
      
      // Stop loading sound - completion sound handled by unified system timeout
      stopImageLoadingSound();
      // playImageCompleteSound(); // Removed - now handled by unified streaming hook
      // Stop loading animation only for automatic generation, not explicit requests
      // Also check that unified system is not actively generating
      if (!isExplicitImageRequest && !unifiedAIStreaming.isGeneratingImage) {
        setIsGeneratingAdventureImage(false);
      }
      
      // Clear the controller since generation completed successfully
      imageGenerationController.current = null;
      
      // Trigger zoom animation after 2 seconds
      setTimeout(() => {
        setZoomingPanelId(newPanelId); // Trigger zoom animation
        setNewlyCreatedPanelId(null);
        
        // Clear zoom animation after it completes (0.6s duration)
        setTimeout(() => {
          setZoomingPanelId(null);
        }, 600);
      }, 2000);
    } catch (error) {
      console.error('Error generating image:', error);
      
      // Stop loading sound on error
      stopImageLoadingSound();
      // Stop loading animation only for automatic generation, not explicit requests
      // Also check that unified system is not actively generating
      if (!isExplicitImageRequest && !unifiedAIStreaming.isGeneratingImage) {
        setIsGeneratingAdventureImage(false);
      }
      
      // Clear the controller on error
      imageGenerationController.current = null;
      
      // Fallback to random image on error
      const image = images[Math.floor(Math.random() * images.length)];
      const newPanelId = crypto.randomUUID();
      addPanel({ id: newPanelId, image, text: "New adventure continues..." });
      setNewlyCreatedPanelId(newPanelId);
      
      setTimeout(() => {
        setZoomingPanelId(newPanelId);
        setNewlyCreatedPanelId(null);
        
        setTimeout(() => {
          setZoomingPanelId(null);
        }, 600);
      }, 2000);
          }
    }, [incrementMessageCycle, addPanel, images, chatMessages, currentAdventureId, isExplicitImageRequest]);

  // Add message directly to chat (for immediate feedback during transcription)
  const onAddMessage = useCallback((message: { type: 'user' | 'ai'; content: string; timestamp: number }) => {
    setChatMessages(prev => [...prev, message]);
  }, []);

  // Handle text messages and detect image generation requests
  const onGenerate = useCallback(
    async (text: string) => {
      
      // Check if the last message is "transcribing..." and replace it with actual transcription
      const lastMessage = chatMessages[chatMessages.length - 1];
      const shouldReplaceTranscribingMessage = lastMessage && 
        lastMessage.type === 'user' && 
        lastMessage.content === 'transcribing...';
      
      // NEW: Try unified AI system first (if available and ready)
      console.log('🔧 Unified system check:', {
        isUnifiedSystemReady,
        streamingIsReady: unifiedAIStreaming.isReady(),
        streamingState: {
          isStreaming: unifiedAIStreaming.isStreaming,
          error: unifiedAIStreaming.error
        }
      });
      
      // 🛠️ IMPROVED: Better handling of stuck streaming state
      if (unifiedAIStreaming.isStreaming) {
        console.log('⚠️ Unified system appears to be streaming');
        
        // 🔧 Check if this is a stuck state by looking for suspicious conditions
        const streamingTimeout = 30000; // 30 seconds max streaming time
        const lastMessageTime = chatMessages.length > 0 ? chatMessages[chatMessages.length - 1].timestamp : Date.now();
        const timeSinceLastMessage = Date.now() - lastMessageTime;
        
        if (timeSinceLastMessage > streamingTimeout) {
          console.log('🚨 STUCK STATE DETECTED: Streaming for too long, forcing reset');
          
          // Force abort the stuck stream
          try {
            unifiedAIStreaming.abortStream();
          } catch (abortError) {
            console.warn('Failed to abort stuck stream:', abortError);
          }
          
          // Small delay to let abort complete, then continue with new request
          await new Promise(resolve => setTimeout(resolve, 200));
          
          console.log('✅ Stuck state cleared, proceeding with new request');
        } else {
          // Normal case - actually streaming, ignore duplicate request
          console.log('⚠️ Valid streaming in progress - ignoring duplicate request');
          return;
        }
      }
      
      // Check if user is asking for image generation using intent-based detection
      const detectImageIntent = (text: string): boolean => {
        const lowerText = text.toLowerCase().trim();
        
        // 🛠️ CRITICAL: Always detect "create image:" format from button clicks
        if (lowerText.startsWith('create image:')) {
          console.log('✅ Detected "create image:" format from button click');
          return true;
        }
        
        // Direct image request patterns
        const directImagePatterns = [
          /\b(create|generate|make|draw|paint|sketch|show me|give me)\s+(an?\s+)?(image|picture|pic|photo|drawing|artwork|visual|illustration)/,
          /\b(can you|could you|please)\s+(create|generate|make|draw|show|give me)\s+(an?\s+)?(image|picture|pic)/,
          /\bi want\s+(an?\s+)?(image|picture|pic|photo|drawing)/,
          /\bshow me\s+(what|how)/,
          /\billustrate\s+(this|that|it)/,
          /\bvisualize\s+(this|that|it)/
        ];
        
        // Check for direct patterns first
        if (directImagePatterns.some(pattern => pattern.test(lowerText))) {
          return true;
        }
        
        // Standalone image-related words (only when they're the main intent)
        const standaloneImageWords = ['image', 'picture', 'pic', 'photo', 'drawing', 'artwork', 'illustration'];
        const isStandaloneImageRequest = standaloneImageWords.some(word => {
          const wordRegex = new RegExp(`\\b${word}\\b`);
          return wordRegex.test(lowerText) && lowerText.split(/\s+/).length <= 3; // Short requests only
        });
        
        if (isStandaloneImageRequest) {
          return true;
        }
        
        return false;
      };

      // Only use unified AI system for explicit image generation requests
      const isImageRequest = detectImageIntent(text);
      
      if (isImageRequest && isUnifiedSystemReady && unifiedAIStreaming.isReady()) {
        console.log('🎨 Using unified AI system for image generation request');
        console.log('📝 Image request message:', text);
        
        // Count this image request as a user interaction for spellbox cycle
        incrementMessageCycle();
        
        try {
          // Get current spelling question for context
          // Use selectedGradeFromDropdown if available, otherwise fall back to userData.gradeDisplayName
          const currentGrade = selectedGradeFromDropdown || userData?.gradeDisplayName;
          // NEW: Use topic-based question selection for Spellbox progression
          const currentSpellingQuestion = getNextSpellboxQuestion(currentGrade, completedSpellingIds);
          
          // Store the original spelling question (with prefilled data) for later use
          if (currentSpellingQuestion) {
            console.log('🔤 STORING ORIGINAL SPELLING QUESTION (UNIFIED):', {
              id: currentSpellingQuestion.id,
              word: currentSpellingQuestion.word,
              audio: currentSpellingQuestion.audio,
              actualSpellingWord: currentSpellingQuestion.audio,
              isPrefilled: currentSpellingQuestion.isPrefilled,
              prefilledIndexes: currentSpellingQuestion.prefilledIndexes
            });
            setOriginalSpellingQuestion(currentSpellingQuestion);
          }
          
          // Send message through unified system for image generation
          const unifiedResponse = await unifiedAIStreaming.sendMessage(
            text,
            chatMessages,
            currentSpellingQuestion
          );
          
          if (unifiedResponse && unifiedResponse.textContent) {
            console.log(`✅ Unified AI image response: ${unifiedResponse.hasImages ? 'with images' : 'text only'}`);
            
            // 🛠️ CRITICAL FIX: For image requests, only accept responses that actually contain images
            if (unifiedResponse.hasImages && unifiedResponse.imageUrls.length > 0) {
              // Add or replace user message
              const userMessage: ChatMessage = {
                type: 'user',
                content: text,
                timestamp: Date.now()
              };
              
              // Add AI message (no spelling properties for image responses)
              const aiMessage: ChatMessage = {
                type: 'ai', 
                content: unifiedResponse.textContent,
                timestamp: Date.now()
              };
              
              setChatMessages(prev => {
                if (shouldReplaceTranscribingMessage) {
                  // Replace the last "transcribing..." message with actual content
                  const newMessages = [...prev.slice(0, -1), userMessage, aiMessage];
                  setLastMessageCount(newMessages.length);
                  playMessageSound();
                  
                  // Auto-speak the AI message - delay for image responses to wait for loading to complete
                  const messageId = `index-chat-${aiMessage.timestamp}-${newMessages.length - 1}`;
                  // For image responses, delay TTS until after the 10-second loading period
                  setTimeout(() => {
                    ttsService.speakAIMessage(aiMessage.content, messageId);
                  }, 5000); // Match the delay timeout in unified streaming hook
                  
                  return newMessages;
                } else {
                  // Normal flow - add both messages
                  setLastMessageCount(prev.length + 2);
                  playMessageSound();
                  
                  // Auto-speak the AI message - delay for image responses to wait for loading to complete
                  const messageId = `index-chat-${aiMessage.timestamp}-${prev.length + 1}`;
                  // For image responses, delay TTS until after the 10-second loading period
                  setTimeout(() => {
                    ttsService.speakAIMessage(aiMessage.content, messageId);
                  }, 5000); // Match the delay timeout in unified streaming hook
                  
                  return [...prev, userMessage, aiMessage];
                }
              });
              
              // Save updated adventure
              saveUserAdventure([...chatMessages, userMessage, aiMessage]);
              
              // Note: Images are automatically handled by the onNewImage callback
              return; // Exit early - unified system handled image request WITH images
            } else {
              // Unified system returned text but NO IMAGES for an image request - fall back to legacy
              console.log('⚠️ Unified system returned text-only response for image request - falling back to legacy image generation');
              
              // Call legacy image generation with keyword detection
              await handleLegacyImageFallback(text);
              return; // Exit after legacy fallback
            }
          } else {
            // Unified system returned null - fall back to legacy image generation
            console.log('⚠️ Unified system returned null for image request - falling back to legacy image generation');
            
            // Call legacy image generation with keyword detection
            await handleLegacyImageFallback(text);
            return; // Exit after legacy fallback
          }
          
        } catch (unifiedError) {
          // Handle aborted requests gracefully (don't show as errors)
          if (unifiedError instanceof Error && unifiedError.name === 'APIUserAbortError') {
            console.log('ℹ️ Image request was aborted (new message sent)');
            return; // Exit quietly, don't fall through to legacy system
          }
          
          console.error('❌ Unified system failed for image request, falling back to legacy:', unifiedError);
          
          // Call legacy image generation with keyword detection
          await handleLegacyImageFallback(text);
          return; // Exit after legacy fallback
        }
      }
      
      // REGULAR AI SYSTEM: Use legacy system for all non-image requests (including spelling)
      console.log('📝 Using regular AI system for text/spelling responses');
      
      // Note: isImageRequest is already declared above
      
      // Add user message
      const userMessage: ChatMessage = {
        type: 'user',
        content: text,
        timestamp: Date.now()
      };
      
      // Add user message immediately with sound (or replace transcribing message)
      setChatMessages(prev => {
        if (shouldReplaceTranscribingMessage) {
          // Replace the last "transcribing..." message with actual content
          const newMessages = [...prev.slice(0, -1), userMessage];
          setLastMessageCount(newMessages.length);
          playMessageSound();
          return newMessages;
        } else {
          // Normal flow - add user message
          setLastMessageCount(prev.length + 1);
          playMessageSound();
          return [...prev, userMessage];
        }
      });

      // Optional: Save user message to Firebase session (non-blocking)
      if (currentSessionId) {
        adventureSessionService.addChatMessage(currentSessionId, userMessage);
      }

      // Track adventure prompt count and implement automatic flow
      console.log(`🔍 DEBUG: Message sent - currentScreen: ${currentScreen}, isImageRequest: ${isImageRequest}, isInQuestionMode: ${isInQuestionMode}`);
      
      if (currentScreen === 1 && !isImageRequest) {
        const newAdventurePromptCount = adventurePromptCount + 1;
        console.log(`🔍 DEBUG: Adventure prompt sent. Count: ${adventurePromptCount} -> ${newAdventurePromptCount}, Threshold: ${ADVENTURE_PROMPT_THRESHOLD}`);
        setAdventurePromptCount(newAdventurePromptCount);
        
        // Check if user has met the threshold for accessing questions
        if (newAdventurePromptCount >= ADVENTURE_PROMPT_THRESHOLD && !canAccessQuestions) {
          console.log(`🔍 DEBUG: Threshold reached! Setting canAccessQuestions to true`);
          setCanAccessQuestions(true);
        }
        
        // Implement automatic flow: adventure->q1->q2->q3->adventure->q4->q5->q6->adventure->q7->q8->q9->q10
        // Only trigger automatic transitions if user has met the prompt threshold
        const hasMetThreshold = canAccessQuestions || newAdventurePromptCount >= ADVENTURE_PROMPT_THRESHOLD;
        console.log(`🔍 DEBUG: Threshold check - canAccessQuestions: ${canAccessQuestions}, newCount >= threshold: ${newAdventurePromptCount >= ADVENTURE_PROMPT_THRESHOLD}, hasMetThreshold: ${hasMetThreshold}`);
        
        // COMMENTED OUT: Adventure to Questions Auto-move
        /*
        if (hasMetThreshold) {
          // Determine when to transition to questions based on the flow pattern
          let shouldTransitionToQuestions = false;
          
          if (topicQuestionIndex === 0) {
            // Start with questions after initial adventure phase (Q1-Q3)
            console.log(`🔍 DEBUG: Starting Q1-Q3 sequence`);
            shouldTransitionToQuestions = true;
          } else if (topicQuestionIndex === 3) {
            // After Q1->Q2->Q3->adventure, now go to Q4->Q5->Q6
            console.log(`🔍 DEBUG: Starting Q4-Q6 sequence`);
            shouldTransitionToQuestions = true;
          } else if (topicQuestionIndex === 6) {
            // After Q4->Q5->Q6->adventure, now go to Q7->Q8->Q9
            console.log(`🔍 DEBUG: Starting Q7-Q9 sequence`);
            shouldTransitionToQuestions = true;
          } else if (topicQuestionIndex === 9) {
            // After Q7->Q8->Q9->adventure, now go to Q10
            console.log(`🔍 DEBUG: Starting Q10 sequence`);
            shouldTransitionToQuestions = true;
          }
          
          if (shouldTransitionToQuestions) {
            // Add a transition message from AI and wait for speech to complete
            setTimeout(async () => {
              const transitionMessage: ChatMessage = {
                type: 'ai',
                content: `🎯 Great adventure building! Now let's test your reading skills with some questions. Ready for the challenge? 📚✨`,
                timestamp: Date.now()
              };
              
              setChatMessages(prev => {
                playMessageSound();
                return [...prev, transitionMessage];
              });
              
              // Wait for the AI speech to complete before transitioning
              const messageId = `index-chat-${transitionMessage.timestamp}-${chatMessages.length}`;
              await ttsService.speakAIMessage(transitionMessage.content, messageId);
              
              // Add a small buffer after speech completes
              setTimeout(() => {
                setIsInQuestionMode(true);
                setCurrentScreen(3); // Go to MCQ screen
              }, 500);
            }, 1000);
            
            // Don't process the text further, just handle the transition
            return;
          }
        }
        */
      } else {
        console.log(`🔍 DEBUG: Skipping adventure prompt tracking - currentScreen: ${currentScreen}, isImageRequest: ${isImageRequest}`);
      }
      
      // If user is asking for an image, generate one
      if (isImageRequest) {
        try {
          // NOTE: Old automatic generation pause logic removed - now handled by unified AI system
          
          // Extract the subject from the user's request for better image generation
          const imageSubject = text.replace(/\b(image|picture|pic|draw|paint|sketch|show|illustrate|generate|create image|make picture|visual|artwork|art|render|design|visualization|make image|photo|drawing)\b/gi, '').replace(/\b(of|for|with|about)\b/gi, '').trim();
          
          // Set loading state and start loading sound immediately
          setIsGeneratingAdventureImage(true);
          setIsExplicitImageRequest(true);
          
          // Create AbortController for this generation
          imageGenerationController.current = new AbortController();
          
          playImageLoadingSound();
          
          // Add immediate "generating image" chat message
          const generatingMessage: ChatMessage = {
            type: 'ai',
            content: `🎨 Generating image... ✨`,
            timestamp: Date.now()
          };
          
          setChatMessages(prev => {
            setLastMessageCount(prev.length + 1);
            playMessageSound();
            return [...prev, generatingMessage];
          });
          
          // 🚫 DISABLED: Legacy user-based image generation to prevent duplicates with unified system
          console.log('🚫 Skipping legacy user-based image generation - unified system handles this now');
          const generatedImageResult = null;
          
          // ORIGINAL CODE (DISABLED):
          // const generatedImageResult = await aiService.generateAdventureImage(
          //   imageSubject || text,
          //   chatMessages,
          //   "space adventure scene"
          // );
          
          let imageAIResponse: string;
          
          if (generatedImageResult) {
            // Generate contextual response based on actual generated content
            imageAIResponse = await aiService.generateAdventureImageResponse(
              imageSubject || text,
              generatedImageResult.usedPrompt,
              chatMessages
            );
          } else {
            // Fallback response if image generation failed
            const fallbackResponses = [
              `🎨 I tried to create an image for your adventure, but let's keep the story going with our imagination! ✨`,
              `🌟 Your adventure idea is amazing! Let's continue the story and maybe try creating an image again later! 🚀`,
              `✨ Great concept for your adventure! I'll keep working on bringing your visions to life! 🎭`
            ];
            imageAIResponse = fallbackResponses[Math.floor(Math.random() * fallbackResponses.length)];
          }
          
          await onGenerateImage(imageSubject || text);
          
          // Proceed with AI response if generation completed successfully
          
          const aiMessage: ChatMessage = {
            type: 'ai',
            content: imageAIResponse,
            timestamp: Date.now()
          };
          
          setChatMessages(prev => {
            setLastMessageCount(prev.length + 1);
            playMessageSound();
            // Stop loading animation and reset explicit request flag
            // Only stop if unified system is not actively generating
            if (!unifiedAIStreaming.isGeneratingImage) {
              setIsGeneratingAdventureImage(false);
            }
            setIsExplicitImageRequest(false);
            // Auto-speak the AI message
            const messageId = `index-chat-${aiMessage.timestamp}-${prev.length}`;
            ttsService.speakAIMessage(aiMessage.content, messageId);
            return [...prev, aiMessage];
          });
          
          // Clear the controller since generation completed successfully
          imageGenerationController.current = null;
        
          // Don't generate additional AI response for image requests
          return;
        } catch (error) {
          console.error('Error in image request handling:', error);
          // Stop loading animation and sound on error, reset explicit request flag
          // Only stop if unified system is not actively generating
          if (!unifiedAIStreaming.isGeneratingImage) {
            setIsGeneratingAdventureImage(false);
          }
          setIsExplicitImageRequest(false);
          stopImageLoadingSound();
          
          // Clear the controller on error
          imageGenerationController.current = null;
          
          // Add error message to chat
          const errorMessage: ChatMessage = {
            type: 'ai',
            content: `🎨 Oops! I had trouble creating your image, but let's keep the adventure going! ✨`,
            timestamp: Date.now()
          };
          
          setChatMessages(prev => {
            setLastMessageCount(prev.length + 1);
            playMessageSound();
            return [...prev, errorMessage];
          });
          
          return;
        }
      }
      
      // Set loading state for regular text responses
      setIsAIResponding(true);
      
      try {
        // Generate AI response using the current message history
        const currentMessages = [...chatMessages, userMessage];
        
        // Implement 3-3 pattern: 3 pure adventure messages, then 3 with spelling questions
        let isSpellingPhase = false;
        const cyclePosition = (messageCycleCount - 2) % 3;
        isSpellingPhase = cyclePosition >= 0 && cyclePosition < 2;
          
        // Use selectedGradeFromDropdown if available, otherwise fall back to userData.gradeDisplayName
          
        const currentGrade = selectedGradeFromDropdown || userData?.gradeDisplayName;
          
        console.log(`🎓 Spelling question grade selection - selectedGradeFromDropdown: ${selectedGradeFromDropdown}, userData.gradeDisplayName: ${userData?.gradeDisplayName}, using: ${currentGrade}`);
        
        // Additional debug info
        const savedGradeFromStorage = loadGradeSelection();
          
        console.log(`💾 Grade from localStorage: ${savedGradeFromStorage?.gradeDisplayName || 'none'}`);
        console.log(`🔥 Grade from Firebase: ${userData?.gradeDisplayName || 'none'}`);
          
        // NEW: Use topic-based question selection for Spellbox progression
          
        const spellingQuestion = isSpellingPhase ? getNextSpellboxQuestion(currentGrade, completedSpellingIds) : null;
        
        // Store the original spelling question (with prefilled data) for later use
          
        if (spellingQuestion) {
          console.log('🔤 STORING ORIGINAL SPELLING QUESTION:', {
            id: spellingQuestion.id,
            word: spellingQuestion.word,
            audio: spellingQuestion.audio,
            actualSpellingWord: spellingQuestion.audio,
            isPrefilled: spellingQuestion.isPrefilled,
            prefilledIndexes: spellingQuestion.prefilledIndexes
          });
          setOriginalSpellingQuestion(spellingQuestion);
        }
        // Implement 2-1 pattern starting at message 1: initial message has no spelling, then 2-1 pattern
        // Message 0: Pure adventure (no spelling) - initial message
        // Messages 1,2: With spelling questions (2 with spelling)
        // Message 3: Pure adventure (no spelling) (1 without spelling)
        // Messages 4,5: With spelling questions (2 with spelling)
        // Message 6: Pure adventure (no spelling) (1 without spelling), etc.
          
        // First 2 of each 3-message cycle have spelling
        
        
        console.log(`🔄 Message cycle: ${messageCycleCount}, Phase: ${isSpellingPhase ? '📝 SPELLING' : '🏰 ADVENTURE'} (${messageCycleCount < 2 ? 'Initial Pure Adventure' : isSpellingPhase ? 'Spelling Questions' : 'Pure Adventure'})`);
        
        const aiResponse = await generateAIResponse(text, currentMessages, spellingQuestion);
        

        // Update cycle count (no modulo, just increment)
        setMessageCycleCount(prev => prev + 1);
        
        // First, add the spelling sentence message if we have one
        if (aiResponse.spelling_sentence && spellingQuestion) {
          console.log('📝 Creating spelling message:', {
            spellingWord: spellingQuestion.audio,
            spellingSentence: aiResponse.spelling_sentence,
            adventureStory: aiResponse.adventure_story,
            wordInSentence: aiResponse.spelling_sentence.toLowerCase().includes(spellingQuestion.audio.toLowerCase())
          });
          
          const spellingSentenceMessage: ChatMessage = {
            type: 'ai',
            content: aiResponse.spelling_sentence,
            timestamp: Date.now(),
            spelling_word: spellingQuestion.audio,
            spelling_sentence: aiResponse.spelling_sentence,
            content_after_spelling: aiResponse.adventure_story, // Store the adventure story for later
            hiddenInChat: true
          };
          
          setChatMessages(prev => {
            setLastMessageCount(prev.length + 1);
            playMessageSound();
            // Auto-speak the spelling sentence
            const messageId = `index-chat-${spellingSentenceMessage.timestamp}-${prev.length}`;
            ttsService.speakAIMessage(spellingSentenceMessage.content, messageId).catch(error => 
              console.error('TTS error for spelling sentence:', error)
            );
            return [...prev, spellingSentenceMessage];
          });

          // The SpellBox will automatically appear due to the useEffect hook that watches for spelling_word
          // After successful completion, handleSpellComplete will be called

          // Save message to Firebase session if available
          if (currentSessionId) {
            adventureSessionService.addChatMessage(currentSessionId, spellingSentenceMessage);
          }
          return;
        }
        
        // For pure adventure messages (no spelling), just add the adventure story
        const aiMessage: ChatMessage = {
          type: 'ai',
          content: aiResponse.adventure_story,
          timestamp: Date.now(),
          spelling_sentence: null,
          spelling_word: undefined
        };
        
        setChatMessages(prev => {
          const updatedMessages = [...prev, aiMessage];
          
          setLastMessageCount(prev.length + 1);
          playMessageSound();
          // Auto-speak the AI message and wait for completion
          const messageId = `index-chat-${aiMessage.timestamp}-${prev.length}`;
          ttsService.speakAIMessage(aiMessage.content, messageId).catch(error => 
            console.error('TTS error for AI message:', error)
          );
          
          // Optional: Save AI message to Firebase session and check for summary generation (non-blocking)
          if (currentSessionId) {
            adventureSessionService.addChatMessage(currentSessionId, aiMessage);
            
            // Check if we should generate a chat summary (every 2 messages)
            handleSummaryGeneration(currentSessionId, updatedMessages);
          }
          
          return updatedMessages;
        });
      } catch (error) {
        console.error('Error generating AI response:', error);
        // Show error message to user
        const errorMessage: ChatMessage = {
          type: 'ai',
          content: "Sorry, I'm having trouble thinking right now! 😅 Try again in a moment!",
          timestamp: Date.now()
        };
        
        setChatMessages(prev => {
          setLastMessageCount(prev.length + 1);
          playMessageSound();
          // Auto-speak the error message and wait for completion
          const messageId = `index-chat-${errorMessage.timestamp}-${prev.length}`;
          ttsService.speakAIMessage(errorMessage.content, messageId).catch(error => 
            console.error('TTS error for error message:', error)
          );
          return [...prev, errorMessage];
        });
      } finally {
        setIsAIResponding(false);
      }
    },
    [incrementMessageCycle, generateAIResponse, chatMessages, currentScreen, adventurePromptCount, topicQuestionIndex, isInQuestionMode, currentSessionId, messageCycleCount]
  );

  // Auto-scroll to bottom when new messages arrive
  React.useEffect(() => {
    if (messagesScrollRef.current) {
      messagesScrollRef.current.scrollTop = messagesScrollRef.current.scrollHeight;
    }
  }, [chatMessages]);

  // Save messages to local storage whenever they change
  React.useEffect(() => {
    saveUserAdventure(chatMessages);
  }, [chatMessages]);

  // Load adventure summaries on component mount
  React.useEffect(() => {
    const summaries = loadAdventureSummaries();
    setAdventureSummaries(summaries);
  }, []);

  // Optional: Sync adventure state changes to Firebase session (non-blocking)
  React.useEffect(() => {
    if (currentSessionId && user) {
      adventureSessionService.updateAdventureState(currentSessionId, {
        isInQuestionMode,
        adventurePromptCount
      });
    }
  }, [currentSessionId, isInQuestionMode, adventurePromptCount, user]);

  // Auto-assign topic based on level and navigate
  const autoAssignTopicAndNavigate = React.useCallback((level: 'start' | 'middle') => {
    const topicId = level === 'start' ? 'K-F.2' : '1-Q.4';
    setSelectedTopicId(topicId);
    // Load saved question progress for this topic
    const startingIndex = getStartingQuestionIndex(topicId);
    setTopicQuestionIndex(startingIndex);
    setCurrentScreen(3); // Go directly to MCQ screen
  }, []);

  // Handle topic selection
  const handleTopicSelect = React.useCallback((topicId: string) => {
    setSelectedTopicId(topicId);
    // Load saved question progress for this topic
    const startingIndex = getStartingQuestionIndex(topicId);
    setTopicQuestionIndex(startingIndex);
    setCurrentScreen(1); // Go to adventure screen
  }, []);

  // Load question progress when selectedTopicId changes (handles all topic change scenarios)
  React.useEffect(() => {
    if (selectedTopicId) {
      const startingIndex = getStartingQuestionIndex(selectedTopicId);
      // Only update if different from current to avoid unnecessary re-renders
      if (startingIndex !== topicQuestionIndex) {
        console.log(`🔄 Topic changed to ${selectedTopicId}, loading progress: Question ${startingIndex + 1}`);
        setTopicQuestionIndex(startingIndex);
      }
    }
  }, [selectedTopicId]); // Don't include topicQuestionIndex in deps to avoid loops

  // Handle onboarding completion
  const handleOnboardingComplete = React.useCallback(() => {
    playClickSound();
    // After onboarding is complete, we should transition back to the main app
    // The UnifiedPetAdventureApp will now route to PetPage, which will handle pet selection
    if (onBackToPetPage) {
      onBackToPetPage();
    } else {
      setCurrentScreen(-1); // Fallback to home page
    }
  }, [onBackToPetPage]);

  // Handle homepage navigation
  const handleHomeNavigation = React.useCallback((path: 'start' | 'middle' | 'topics') => {
    playClickSound();
    
    // Stop any ongoing TTS before navigation
    console.log('🔧 Home navigation cleanup: Stopping TTS');
    ttsService.stop();
    
    if (path === 'topics') {
      setCurrentScreen(0); // Go to topic selection
    } else {
      // For start/middle, automatically assign topic and go to questions
      autoAssignTopicAndNavigate(path);
    }
  }, [autoAssignTopicAndNavigate]);

  // Handle pet page navigation
  const handlePetNavigation = React.useCallback(() => {
    playClickSound();
    
    // Stop any ongoing TTS before navigation
    console.log('🔧 Pet navigation cleanup: Stopping TTS');
    ttsService.stop();
    
    setCurrentScreen(4); // Go to pet page
  }, []);

  // Handle chat summary generation (every 2 messages)
  const handleSummaryGeneration = useCallback(async (sessionId: string, currentMessages: ChatMessage[]) => {
    try {
      // Get current session data to check summary state
      const sessionData = await adventureSessionService.getAdventureSession(sessionId);
      if (!sessionData) {
        console.warn('No session data found for summary generation');
        return;
      }

      // Check if we should generate a summary
      const shouldGenerate = chatSummaryService.shouldGenerateSummary(
        currentMessages.length,
        sessionData.lastSummaryMessageCount
      );

      if (!shouldGenerate) {
        return; // Not time for summary yet
      }

      console.log(`🧠 Generating chat summary (${currentMessages.length} messages total)`);

      // Get recent messages for summarization (typically last 2-4 messages)
      const messagesToSummarize = currentMessages.slice(-4); // Last 4 messages for context
      
      // Get previous summary if it exists
      const previousSummary = sessionData.chatSummary?.summary;
      
      // Generate new summary
      const newSummaryText = await chatSummaryService.generateChatSummary(
        messagesToSummarize,
        previousSummary,
        { 
          adventureMode: sessionData.adventureMode,
          topicId: sessionData.topicId,
          isInQuestionMode: sessionData.isInQuestionMode
        }
      );

      // Create summary object with metadata
      const summaryObject = chatSummaryService.createSummaryObject(
        newSummaryText,
        currentMessages.length,
        currentMessages[currentMessages.length - 1]?.timestamp || Date.now()
      );

      // Save summary to Firebase (non-blocking)
      adventureSessionService.updateChatSummary(sessionId, summaryObject);
      
      console.log('✅ Chat summary generated and saved');
      
    } catch (error) {
      console.warn('⚠️ Failed to generate chat summary (continuing normally):', error);
      // Don't throw - summary generation is non-critical
    }
  }, []);

  // Save current adventure when user creates significant content
  const saveCurrentAdventure = React.useCallback(async () => {
    if (!currentAdventureId || chatMessages.length < 3) return;
    
    try {
      const adventureName = await generateAdventureName(chatMessages);
      const adventureSummary = await generateAdventureSummary(chatMessages);
      
      // Get the current comic panel image if available (but don't use default images)
      let currentPanelImage = panels[currentIndex]?.image;
      
      // Helper function to check if image is default/local (defined here for reuse below)
      const isDefaultOrLocalImage = (imageUrl: string): boolean => {
        // Check for local asset paths
        if (imageUrl.startsWith('/src/assets/') || imageUrl.includes('comic-rocket-1.jpg') || 
            imageUrl.includes('comic-spaceport-2.jpg') || imageUrl.includes('comic-alienland-3.jpg') || 
            imageUrl.includes('comic-cockpit-4.jpg')) {
          return true;
        }
        
        // Check for relative paths or paths without http/https (local assets)
        if (!imageUrl.startsWith('http://') && !imageUrl.startsWith('https://') && 
            !imageUrl.startsWith('data:')) {
          return true;
        }
        
        return false;
      };
      
      // Don't use default images for comicPanelImage
      if (currentPanelImage && isDefaultOrLocalImage(currentPanelImage)) {
        currentPanelImage = undefined;
      }
      
      // Only save panels with generated images (not default local assets)
      const generatedPanels = panels.filter(panel => !isDefaultOrLocalImage(panel.image));
      
      console.log(`💾 SAVE DEBUG: Saving adventure with ${panels.length} total panels, ${generatedPanels.length} generated panels`);
      panels.forEach((panel, index) => {
        const isDefault = isDefaultOrLocalImage(panel.image);
        console.log(`💾 Panel ${index} ${isDefault ? '[SKIPPED - DEFAULT]' : '[SAVING]'}: ${panel.image.substring(0, 60)}...`);
      });
      
      const adventure: SavedAdventure = {
        id: currentAdventureId,
        name: adventureName,
        summary: adventureSummary,
        messages: chatMessages,
        createdAt: Date.now(),
        lastPlayedAt: Date.now(),
        comicPanelImage: currentPanelImage,
        topicId: selectedTopicId,
        comicPanels: generatedPanels // Only save generated panels, not default images
      };
      
      // Save to Firebase (with localStorage fallback) if user is authenticated
      if (user?.uid) {
        await saveAdventureHybrid(user.uid, adventure);
      } else {
        saveAdventure(adventure);
      }
      
      // // Create a new comic panel for this adventure every 10 messages
      // console.log(`🖼️ AUTO IMAGE CHECK: Total messages: ${chatMessages.length}, Multiple of 10: ${chatMessages.length % 10 === 0}, Meets threshold: ${chatMessages.length >= 10}`);
      
      // if (chatMessages.length >= 10 && chatMessages.length % 10 === 0) { // Generate every 10 messages regularly
      //   const userMessages = chatMessages.filter(msg => msg.type === 'user');
      //   console.log(`🖼️ AUTO IMAGE: Conditions met! User messages: ${userMessages.length}, Required: >= 2`);
        
      //   if (userMessages.length >= 2) {
      //     const adventureContext = userMessages.slice(-6).map(msg => msg.content).join(' '); // Use recent user messages for context
      //     console.log(`🖼️ AUTO IMAGE: Generating image with context: "${adventureContext}"`);
      //     // Generate new panel based on adventure content
      //     onGenerateImage(adventureContext);
      //   } else {
      //     console.log(`🖼️ AUTO IMAGE: Skipped - not enough user messages (${userMessages.length} < 2)`);
      //   }
      // } else {
      //   console.log(`🖼️ AUTO IMAGE: Not triggered - need ${10 - (chatMessages.length % 10)} more messages to reach next multiple of 10`);
      // }
      
      // Update adventure summaries
      const summaries = loadAdventureSummaries();
      const updatedSummaries = summaries.filter(s => s.id !== currentAdventureId);
      updatedSummaries.push({
        id: currentAdventureId,
        name: adventureName,
        summary: adventureSummary,
        lastPlayedAt: Date.now(),
        comicPanelImage: currentPanelImage
      });
      
      // Note: Adventure summaries are automatically updated when the full adventure is saved to Firebase
      // Only update localStorage summaries as a backup
      saveAdventureSummaries(updatedSummaries.slice(-10)); // Keep last 10
      setAdventureSummaries(updatedSummaries);
    } catch (error) {
      console.error('Failed to save adventure:', error);
    }
  }, [currentAdventureId, chatMessages, panels, currentIndex, selectedTopicId, onGenerateImage]);

  // Auto-save adventure when significant content is created
  React.useEffect(() => {
    if (chatMessages.length >= 3 && currentAdventureId) {
      // Debounce saving to avoid too frequent saves
      const timeoutId = setTimeout(async () => {
        await saveCurrentAdventure();
      }, 3000); // Save 3 seconds after last message
      
      return () => clearTimeout(timeoutId);
    }
  }, [chatMessages.length, currentAdventureId, saveCurrentAdventure]);

  // Handle continuing a specific saved adventure
  const handleContinueSpecificAdventure = React.useCallback(async (adventureId: string) => {
    playClickSound();
    
    // Load the specific adventure from Firebase (with localStorage fallback)
    const savedAdventures = await loadAdventuresHybrid(user?.uid || null);
    const targetAdventure = savedAdventures.find(adv => adv.id === adventureId);
    
    if (targetAdventure) {
      console.log(`🔄 RESTORATION DEBUG: Loading adventure "${targetAdventure.name}" with ID: ${adventureId}`);
      
      // Get cached images for this adventure to find the latest generated image from Firebase
      const cachedImages = user ? await getCachedImagesForAdventureFirebase(user.uid, adventureId) : getCachedImagesForAdventure(adventureId);
      const latestCachedImage = cachedImages.length > 0 ? cachedImages[0] : null; // First item is most recent (sorted by timestamp)
      
      console.log(`🔄 RESTORATION DEBUG: Found ${cachedImages.length} cached images for this adventure`);
      if (cachedImages.length > 0) {
        console.log('🔄 RESTORATION DEBUG: Cached images:', cachedImages.map(img => ({
          url: img.url.substring(0, 50) + '...',
          prompt: img.prompt?.substring(0, 30) + '...',
          adventureId: img.adventureId
        })));
      }
      
      // Restore comic panels from saved adventure if available
      if (targetAdventure.comicPanels && targetAdventure.comicPanels.length > 0) {
        console.log(`🔄 RESTORATION DEBUG: Found ${targetAdventure.comicPanels.length} saved comic panels`);
        targetAdventure.comicPanels.forEach((panel, index) => {
          console.log(`🔄 PANEL ${index}:`, {
            image: panel.image.substring(0, 50) + '...',
            text: panel.text.substring(0, 30) + '...',
            isExpiredDalle: panel.image.includes('oaidalleapiprodscus.blob.core.windows.net'),
            isHttps: panel.image.startsWith('https://'),
            isLocal: panel.image.startsWith('/') || !panel.image.includes('http')
          });
        });
        // Helper function to check if a URL is an expired DALL-E URL
        const isExpiredDalleUrl = (url: string): boolean => {
          return url.includes('oaidalleapiprodscus.blob.core.windows.net') && 
                 (url.includes('st=') || url.includes('se=') || url.includes('sig='));
        };

        // Default fallback images in order of preference
        const defaultImages = [
          rocket1, // imported at top of file
          spaceport2, // imported at top of file
          alien3, // imported at top of file
          '/src/assets/comic-cockpit-4.jpg' // TODO: import this one too
        ];

        // SIMPLIFIED: Check if we have cached images and restore them if the URLs are no longer available
        const restoredPanels = targetAdventure.comicPanels.map((panel, index) => {
          let imageToUse = panel.image;
          let restorationMethod = 'original';
          
          console.log(`🔄 RESTORING PANEL ${index}: ${panel.text.substring(0, 30)}...`);
          console.log(`🔄 Original image URL: ${panel.image.substring(0, 60)}...`);
          
          // If image is an expired DALL-E URL or looks like a temporary URL, try to find better alternatives
          // BUT KEEP Firebase URLs as they are permanent
          const isFirebaseUrl = panel.image.includes('firebasestorage.googleapis.com');
          const isLocalUrl = panel.image.startsWith('/') || !panel.image.includes('http');
          const needsRestoration = !isFirebaseUrl && !isLocalUrl && (
            isExpiredDalleUrl(panel.image) || 
            panel.image.includes('oaidalleapiprodscus.blob.core.windows.net') ||
            (panel.image.startsWith('https://') && panel.image.includes('dalle'))
          );
          
          console.log(`🔄 URL Analysis: Firebase=${isFirebaseUrl}, Local=${isLocalUrl}, NeedsRestoration=${needsRestoration}`);
          
          if (needsRestoration) {
            console.log(`🔄 Panel ${index} needs restoration (expired/temporary URL)`);
            
            // Method 1: Try to find any cached Firebase image for this adventure (simplified matching)
            if (cachedImages.length > 0) {
              // Use the most recent cached image if we have any
              const cachedImage = cachedImages[Math.min(index, cachedImages.length - 1)];
              
              if (cachedImage && cachedImage.url !== panel.image) {
                imageToUse = cachedImage.url;
                restorationMethod = 'firebase_cached';
                console.log(`✅ Restored cached image for panel ${index}: ${cachedImage.url.substring(0, 60)}...`);
              } else {
                // Method 2: Use default fallback
                const fallbackIndex = index % defaultImages.length;
                imageToUse = defaultImages[fallbackIndex];
                restorationMethod = 'default_fallback';
                console.log(`📸 Using default fallback image for panel ${index}: ${imageToUse}`);
              }
            } else {
              // Method 2: Use default fallback
              const fallbackIndex = index % defaultImages.length;
              imageToUse = defaultImages[fallbackIndex];
              restorationMethod = 'default_fallback';
              console.log(`📸 No cached images found, using default fallback for panel ${index}: ${imageToUse}`);
            }
          } else {
            console.log(`✅ Panel ${index} keeping original image (valid URL)`);
          }
          
          return {
            ...panel,
            image: imageToUse,
            restorationMethod // For debugging
          };
        });
        
        // If we have a latest cached image and generated images, update the first panel to show it as default
        if (latestCachedImage && restoredPanels.length > 0) {
          restoredPanels[0] = {
            ...restoredPanels[0],
            image: latestCachedImage.url,
            text: restoredPanels[0].text // Keep the original text
          };
          console.log(`📸 Set latest generated image as default for adventure: ${targetAdventure.name}`);
        }
        
        console.log('🔄 FINAL RESTORATION SUMMARY:');
        restoredPanels.forEach((panel, index) => {
          console.log(`📋 Panel ${index}: ${panel.restorationMethod} - Image: ${panel.image.substring(0, 60)}...`);
        });
        
        reset(restoredPanels);
        console.log(`✅ Restored ${restoredPanels.length} comic panels for adventure: ${targetAdventure.name}`);
      } else {
        // No saved panels - create initial panel with latest generated image or default
        let initialPanelImage = rocket1; // default
        let initialPanelText = "The brave astronaut climbs into ROCKET!"; // default text
        
        if (latestCachedImage) {
          initialPanelImage = latestCachedImage.url;
          initialPanelText = "Your adventure continues...";

        }
        
        const defaultPanels = [
          { 
            id: crypto.randomUUID(), 
            image: initialPanelImage, 
            text: initialPanelText 
          }
        ];
        
        reset(defaultPanels);
      }
      
      // Load the adventure's messages and state
      setChatMessages(targetAdventure.messages);
      setCurrentAdventureId(targetAdventure.id);
      const topicId = targetAdventure.topicId || getNextTopic(Object.keys(sampleMCQData.topics)) || '';
      setSelectedTopicId(topicId);
      setAdventureMode('continue');
      
      // Set adventure context for contextual AI responses
      setCurrentAdventureContext({
        name: targetAdventure.name,
        summary: targetAdventure.summary
      });
      
      // Reset the initial response ref when starting a new adventure
      initialResponseSentRef.current = null;
      
      // Optional Firebase session creation for specific adventure with existing messages (non-blocking)
      if (user) {
        const sessionId = await adventureSessionService.createAdventureSession(
          user.uid,
          'continue_specific',
          targetAdventure.id,
          topicId,
          'continue',
          targetAdventure.name,
          targetAdventure.messages // Pass existing messages for AI context
        );
        setCurrentSessionId(sessionId);
      }
      
      setCurrentScreen(1); // Go to adventure screen
    } else {
      // Fallback if adventure not found
      handleStartAdventure(getNextTopic(Object.keys(sampleMCQData.topics)) || '', 'continue');
    }
  }, [reset, initialPanels, user]);

  // Handle start adventure from progress tracking
  const handleStartAdventure = React.useCallback(async (topicId: string, mode: 'new' | 'continue' = 'new') => {
    // Prevent rapid duplicate invocations
    if (isStartingAdventureRef.current) {
      return;
    }
    isStartingAdventureRef.current = true;
    playClickSound();
    setSelectedTopicId(topicId);
    setAdventureMode(mode);
    // Reset the initial response ref when starting a new adventure
    initialResponseSentRef.current = null;
    
    let adventureId: string;
    
    if (mode === 'new') {
      // Clear chat messages for new adventures to provide clean slate
      setChatMessages([]);
      // Reset message cycle count for new adventure
      setMessageCycleCount(0);
      // Generate new adventure ID
      adventureId = crypto.randomUUID();
      setCurrentAdventureId(adventureId);
      // Reset comic panels to default image for new adventures
      reset(initialPanels);
      
      // Clear adventure context for new adventures
      setCurrentAdventureContext(null);
      
      // Reset question flow state for new adventures
      setTopicQuestionIndex(0);
      setIsInQuestionMode(false);
      setAdventurePromptCount(0);
      setCanAccessQuestions(false);
      setIsRetryMode(false);
      setRetryQuestionIndex(0);
      
      // Complete adventure tutorial for first-time users
      if (isFirstTimeAdventurer) {
        completeAdventureTutorial();
        console.log('🎓 Completed adventure tutorial for first-time user');
      }
      // Reset session coins for new adventure
      resetSessionCoins();
      
      console.log('🚀 Started new adventure with default rocket image and reset all flow states');
    } else {
      // For continuing, keep existing adventure ID or create new one
      adventureId = currentAdventureId || crypto.randomUUID();
      if (!currentAdventureId) {
        setCurrentAdventureId(adventureId);
      }
    }
    
    // Optional Firebase session creation (non-blocking)
    if (user) {
      // Only create one session per adventureId
      if (sessionCreatedForAdventureIdRef.current !== adventureId) {
        const sessionId = await adventureSessionService.createAdventureSession(
          user.uid,
          mode === 'new' ? 'new_adventure' : 'continue_adventure',
          adventureId,
          topicId,
          mode
        );
        setCurrentSessionId(sessionId);
        sessionCreatedForAdventureIdRef.current = adventureId;
      }
    }
    
    setCurrentScreen(1); // Go to adventure screen first to show AI response
    
    // Release the start guard slightly later to avoid double-taps
    setTimeout(() => {
      isStartingAdventureRef.current = false;
    }, 250);
  }, [currentAdventureId, reset, initialPanels, user]);

  // Handle initial adventure props from parent component
  React.useEffect(() => {
    if (initialAdventureProps) {
      if (initialAdventureProps.adventureId) {
        // Continue specific adventure
        handleContinueSpecificAdventure(initialAdventureProps.adventureId);
      } else if (initialAdventureProps.topicId && initialAdventureProps.mode) {
        // Start new or continue adventure with topic
        handleStartAdventure(initialAdventureProps.topicId, initialAdventureProps.mode);
      }
    }
  }, [initialAdventureProps, handleStartAdventure, handleContinueSpecificAdventure]);

  // Handle grade selection (for HomePage dropdown display)
  const handleGradeSelection = React.useCallback((gradeDisplayName: string) => {
    playClickSound();
    setSelectedGradeFromDropdown(gradeDisplayName);
  }, []);

  // Handle preference selection (for HomePage only)
  const handlePreferenceSelection = React.useCallback((level: 'start' | 'middle', gradeDisplayName?: string) => {
    playClickSound();
    
    // Update selected grade if provided
    if (gradeDisplayName) {
      setSelectedGradeFromDropdown(gradeDisplayName);
      // Save grade selection to localStorage for persistence
      saveGradeSelection(gradeDisplayName);
      // Track the combined grade and level selection for highlighting
      setSelectedGradeAndLevel({ grade: gradeDisplayName, level });
    }
    
    // Get all available topic IDs from MCQ data in order
    const allTopicIds = Object.keys(sampleMCQData.topics);
    
    // Save preference and get the specific topic immediately
    const specificTopic = saveTopicPreference(level, allTopicIds, gradeDisplayName);
    
    console.log(`Preference selection - Level: ${level}, Grade: ${gradeDisplayName}, Topic: ${specificTopic}`);
    
    setSelectedPreference(level);
    setSelectedTopicFromPreference(specificTopic);
    
    console.log(`State updated - selectedPreference: ${level}, selectedTopicFromPreference: ${specificTopic}, selectedGrade: ${gradeDisplayName}`);
  }, []);

  // Handle sequential back navigation from MCQ screen
  const handleBackFromMCQ = React.useCallback((currentQuestionIndex: number): string | void => {
    playClickSound();
    
    // Determine if we should go to previous question or back to adventure based on the flow pattern
    // Adventure → q1→q2→q3 → Adventure → q4→q5→q6 → Adventure → q7→q8→q9→q10
    // Use topicQuestionIndex instead of currentQuestionIndex for the logic
    // because topicQuestionIndex represents the actual position in the overall flow
    
    const isFirstInSequence = 
      topicQuestionIndex === 0 || // q1 (first question in first batch)
      topicQuestionIndex === 3 || // q4 (first question in second batch)
      topicQuestionIndex === 6 || // q7 (first question in third batch)
      topicQuestionIndex === 9;   // q10 (first question in fourth batch)
    
    if (isFirstInSequence) {
      // Go back to adventure mode
      setIsInQuestionMode(false);
      setCurrentScreen(1); // Return to adventure screen
      
      // Add transition message
      setTimeout(async () => {
        const backToAdventureMessage: ChatMessage = {
          type: 'ai',
          content: `🏠 Back to your adventure! Let's continue building your amazing story! What exciting direction should we explore now? ✨`,
          timestamp: Date.now()
        };
        
        setChatMessages(prev => {
          playMessageSound();
          return [...prev, backToAdventureMessage];
        });
        
        // Wait for the AI speech to complete
        const messageId = `index-chat-${backToAdventureMessage.timestamp}-${chatMessages.length}`;
        await ttsService.speakAIMessage(backToAdventureMessage.content, messageId);
      }, 500);
      
      return; // Return void for adventure mode navigation
    } else {
      // Go to previous question - update topicQuestionIndex and return action type
      const newTopicQuestionIndex = topicQuestionIndex - 1;
      console.log(`🔍 DEBUG MCQ Back: Going from topicQuestionIndex ${topicQuestionIndex} to ${newTopicQuestionIndex}`);
      setTopicQuestionIndex(newTopicQuestionIndex);
      
      return 'previous_question';
    }
  }, [setChatMessages, ttsService, topicQuestionIndex]);

  // Handle session closing and save current adventure
  const handleCloseSession = React.useCallback(async () => {
    if (chatMessages.length >= 3 && currentAdventureId) {
      await saveCurrentAdventure();
    }
  }, [chatMessages.length, currentAdventureId, saveCurrentAdventure]);



  // Handle page unload - save adventure before closing
  React.useEffect(() => {
    const handleBeforeUnload = () => {
      if (chatMessages.length >= 3 && currentAdventureId) {
        // Save synchronously on page unload
        try {
          // Generate names and summaries synchronously for page unload
          const userMessages = chatMessages.filter(msg => msg.type === 'user').map(msg => msg.content).join(' ');
          const themes = ['space', 'magic', 'dragon', 'superhero', 'ocean', 'forest'];
          const foundTheme = themes.find(theme => userMessages.toLowerCase().includes(theme));
          const adventureName = foundTheme ? `${foundTheme.charAt(0).toUpperCase() + foundTheme.slice(1)} Adventure` : 'Epic Adventure';
          
          const words = userMessages.split(' ').filter(word => word.length > 3);
          const uniqueWords = [...new Set(words)];
          const keyWords = uniqueWords.slice(0, 8).join(' ');
          const adventureSummary = keyWords ? `An adventure involving ${keyWords}...`.substring(0, 100) : 'Amazing adventure';
          
          const adventure: SavedAdventure = {
            id: currentAdventureId,
            name: adventureName,
            summary: adventureSummary,
            messages: chatMessages,
            createdAt: Date.now(),
            lastPlayedAt: Date.now(),
            comicPanelImage: panels[currentIndex]?.image,
            topicId: selectedTopicId,
            comicPanels: panels // Save the comic panels in page unload handler too
          };
          
          // Save to Firebase (with localStorage fallback) if user is authenticated
          if (user?.uid) {
            // Don't await in beforeunload handler - just trigger the save
            saveAdventureHybrid(user.uid, adventure);
          } else {
            saveAdventure(adventure);
          }
        } catch (error) {
          console.warn('Failed to save adventure on unload:', error);
        }
      }
    };

    window.addEventListener('beforeunload', handleBeforeUnload);
    return () => window.removeEventListener('beforeunload', handleBeforeUnload);
  }, [chatMessages, currentAdventureId, panels, currentIndex, selectedTopicId]);



  const current = panels[currentIndex] ?? initialPanels[0];

  // Auto image generation based on adventure summary + last 3 messages
  const [isAutoImageGenerationActive, setIsAutoImageGenerationActive] = useState(true);
  const [lastAutoImageMessageCount, setLastAutoImageMessageCount] = useState(0);
  const AUTO_IMAGE_TRIGGER_INTERVAL = 4; // Generate image every 4 user messages
  
  

  // Reset auto image counter when adventure changes - smart reset based on adventure mode
  React.useEffect(() => {
    console.log(`🔄 ADVENTURE CHANGE DETECTED - Smart counter reset`);
    console.log(`🔄 Previous lastAutoImageMessageCount:`, lastAutoImageMessageCount);
    console.log(`🔄 New currentAdventureId:`, currentAdventureId);
    console.log(`🔄 Adventure mode:`, adventureMode);
    
    // Smart reset: only reset to 0 for new adventures, for loaded adventures set to current user message count
    const currentUserMessageCount = chatMessages.filter(msg => msg.type === 'user').length;
    
    // 🧹 CLEANUP: Clear any ongoing image generation from previous adventure
    if (imageGenerationController.current) {
      console.log('🔄 ADVENTURE SWITCH CLEANUP: Clearing previous image generation');
      imageGenerationController.current = null;
    }
    // Reset image generation state unless unified system is active
    if (!unifiedAIStreaming.isGeneratingImage) {
      setIsGeneratingAdventureImage(false);
    }
    setIsExplicitImageRequest(false);
    
    if (adventureMode === 'new') {
      console.log(`🔄 NEW ADVENTURE: Setting counter to current user message count (${currentUserMessageCount}) to prevent immediate auto-generation`);
      setLastAutoImageMessageCount(currentUserMessageCount);
    } else if (adventureMode === 'continue') {
      console.log(`🔄 LOADED ADVENTURE: Setting counter to current user message count (${currentUserMessageCount}) to prevent immediate auto-generation`);
      setLastAutoImageMessageCount(currentUserMessageCount);
    } else {
      // Fallback to current behavior for undefined modes
      console.log(`🔄 UNKNOWN MODE: Using fallback reset to 0`);
      setLastAutoImageMessageCount(0);
    }
  }, [currentAdventureId, adventureMode]); // Reset when adventure ID or mode changes


   // Get recent AI messages for auto image generation
   const getRecentAIMessages = useCallback(() => {
    const aiMessages = chatMessages
      .filter(msg => msg.type === 'ai')
      .slice(-5)
      .map(msg => msg.content.substring(0, 150))
      .join(' | ');
    return aiMessages;
  }, [chatMessages]);

  // Additional reset when chat is cleared or screen changes (safety net)
  React.useEffect(() => {
    const userMessageCount = chatMessages.filter(msg => msg.type === 'user').length;
    
    // If we have very few messages but high counter, something went wrong - reset
    // Also reset if counter is higher than total user messages (stale state)
    if ((userMessageCount < 3 && lastAutoImageMessageCount > 0) || 
        (lastAutoImageMessageCount > userMessageCount)) {
      console.log(`🔄 SAFETY RESET - ${lastAutoImageMessageCount > userMessageCount ? 'Stale counter detected' : 'Chat cleared or new adventure started'}`);
      console.log(`🔄 userMessageCount: ${userMessageCount}, lastAutoImageMessageCount: ${lastAutoImageMessageCount}`);
      setLastAutoImageMessageCount(0);
    }
  }, [chatMessages.length, currentScreen]); // Reset when messages or screen change

 

  // Auto image generation function using adventure summary + last 3 messages
  const generateAutoImage = useCallback(async () => {
    try {
      console.log(`🎨 [generateAutoImage()] === STARTING GENERATION PROCESS ===`);
      console.log(`🎨 [generateAutoImage()] Function called at:`, new Date().toISOString());
      
      // 🔍 CRITICAL: Add stack trace to see where this is being called from
      console.log(`🔍 [generateAutoImage()] CALL STACK:`, new Error().stack?.split('\n').slice(1, 4).join('\n'));
      
      // 🛡️ ABSOLUTE OVERRIDE: Block ALL auto generation if unified/legacy system has recent activity
      const hasRecentUnifiedActivity = unifiedAIStreaming.lastResponse && 
        (Date.now() - unifiedAIStreaming.lastResponse.timestamp < 10000); // 10 seconds
      
      const hasRecentLegacyImage = chatMessages.some(msg => 
        msg.type === 'ai' && 
        msg.content?.includes('![Legacy Image]') &&
        (Date.now() - (msg.timestamp || 0)) < 5000 // Within last 5 seconds
      );
      
      console.log(`🔍 [generateAutoImage()] ABSOLUTE COORDINATION CHECK:`, {
        isUnifiedSessionActive: unifiedAIStreaming.isUnifiedSessionActive,
        isStreaming: unifiedAIStreaming.isStreaming,
        isGeneratingImage: unifiedAIStreaming.isGeneratingImage,
        hasRecentUnifiedActivity: hasRecentUnifiedActivity,
        hasRecentLegacyImage: hasRecentLegacyImage,
        lastResponseTimestamp: unifiedAIStreaming.lastResponse?.timestamp,
        timeSinceLastResponse: unifiedAIStreaming.lastResponse ? Date.now() - unifiedAIStreaming.lastResponse.timestamp : 'N/A',
        currentAdventureId: currentAdventureId,
        chatMessagesLength: chatMessages.length
      });
      
      // 🚫 ABSOLUTE BLOCK: If unified system is active OR legacy system recently ran, don't generate
      if (unifiedAIStreaming.isUnifiedSessionActive || 
          unifiedAIStreaming.isStreaming || 
          unifiedAIStreaming.isGeneratingImage || 
          hasRecentUnifiedActivity ||
          hasRecentLegacyImage) {
        console.log(`🚫 [generateAutoImage()] ABSOLUTE BLOCK - Unified/Legacy system active or recent activity detected`);
        console.log(`🚫 [generateAutoImage()] Blocking reason:`, {
          isUnifiedSessionActive: unifiedAIStreaming.isUnifiedSessionActive,
          isStreaming: unifiedAIStreaming.isStreaming,
          isGeneratingImage: unifiedAIStreaming.isGeneratingImage,
          hasRecentUnifiedActivity: hasRecentUnifiedActivity,
          hasRecentLegacyImage: hasRecentLegacyImage,
          blockingSystem: hasRecentLegacyImage ? 'legacy' : 'unified'
        });
        return; // Exit without generating
      }
      
      console.log(`✅ [generateAutoImage()] ABSOLUTE COORDINATION PASSED - Safe to proceed with generation`);
      
      // Get current adventure summary from session
      let adventureSummary = '';
      console.log(`🎨 AUTO IMAGE: Current session ID:`, currentSessionId);
      
      if (currentSessionId) {
        try {
          console.log(`🎨 AUTO IMAGE: Fetching session data...`);
          const sessionData = await adventureSessionService.getAdventureSession(currentSessionId);
          adventureSummary = sessionData?.chatSummary?.summary || '';
          
          console.log(`🎨 AUTO IMAGE: Session data retrieved:`, {
            hasSessionData: !!sessionData,
            hasSummary: !!sessionData?.chatSummary?.summary,
            summaryLength: adventureSummary.length,
            summaryPreview: adventureSummary.substring(0, 100) + '...'
          });
        } catch (error) {
          console.warn('⚠️ AUTO IMAGE: Could not load adventure summary for auto image generation:', error);
        }
      } else {
        console.log(`❌ AUTO IMAGE: No currentSessionId available`);
      }
      
      // Get last 30 user messages for recent context
      const userMessages = chatMessages.filter(msg => msg.type === 'user');
      const lastThirtyMessages = userMessages.slice(-30).map(msg => msg.content).join(' ');
      
      // Get recent AI messages
      const recentAIMessages = getRecentAIMessages();
      
      console.log(`🎨 AUTO IMAGE: Message analysis:`, {
        totalChatMessages: chatMessages.length,
        totalUserMessages: userMessages.length,
        lastThirtyUserMessages: userMessages.slice(-30).map(msg => msg.content),
        combinedLastThirty: lastThirtyMessages,
        recentAIMessages: recentAIMessages.substring(0, 100) + '...'
      });
      
      // Create enhanced prompt combining all contexts
      const combinedContext = adventureSummary 
        ? `Adventure so far: ${adventureSummary}. Recent user events: ${lastThirtyMessages}. Recent AI responses: ${recentAIMessages}`
        : `Recent user events: ${lastThirtyMessages}. Recent AI responses: ${recentAIMessages}`;
      
      console.log(`🎨 AUTO IMAGE: Final combined context:`, {
        length: combinedContext.length,
        hasAdventureSummary: !!adventureSummary,
        preview: combinedContext.substring(0, 200) + '...',
        fullContext: combinedContext
      });
      
      // 🎯 NEW: Final check before generation - unified system might have become active
      if (unifiedAIStreaming.isUnifiedSessionActive) {
        console.log('🚫 AUTO IMAGE: CANCELLED - Unified session became active during setup, aborting automatic generation');
        console.log('🔍 AUTO IMAGE COORDINATION: Session state at cancellation:', {
          isUnifiedSessionActive: unifiedAIStreaming.isUnifiedSessionActive,
          isStreaming: unifiedAIStreaming.isStreaming,
          isGeneratingImage: unifiedAIStreaming.isGeneratingImage,
          reason: 'unified_session_took_priority_during_setup'
        });
        return;
      }
      
      // Re-enabled legacy auto image generation since unified system is not integrated yet
      console.log(`🎨 AUTO IMAGE: Calling aiService.generateAdventureImage()...`);
      console.log(`🎨 AUTO IMAGE: Parameters:`, {
        prompt: combinedContext,
        chatMessagesLength: chatMessages.length,
        fallbackPrompt: "adventure scene"
      });
      
      const generatedImageResult = await aiService.generateAdventureImage(
        combinedContext,
        chatMessages,
        "adventure scene",
        undefined,
        currentAdventureId || undefined
      );
      
      console.log(`🎨 AUTO IMAGE: Generation result:`, {
        hasResult: !!generatedImageResult,
        imageUrl: generatedImageResult?.imageUrl?.substring(0, 50) + '...',
        usedPrompt: generatedImageResult?.usedPrompt?.substring(0, 100) + '...'
      });
      
      if (!generatedImageResult) {
        console.log('❌ AUTO IMAGE: Generation failed, skipping this cycle');
        return;
      }
      
      // 🛡️ RACE CONDITION PREVENTION: Validate that this image is for the current adventure
      if (generatedImageResult.adventureId && generatedImageResult.adventureId !== currentAdventureId) {
        console.log(`🚫 AUTO IMAGE VALIDATION: Ignoring image from wrong adventure`, {
          imageAdventureId: generatedImageResult.adventureId,
          currentAdventureId: currentAdventureId,
          reason: 'adventure_mismatch'
        });
        return;
      }
      
      let image: string;
      let panelText: string;
      
      // Use Firebase caching if user is authenticated and wait for permanent URL
      if (user?.uid) {
        try {
          const permanentUrl = await cacheAdventureImageHybrid(
            user.uid,
            generatedImageResult.imageUrl,
            combinedContext,
            combinedContext,
            currentAdventureId || undefined
          );
          
          // Use the permanent Firebase URL if caching succeeded
          if (permanentUrl && permanentUrl !== generatedImageResult.imageUrl) {
            image = permanentUrl;
            console.log(`🔄 Using permanent Firebase URL instead of temporary DALL-E URL`);
          } else {
            image = generatedImageResult.imageUrl;
            console.log(`⚠️ Using temporary DALL-E URL (Firebase caching may have failed)`);
          }
        } catch (cacheError) {
          console.warn('⚠️ Failed to cache auto-generated image:', cacheError);
          image = generatedImageResult.imageUrl; // Fallback to original URL
        }
      } else {
        // User not authenticated, use temporary URL
        image = generatedImageResult.imageUrl;
        console.log(`⚠️ Using temporary DALL-E URL (user not authenticated)`);
      }
      
      // Generate contextual response text based on actual generated content
      try {
        const contextualResponse = await aiService.generateAdventureImageResponse(
          combinedContext,
          generatedImageResult.usedPrompt,
          chatMessages
        );
        panelText = contextualResponse;
      } catch (responseError) {
        console.warn('⚠️ Failed to generate contextual response, using fallback:', responseError);
        panelText = "A new scene unfolds in your adventure...";
      }
      
      // 🎯 ENHANCED: Final check before displaying - unified/legacy systems take priority
      const hasLegacyImageInChat = chatMessages.some(msg => 
        msg.type === 'ai' && 
        msg.content?.includes('![Legacy Image]') &&
        (Date.now() - (msg.timestamp || 0)) < 5000 // Within last 30 seconds
      );

      if (unifiedAIStreaming.isGeneratingImage || unifiedAIStreaming.isUnifiedSessionActive || hasLegacyImageInChat) {
        console.log('🚫 AUTO IMAGE: RESULT DISCARDED - Unified/Legacy system has priority, discarding automatic image');
        console.log('🔍 AUTO IMAGE COORDINATION: Session state at discard:', {
          isUnifiedSessionActive: unifiedAIStreaming.isUnifiedSessionActive,
          isStreaming: unifiedAIStreaming.isStreaming,
          isGeneratingImage: unifiedAIStreaming.isGeneratingImage,
          hasLegacyImageInChat: hasLegacyImageInChat,
          generatedImageUrl: image.substring(0, 50) + '...',
          reason: hasLegacyImageInChat ? 'legacy_system_priority_discard' : 'unified_system_priority_discard'
        });
        
        // 🧹 CRITICAL: Clear loading states when discarding to prevent infinite loading
        setIsGeneratingAdventureImage(false);
        console.log('🧹 AUTO IMAGE: Cleared loading states after discard');
        
        return; // Discard the result completely - unified/legacy system has priority
      }
      
      const newPanelId = crypto.randomUUID();
      
      console.log(`🎨 AUTO IMAGE DEBUG: Adding auto-generated panel with image: ${image.substring(0, 60)}...`);
      addPanel({ 
        id: newPanelId, 
        image, 
        text: panelText
      });
      setNewlyCreatedPanelId(newPanelId);
      
      // Silent generation - no sounds
      console.log(`✅ AUTO IMAGE: Generated successfully based on summary + recent messages`);
      console.log(`🎨 AUTO IMAGE: Created panel:`, {
        panelId: newPanelId,
        imageUrl: image.substring(0, 50) + '...',
        text: panelText,
        timestamp: Date.now()
      });
      
      // Trigger zoom animation after 2 seconds
      setTimeout(() => {
        console.log(`🎨 AUTO IMAGE: Starting zoom animation for panel:`, newPanelId);
        setZoomingPanelId(newPanelId);
        setNewlyCreatedPanelId(null);
        
        setTimeout(() => {
          console.log(`🎨 AUTO IMAGE: Ending zoom animation for panel:`, newPanelId);
          setZoomingPanelId(null);
        }, 600);
      }, 2000);
      
    } catch (error) {
      console.error('🎨 AUTO IMAGE ERROR:', error);
      console.error('🎨 AUTO IMAGE ERROR DETAILS:', {
        errorMessage: error.message,
        errorStack: error.stack,
        timestamp: Date.now()
      });
      
      // Fallback to random image on error (still silent)
      const fallbackImage = images[Math.floor(Math.random() * images.length)];
      const newPanelId = crypto.randomUUID();
      
      console.log(`🎨 AUTO IMAGE: Using fallback image:`, {
        fallbackImage,
        newPanelId,
        availableImagesCount: images.length
      });
      
      addPanel({ 
        id: newPanelId, 
        image: fallbackImage, 
        text: "Your adventure continues with new mysteries..."
      });
      setNewlyCreatedPanelId(newPanelId);
      
      setTimeout(() => {
        console.log(`🎨 AUTO IMAGE: Starting fallback zoom animation for panel:`, newPanelId);
        setZoomingPanelId(newPanelId);
        setNewlyCreatedPanelId(null);
        setTimeout(() => {
          console.log(`🎨 AUTO IMAGE: Ending fallback zoom animation for panel:`, newPanelId);
          setZoomingPanelId(null);
        }, 600);
      }, 2000);
    }
  }, [addPanel, images, chatMessages, currentSessionId, currentAdventureId, user?.uid, unifiedAIStreaming]);

  // DISABLED: Helper functions for old automatic image generation system
  // const detectSceneChange = useCallback((messages: ChatMessage[]) => {
  //   if (messages.length < 2) return false;
  //   
  //   const sceneKeywords = [
  //     // Movement/location changes
  //     'go to', 'went to', 'arrive', 'reached', 'enter', 'entered', 'exit', 'left', 'move to', 'walk to', 'run to', 'fly to', 'travel', 'journey',
  //     // New environments
  //     'room', 'building', 'house', 'forest', 'mountain', 'ocean', 'space', 'planet', 'ship', 'cave', 'city', 'town', 'village', 'island',
  //     // New characters/encounters
  //     'meet', 'met', 'see', 'saw', 'found', 'discover', 'encounter', 'appear', 'appeared', 'approach', 'arrived',
  //     // Action changes
  //     'suddenly', 'then', 'next', 'after', 'meanwhile', 'later', 'now', 'finally'
  //   ];
  //   
  //   const recent2Messages = messages.slice(-2).map(msg => msg.content.toLowerCase()).join(' ');
  //   const recent3Messages = messages.slice(-3).map(msg => msg.content.toLowerCase()).join(' ');
  //   
  //   return sceneKeywords.some(keyword => 
  //     recent2Messages.includes(keyword) || recent3Messages.includes(keyword)
  //   );
  // }, []);

  // const isDescriptiveMessage = useCallback((messageContent: string) => {
  //   const descriptiveKeywords = [
  //     // Visual descriptors
  //     'looks like', 'appears', 'seems', 'bright', 'dark', 'colorful', 'shiny', 'glowing', 'sparkling',
  //     'beautiful', 'amazing', 'incredible', 'stunning', 'magnificent', 'gigantic', 'tiny', 'huge', 'massive',
  //     // Physical descriptions
  //     'covered in', 'filled with', 'surrounded by', 'made of', 'built from', 'decorated with',
  //     'tall', 'short', 'wide', 'narrow', 'thick', 'thin', 'round', 'square', 'triangular',
  //     // Colors
  //     'red', 'blue', 'green', 'yellow', 'purple', 'orange', 'pink', 'black', 'white', 'silver', 'gold',
  //     // Textures/materials
  //     'smooth', 'rough', 'soft', 'hard', 'metal', 'wood', 'stone', 'glass', 'crystal', 'fabric',
  //     // Atmospheric
  //     'misty', 'foggy', 'cloudy', 'sunny', 'stormy', 'peaceful', 'chaotic', 'mysterious', 'eerie'
  //   ];
  //   
  //   const lowerContent = messageContent.toLowerCase();
  //   return descriptiveKeywords.some(keyword => lowerContent.includes(keyword));
  // }, []);

  // Auto image generation trigger - based on adventure summary + last 3 messages
  React.useEffect(() => {
    const userMessages = chatMessages.filter(msg => msg.type === 'user');
    const currentMessageCount = userMessages.length;
    
    // COMPREHENSIVE DEBUG LOGGING
    console.log(`🔍 AUTO IMAGE DEBUG:`, {
      totalChatMessages: chatMessages.length,
      userMessageCount: currentMessageCount,
      userMessages: userMessages.map(msg => msg.content.substring(0, 30) + '...'),
      isAutoImageGenerationActive,
      currentAdventureId,
      currentScreen,
      isInAdventureMode: currentScreen === 1,
      lastAutoImageMessageCount,
      AUTO_IMAGE_TRIGGER_INTERVAL,
      messagesSinceLastAuto: currentMessageCount - lastAutoImageMessageCount
    });
    
    // Don't trigger if disabled, no adventure ID, no messages, or not enough messages
    if (!isAutoImageGenerationActive) {
      console.log(`❌ AUTO IMAGE BLOCKED: isAutoImageGenerationActive = false`);
      return;
    }
    
    // Don't trigger if not in adventure mode
    if (currentScreen !== 1) {
      console.log(`❌ AUTO IMAGE BLOCKED: Not in adventure mode (currentScreen = ${currentScreen})`);
      return;
    }
    
    if (!currentAdventureId) {
      console.log(`❌ AUTO IMAGE BLOCKED: No currentAdventureId`);
      return;
    }
    
    if (currentMessageCount < 3) {
      console.log(`❌ AUTO IMAGE BLOCKED: Not enough user messages (${currentMessageCount} < 3)`);
      return;
    }
    
    // 🎯 IMPROVED LOGIC: Only generate when message count is exactly divisible by interval
    // and we haven't already generated for this count (prevents duplicate triggers)
    const isExactInterval = currentMessageCount > 0 && currentMessageCount % AUTO_IMAGE_TRIGGER_INTERVAL === 0;
    const notAlreadyGenerated = lastAutoImageMessageCount !== currentMessageCount;
    
    // 🚫 CLASH DETECTION: Check if unified system was called for the current message cycle
    // Get the latest user message (the one that would trigger auto generation)
    const filteredUserMessages = chatMessages.filter(msg => msg.type === 'user');
    const latestUserMessage = filteredUserMessages[filteredUserMessages.length - 1];
    
    // Check if there's an AI response to this latest user message that contains an image
    // This includes both unified system success AND legacy fallback success
    const unifiedCalledForCurrentMessage = latestUserMessage && chatMessages.some(msg => 
      msg.type === 'ai' && 
      msg.timestamp && latestUserMessage.timestamp &&
      msg.timestamp > latestUserMessage.timestamp && // AI message came after user message
      (msg.content?.includes('![Generated Image]') || // Unified system success
       msg.content?.includes('![Legacy Image]')) // Legacy fallback success
    );
    
    const shouldGenerate = isExactInterval && notAlreadyGenerated && !unifiedCalledForCurrentMessage;

    const messagesSinceLastAuto = currentMessageCount - lastAutoImageMessageCount;
    
    console.log(`🎨 AUTO IMAGE CALCULATION (IMPROVED):`, {
      currentMessageCount,
      lastAutoImageMessageCount,
      messagesSinceLastAuto,
      AUTO_IMAGE_TRIGGER_INTERVAL,
      isExactInterval,
      notAlreadyGenerated,
      unifiedCalledForCurrentMessage,
      latestUserMessageId: latestUserMessage?.timestamp,
      shouldGenerate,
      explanation: shouldGenerate ? 'EXACT_INTERVAL_MATCH' : unifiedCalledForCurrentMessage ? 'SKIPPED_DUE_TO_UNIFIED_CLASH' : 'NOT_INTERVAL_OR_ALREADY_GENERATED'
    });
    
    // 🛡️ LAYER 1 COORDINATION: Check if unified session is active before scheduling
    console.log('🔍 [AUTO IMAGE COORDINATION] LAYER 1 - Checking unified system state before scheduling:', {
      isUnifiedSessionActive: unifiedAIStreaming.isUnifiedSessionActive,
      isStreaming: unifiedAIStreaming.isStreaming,
      isGeneratingImage: unifiedAIStreaming.isGeneratingImage,
      shouldGenerate: shouldGenerate,
      currentSessionId: unifiedAIStreaming.sessionId
    });
    
    if (unifiedAIStreaming.isUnifiedSessionActive) {
      console.log('🚫 [AUTO IMAGE COORDINATION] LAYER 1 BLOCKED - Unified session is active, skipping scheduling');
      console.log('🔍 [AUTO IMAGE COORDINATION] LAYER 1 - Unified session state:', {
        isUnifiedSessionActive: unifiedAIStreaming.isUnifiedSessionActive,
        isStreaming: unifiedAIStreaming.isStreaming,
        isGeneratingImage: unifiedAIStreaming.isGeneratingImage,
        reason: 'unified_system_priority'
      });
      return; // Exit early - don't schedule generation
    }
    
    if (unifiedAIStreaming.isStreaming || unifiedAIStreaming.isGeneratingImage) {
      console.log('🚫 [AUTO IMAGE COORDINATION] LAYER 1 BLOCKED - Unified system is busy, skipping scheduling');
      return; // Exit early - don't schedule generation
    }
    
    if (shouldGenerate) {
      console.log(`✅ [AUTO IMAGE COORDINATION] LAYER 1 PASSED - Scheduling generation for message count ${currentMessageCount}`);
      console.log(`🎨 [AUTO IMAGE COORDINATION] Setting lastAutoImageMessageCount from ${lastAutoImageMessageCount} to ${currentMessageCount}`);
      
      // Update the counter IMMEDIATELY to prevent duplicate triggers
      setLastAutoImageMessageCount(currentMessageCount);
      
      // Small delay to ensure message rendering is complete, then run Layer 2 check
      setTimeout(() => {
        console.log(`🎨 [AUTO IMAGE COORDINATION] 1-second delay complete, executing generateAutoImage() with Layer 2 check...`);
        generateAutoImage();
      }, 1000);
    } else {
      if (unifiedCalledForCurrentMessage && isExactInterval) {
        // Skip this cycle due to clash, wait for next cycle
        const nextTrigger = currentMessageCount + AUTO_IMAGE_TRIGGER_INTERVAL;
        console.log(`🚫 AUTO IMAGE: UNIFIED CLASH DETECTED - Skipping cycle ${currentMessageCount}, will generate at message ${nextTrigger} instead`);
        console.log(`🔍 AUTO IMAGE: Unified system already generated image for message ${currentMessageCount}, avoiding duplicate generation`);
      } else {
        const nextTrigger = Math.ceil(currentMessageCount / AUTO_IMAGE_TRIGGER_INTERVAL) * AUTO_IMAGE_TRIGGER_INTERVAL;
        const remaining = nextTrigger - currentMessageCount;
        console.log(`⏳ AUTO IMAGE: Waiting for next interval. Current: ${currentMessageCount}, Next trigger: ${nextTrigger}, Remaining: ${remaining} messages`);
      }
    }
  }, [
    chatMessages.filter(msg => msg.type === 'user').length, 
    currentAdventureId, 
    isAutoImageGenerationActive, 
    lastAutoImageMessageCount, 
    generateAutoImage,
    currentScreen,
    unifiedAIStreaming.isUnifiedSessionActive // NEW: Re-check when unified session state changes
  ]);

  // SpellBox event handlers
  const handleSpellComplete = useCallback((isCorrect: boolean, userAnswer?: string, attemptCount: number = 1) => {
    playClickSound();
    
    if (isCorrect) {
      // Update sequential spelling progress (keep existing system intact)
      const currentGrade = selectedGradeFromDropdown || userData?.gradeDisplayName;
      const nextIndex = spellingProgressIndex + 1;
      const updatedCompletedIds = currentSpellQuestion ? [...completedSpellingIds, currentSpellQuestion.id] : completedSpellingIds;
      
      // Update local state
      setSpellingProgressIndex(nextIndex);
      setCompletedSpellingIds(updatedCompletedIds);
      
      // Save progress to localStorage
      if (currentGrade) {
        saveSpellingProgress(currentGrade, nextIndex, updatedCompletedIds);
        console.log(`📝 Spelling progress saved: Grade ${currentGrade}, Index ${nextIndex}, Completed IDs: ${updatedCompletedIds.length}`);
      }
      
      // NEW: Update Spellbox topic progress with Firebase sync
      if (currentGrade && currentSpellQuestion) {
        const isFirstAttempt = attemptCount === 1;
        
        // Use async update with Firebase sync for authenticated users
        updateSpellboxTopicProgress(currentGrade, currentSpellQuestion.topicId, isFirstAttempt, user?.uid)
          .then((topicProgress) => {
            // Check if topic is completed and show appropriate message
            if (topicProgress.isCompleted) {
              const passedTopic = isSpellboxTopicPassingGrade(topicProgress);
              if (passedTopic) {
                // Topic completed with 70%+ success rate
                const congratsMessage: ChatMessage = {
                  type: 'ai',
                  content: `🎉 Fantastic! You've completed the topic! You're ready for the next challenge! ✨`,
                  timestamp: Date.now()
                };
                
                setChatMessages(prev => {
                  playMessageSound();
                  const messageId = `index-chat-${congratsMessage.timestamp}-${prev.length}`;
                  ttsService.speakAIMessage(congratsMessage.content, messageId)
                    .catch(error => console.error('TTS error:', error));
                  return [...prev, congratsMessage];
                });
              } else {
                // Topic completed but below 70%
                const encouragementMessage: ChatMessage = {
                  type: 'ai',
                  content: `Good effort! You completed the "${currentSpellQuestion.topicName}" topic with ${topicProgress.successRate.toFixed(1)}% first-attempt accuracy. Let's practice more to reach 70% and unlock the next topic! 💪`,
                  timestamp: Date.now()
                };
                
                setChatMessages(prev => {
                  playMessageSound();
                  const messageId = `index-chat-${encouragementMessage.timestamp}-${prev.length}`;
                  ttsService.speakAIMessage(encouragementMessage.content, messageId)
                    .catch(error => console.error('TTS error:', error));
                  return [...prev, encouragementMessage];
                });
              }
            }
          })
          .catch(error => {
            console.error('Failed to update Spellbox topic progress:', error);
          });
      }
      
      // Update legacy progress for backward compatibility

      // Award 10 coins for correct spelling answer (adventure coins for pet care tracking)
      addAdventureCoins(10);
      
      // Update progress

      setSpellProgress(prev => ({
        ...prev,
        currentIndex: prev.currentIndex + 1
      }));
      
      // Get the latest AI response that has the stored adventure story
      const latestAIResponse = chatMessages
        .filter(msg => msg.type === 'ai' && msg.content_after_spelling)
        .slice(-1)[0];

      if (latestAIResponse?.content_after_spelling) {
        // Add adventure story
        setChatMessages(prev => {
          
          // Create the adventure story message with coin reward notification
          const adventureStoryMessage: ChatMessage = {
            type: 'ai',
            // Removed reward blurb to preserve adventure flow
            content: `${latestAIResponse.content_after_spelling}`,
            timestamp: Date.now() + 1 // Ensure it comes after success message
          };
          
          playMessageSound();
          
          // Auto-speak both messages in sequence
          const adventureMessageId = `index-chat-${adventureStoryMessage.timestamp}-${prev.length + 1}`;
          
          ttsService.speakAIMessage(adventureStoryMessage.content, adventureMessageId)
            .catch(error => console.error('TTS error:', error));
          
          // Save message to Firebase if available
          if (currentSessionId) {
            adventureSessionService.addChatMessage(currentSessionId, adventureStoryMessage);
          }
          
          return [...prev, adventureStoryMessage];
        });
      }
      
      // Hide spell box after success
      setShowSpellBox(false);
      setCurrentSpellQuestion(null);
    } else {
      // Provide encouragement for incorrect answers
      const encouragementMessage: ChatMessage = {
        type: 'ai',
        content: `Good try! Let's keep working on spelling "${currentSpellQuestion?.word}". You're getting better! 💪`,
        timestamp: Date.now()
      };
      
      setChatMessages(prev => {
        playMessageSound();
        // Auto-speak the encouragement
        const messageId = `index-chat-${encouragementMessage.timestamp}-${prev.length}`;
        ttsService.speakAIMessage(encouragementMessage.content, messageId)
          .catch(error => console.error('TTS error for encouragement:', error));
        return [...prev, encouragementMessage];
      });
    }
  }, [currentSpellQuestion, setChatMessages, currentSessionId, chatMessages, ttsService, spellingProgressIndex, completedSpellingIds, selectedGradeFromDropdown, userData?.gradeDisplayName]);

  const handleSpellSkip = useCallback(() => {
    playClickSound();
    
    // Add skip message to chat
    const skipMessage: ChatMessage = {
      type: 'ai',
      content: `No worries! We can practice spelling "${currentSpellQuestion?.word}" another time. Let's continue our adventure! ✨`,
      timestamp: Date.now()
    };
    
    setChatMessages(prev => {
      playMessageSound();
      return [...prev, skipMessage];
    });
    
    // Hide spell box
    setShowSpellBox(false);
    setCurrentSpellQuestion(null);
  }, [currentSpellQuestion, setChatMessages]);

  const handleSpellNext = useCallback(() => {
    playClickSound();
    
    // For automatic system, just hide the current spell box
    // The next one will appear automatically when the AI generates a new spelling word
    setShowSpellBox(false);
    setCurrentSpellQuestion(null);
    
    // Add transition message
    const nextMessage: ChatMessage = {
      type: 'ai',
      content: `Great job! Let's continue our adventure! ✨`,
      timestamp: Date.now()
    };
    
    setChatMessages(prev => {
      playMessageSound();
      return [...prev, nextMessage];
    });
  }, [setChatMessages]);

  // Special handling for pet page - render full screen without header
  if (currentScreen === 4) {
    return (
      <div className="h-screen w-screen overflow-hidden">
        <script
          type="application/ld+json"
          dangerouslySetInnerHTML={{ __html: JSON.stringify(jsonLd) }}
        />
        
        
        <PetPage 
          onStartAdventure={handleStartAdventure}
          onContinueSpecificAdventure={handleContinueSpecificAdventure}
        />
      </div>
    );
  }

  return (
    <div className="h-full w-full mobile-keyboard-aware bg-pattern flex flex-col overflow-hidden">
      <script
        type="application/ld+json"
        dangerouslySetInnerHTML={{ __html: JSON.stringify(jsonLd) }}
      />
      <div className="w-full flex-1 flex flex-col min-h-0">
        {/* Header Panel */}
        <header 
          className="flex items-center justify-center py-3 lg:py-4 border-b-2 border-foreground/10 bg-white/30 backdrop-blur-md relative"
          style={{
            boxShadow: '0 4px 8px -2px rgba(0, 0, 0, 0.1)'
          }}
        >
          {/* Top Left Home Button - Show on all screens except home (-1) when user is logged in */}
          <div 
            className="absolute left-0 flex items-center gap-1 lg:gap-2"
            style={{
              marginLeft: `calc((100% - 92%) / 2)`, // Align with left edge of purple container
              top: '50%',
              transform: 'translateY(-50%)' // Center vertically to match right buttons
            }}
          >
            {userData && currentScreen !== -1 && (
              <Button 
                variant="default" 
                onClick={async () => {
                  playClickSound();
                  await handleCloseSession(); // Save current adventure before going home
                  
                  // Navigate back to pet page (home)
                  if (onBackToPetPage) {
                    onBackToPetPage();
                  } else {
                    navigate('/');
                  }
                }}
                className="border-2 bg-primary hover:bg-primary/90 text-white btn-animate px-4"
                style={{ borderColor: 'hsl(from hsl(var(--primary)) h s 25%)', boxShadow: '0 4px 0 black' }}
              >
                🏠 Home
              </Button>
            )}
            
            {/* Grade Selection Button - Only show on HomePage */}
            {userData && currentScreen === -1 && (
              <DropdownMenu>
                <DropdownMenuTrigger asChild>
                  <Button
                    variant="default"
                    className={`border-2 ${selectedPreference ? 'bg-gradient-to-br from-green-500 to-green-600 hover:from-green-600 hover:to-green-700' : 'bg-gradient-to-br from-blue-500 to-blue-600 hover:from-blue-600 hover:to-blue-700'} text-white rounded-xl px-4 py-3 font-semibold btn-animate flex items-center gap-2 shadow-lg transition-all duration-300`}
                    style={{ boxShadow: selectedPreference ? '0 4px 0 #15803d' : '0 4px 0 #1d4ed8' }}
                    onClick={() => playClickSound()}
                  >
                    <GraduationCap className="h-5 w-5" />
                    {(() => {
                      const currentGrade = selectedGradeFromDropdown || userData?.gradeDisplayName || 'Grade';
                      const buttonText = selectedTopicFromPreference 
                        ? `Next: ${selectedTopicFromPreference}` 
                        : selectedPreference 
                          ? `${currentGrade} ${selectedPreference === 'start' ? 'Start' : 'Middle'} Level` 
                          : 'Grade Selection';
                      console.log('Button render - selectedGradeFromDropdown:', selectedGradeFromDropdown, 'selectedTopicFromPreference:', selectedTopicFromPreference, 'selectedPreference:', selectedPreference, 'buttonText:', buttonText);
                      return buttonText;
                    })()}
                    <ChevronDown className="h-4 w-4" />
                  </Button>
                </DropdownMenuTrigger>
                <DropdownMenuContent 
                  className="w-64 border-2 border-gray-300 bg-white shadow-xl rounded-xl"
                  align="start"
                >
                  {/* Kindergarten */}
                  <DropdownMenuSub>
                    <DropdownMenuSubTrigger className={`flex items-center gap-2 px-4 py-3 hover:bg-blue-50 cursor-pointer rounded-lg ${selectedGradeAndLevel?.grade === 'Kindergarten' ? 'bg-blue-100' : ''}`}>
                      <span className="text-lg">🎓</span>
                      <span className="font-semibold">Kindergarten</span>
                      {selectedGradeAndLevel?.grade === 'Kindergarten' && (
                        <span className="ml-auto text-blue-600 text-sm">✓</span>
                      )}
                    </DropdownMenuSubTrigger>
                    <DropdownMenuSubContent 
                      className="w-48 border-2 border-gray-300 bg-white shadow-xl rounded-xl"
                    >
                      <DropdownMenuItem 
                        className={`flex items-center gap-2 px-4 py-3 hover:bg-green-50 cursor-pointer rounded-lg ${selectedGradeAndLevel?.grade === 'Kindergarten' && selectedGradeAndLevel?.level === 'start' ? 'bg-green-100' : ''}`}
                        onClick={() => handlePreferenceSelection('start', 'Kindergarten')}
                      >
                        <span className="text-lg">🌱</span>
                        <div>
                          <div className="font-semibold">Start</div>
                          <div className="text-sm text-gray-500">Beginning level</div>
                        </div>
                        {selectedGradeAndLevel?.grade === 'Kindergarten' && selectedGradeAndLevel?.level === 'start' ? <span className="ml-auto text-green-600">✓</span> : null}
                      </DropdownMenuItem>
                      <DropdownMenuItem 
                        className={`flex items-center gap-2 px-4 py-3 hover:bg-blue-50 cursor-pointer rounded-lg ${selectedGradeAndLevel?.grade === 'Kindergarten' && selectedGradeAndLevel?.level === 'middle' ? 'bg-blue-100' : ''}`}
                        onClick={() => handlePreferenceSelection('middle', 'Kindergarten')}
                      >
                        <span className="text-lg">🚀</span>
                        <div>
                          <div className="font-semibold">Middle</div>
                          <div className="text-sm text-gray-500">Intermediate level</div>
                        </div>
                        {selectedGradeAndLevel?.grade === 'Kindergarten' && selectedGradeAndLevel?.level === 'middle' ? <span className="ml-auto text-blue-600">✓</span> : null}
                      </DropdownMenuItem>
                    </DropdownMenuSubContent>
                  </DropdownMenuSub>

                  {/* 1st Grade */}
                  <DropdownMenuSub>
                    <DropdownMenuSubTrigger className={`flex items-center gap-2 px-4 py-3 hover:bg-blue-50 cursor-pointer rounded-lg ${selectedGradeAndLevel?.grade === '1st Grade' ? 'bg-blue-100' : ''}`}>
                      <span className="text-lg">🎓</span>
                      <span className="font-semibold">1st Grade</span>
                      {selectedGradeAndLevel?.grade === '1st Grade' && (
                        <span className="ml-auto text-blue-600 text-sm">✓</span>
                      )}
                    </DropdownMenuSubTrigger>
                    <DropdownMenuSubContent 
                      className="w-48 border-2 border-gray-300 bg-white shadow-xl rounded-xl"
                    >
                      <DropdownMenuItem 
                        className={`flex items-center gap-2 px-4 py-3 hover:bg-green-50 cursor-pointer rounded-lg ${selectedGradeAndLevel?.grade === '1st Grade' && selectedGradeAndLevel?.level === 'start' ? 'bg-green-100' : ''}`}
                        onClick={() => handlePreferenceSelection('start', '1st Grade')}
                      >
                        <span className="text-lg">🌱</span>
                        <div>
                          <div className="font-semibold">Start</div>
                          <div className="text-sm text-gray-500">Beginning level</div>
                        </div>
                        {selectedGradeAndLevel?.grade === '1st Grade' && selectedGradeAndLevel?.level === 'start' ? <span className="ml-auto text-green-600">✓</span> : null}
                      </DropdownMenuItem>
                      <DropdownMenuItem 
                        className={`flex items-center gap-2 px-4 py-3 hover:bg-blue-50 cursor-pointer rounded-lg ${selectedGradeAndLevel?.grade === '1st Grade' && selectedGradeAndLevel?.level === 'middle' ? 'bg-blue-100' : ''}`}
                        onClick={() => handlePreferenceSelection('middle', '1st Grade')}
                      >
                        <span className="text-lg">🚀</span>
                        <div>
                          <div className="font-semibold">Middle</div>
                          <div className="text-sm text-gray-500">Intermediate level</div>
                        </div>
                        {selectedGradeAndLevel?.grade === '1st Grade' && selectedGradeAndLevel?.level === 'middle' ? <span className="ml-auto text-blue-600">✓</span> : null}
                      </DropdownMenuItem>
                    </DropdownMenuSubContent>
                  </DropdownMenuSub>

                  {/* 2nd Grade */}
                  <DropdownMenuSub>
                    <DropdownMenuSubTrigger className={`flex items-center gap-2 px-4 py-3 hover:bg-blue-50 cursor-pointer rounded-lg ${selectedGradeAndLevel?.grade === '2nd Grade' ? 'bg-blue-100' : ''}`}>
                      <span className="text-lg">🎓</span>
                      <span className="font-semibold">2nd Grade</span>
                      {selectedGradeAndLevel?.grade === '2nd Grade' && (
                        <span className="ml-auto text-blue-600 text-sm">✓</span>
                      )}
                    </DropdownMenuSubTrigger>
                    <DropdownMenuSubContent 
                      className="w-48 border-2 border-gray-300 bg-white shadow-xl rounded-xl"
                    >
                      <DropdownMenuItem 
                        className={`flex items-center gap-2 px-4 py-3 hover:bg-green-50 cursor-pointer rounded-lg ${selectedGradeAndLevel?.grade === '2nd Grade' && selectedGradeAndLevel?.level === 'start' ? 'bg-green-100' : ''}`}
                        onClick={() => handlePreferenceSelection('start', '2nd Grade')}
                      >
                        <span className="text-lg">🌱</span>
                        <div>
                          <div className="font-semibold">Start</div>
                          <div className="text-sm text-gray-500">Beginning level</div>
                        </div>
                        {selectedGradeAndLevel?.grade === '2nd Grade' && selectedGradeAndLevel?.level === 'start' ? <span className="ml-auto text-green-600">✓</span> : null}
                      </DropdownMenuItem>
                      <DropdownMenuItem 
                        className={`flex items-center gap-2 px-4 py-3 hover:bg-blue-50 cursor-pointer rounded-lg ${selectedGradeAndLevel?.grade === '2nd Grade' && selectedGradeAndLevel?.level === 'middle' ? 'bg-blue-100' : ''}`}
                        onClick={() => handlePreferenceSelection('middle', '2nd Grade')}
                      >
                        <span className="text-lg">🚀</span>
                        <div>
                          <div className="font-semibold">Middle</div>
                          <div className="text-sm text-gray-500">Intermediate level</div>
                        </div>
                        {selectedGradeAndLevel?.grade === '2nd Grade' && selectedGradeAndLevel?.level === 'middle' ? <span className="ml-auto text-blue-600">✓</span> : null}
                      </DropdownMenuItem>
                    </DropdownMenuSubContent>
                  </DropdownMenuSub>

                  {/* 3rd Grade */}
                  <DropdownMenuSub>
                    <DropdownMenuSubTrigger className={`flex items-center gap-2 px-4 py-3 hover:bg-blue-50 cursor-pointer rounded-lg ${selectedGradeAndLevel?.grade === '3rd Grade' ? 'bg-blue-100' : ''}`}>
                      <span className="text-lg">🎓</span>
                      <span className="font-semibold">3rd Grade</span>
                      {selectedGradeAndLevel?.grade === '3rd Grade' && (
                        <span className="ml-auto text-blue-600 text-sm">✓</span>
                      )}
                    </DropdownMenuSubTrigger>
                    <DropdownMenuSubContent 
                      className="w-48 border-2 border-gray-300 bg-white shadow-xl rounded-xl"
                    >
                      <DropdownMenuItem 
                        className={`flex items-center gap-2 px-4 py-3 hover:bg-green-50 cursor-pointer rounded-lg ${selectedGradeAndLevel?.grade === '3rd Grade' && selectedGradeAndLevel?.level === 'start' ? 'bg-green-100' : ''}`}
                        onClick={() => handlePreferenceSelection('start', '3rd Grade')}
                      >
                        <span className="text-lg">🌱</span>
                        <div>
                          <div className="font-semibold">Start</div>
                          <div className="text-sm text-gray-500">Beginning level</div>
                        </div>
                        {selectedGradeAndLevel?.grade === '3rd Grade' && selectedGradeAndLevel?.level === 'start' ? <span className="ml-auto text-green-600">✓</span> : null}
                      </DropdownMenuItem>
                      <DropdownMenuItem 
                        className={`flex items-center gap-2 px-4 py-3 hover:bg-blue-50 cursor-pointer rounded-lg ${selectedGradeAndLevel?.grade === '3rd Grade' && selectedGradeAndLevel?.level === 'middle' ? 'bg-blue-100' : ''}`}
                        onClick={() => handlePreferenceSelection('middle', '3rd Grade')}
                      >
                        <span className="text-lg">🚀</span>
                        <div>
                          <div className="font-semibold">Middle</div>
                          <div className="text-sm text-gray-500">Intermediate level</div>
                        </div>
                        {selectedGradeAndLevel?.grade === '3rd Grade' && selectedGradeAndLevel?.level === 'middle' ? <span className="ml-auto text-blue-600">✓</span> : null}
                      </DropdownMenuItem>
                    </DropdownMenuSubContent>
                  </DropdownMenuSub>

                  {/* 4th Grade */}
                  <DropdownMenuSub>
                    <DropdownMenuSubTrigger className={`flex items-center gap-2 px-4 py-3 hover:bg-blue-50 cursor-pointer rounded-lg ${selectedGradeAndLevel?.grade === '4th Grade' ? 'bg-blue-100' : ''}`}>
                      <span className="text-lg">🎓</span>
                      <span className="font-semibold">4th Grade</span>
                      {selectedGradeAndLevel?.grade === '4th Grade' && (
                        <span className="ml-auto text-blue-600 text-sm">✓</span>
                      )}
                    </DropdownMenuSubTrigger>
                    <DropdownMenuSubContent 
                      className="w-48 border-2 border-gray-300 bg-white shadow-xl rounded-xl"
                    >
                      <DropdownMenuItem 
                        className={`flex items-center gap-2 px-4 py-3 hover:bg-green-50 cursor-pointer rounded-lg ${selectedGradeAndLevel?.grade === '4th Grade' && selectedGradeAndLevel?.level === 'start' ? 'bg-green-100' : ''}`}
                        onClick={() => handlePreferenceSelection('start', '4th Grade')}
                      >
                        <span className="text-lg">🌱</span>
                        <div>
                          <div className="font-semibold">Start</div>
                          <div className="text-sm text-gray-500">Beginning level</div>
                        </div>
                        {selectedGradeAndLevel?.grade === '4th Grade' && selectedGradeAndLevel?.level === 'start' ? <span className="ml-auto text-green-600">✓</span> : null}
                      </DropdownMenuItem>
                      <DropdownMenuItem 
                        className={`flex items-center gap-2 px-4 py-3 hover:bg-blue-50 cursor-pointer rounded-lg ${selectedGradeAndLevel?.grade === '4th Grade' && selectedGradeAndLevel?.level === 'middle' ? 'bg-blue-100' : ''}`}
                        onClick={() => handlePreferenceSelection('middle', '4th Grade')}
                      >
                        <span className="text-lg">🚀</span>
                        <div>
                          <div className="font-semibold">Middle</div>
                          <div className="text-sm text-gray-500">Intermediate level</div>
                        </div>
                        {selectedGradeAndLevel?.grade === '4th Grade' && selectedGradeAndLevel?.level === 'middle' ? <span className="ml-auto text-blue-600">✓</span> : null}
                      </DropdownMenuItem>
                    </DropdownMenuSubContent>
                  </DropdownMenuSub>

                  {/* 5th Grade */}
                  <DropdownMenuSub>
                    <DropdownMenuSubTrigger className={`flex items-center gap-2 px-4 py-3 hover:bg-blue-50 cursor-pointer rounded-lg ${selectedGradeAndLevel?.grade === '5th Grade' ? 'bg-blue-100' : ''}`}>
                      <span className="text-lg">🎓</span>
                      <span className="font-semibold">5th Grade</span>
                      {selectedGradeAndLevel?.grade === '5th Grade' && (
                        <span className="ml-auto text-blue-600 text-sm">✓</span>
                      )}
                    </DropdownMenuSubTrigger>
                    <DropdownMenuSubContent 
                      className="w-48 border-2 border-gray-300 bg-white shadow-xl rounded-xl"
                    >
                      <DropdownMenuItem 
                        className={`flex items-center gap-2 px-4 py-3 hover:bg-green-50 cursor-pointer rounded-lg ${selectedGradeAndLevel?.grade === '5th Grade' && selectedGradeAndLevel?.level === 'start' ? 'bg-green-100' : ''}`}
                        onClick={() => handlePreferenceSelection('start', '5th Grade')}
                      >
                        <span className="text-lg">🌱</span>
                        <div>
                          <div className="font-semibold">Start</div>
                          <div className="text-sm text-gray-500">Beginning level</div>
                        </div>
                        {selectedGradeAndLevel?.grade === '5th Grade' && selectedGradeAndLevel?.level === 'start' ? <span className="ml-auto text-green-600">✓</span> : null}
                      </DropdownMenuItem>
                      <DropdownMenuItem 
                        className={`flex items-center gap-2 px-4 py-3 hover:bg-blue-50 cursor-pointer rounded-lg ${selectedGradeAndLevel?.grade === '5th Grade' && selectedGradeAndLevel?.level === 'middle' ? 'bg-blue-100' : ''}`}
                        onClick={() => handlePreferenceSelection('middle', '5th Grade')}
                      >
                        <span className="text-lg">🚀</span>
                        <div>
                          <div className="font-semibold">Middle</div>
                          <div className="text-sm text-gray-500">Intermediate level</div>
                        </div>
                        {selectedGradeAndLevel?.grade === '5th Grade' && selectedGradeAndLevel?.level === 'middle' ? <span className="ml-auto text-blue-600">✓</span> : null}
                      </DropdownMenuItem>
                    </DropdownMenuSubContent>
                  </DropdownMenuSub>

                  {/* Choose Topic Option */}
                      <DropdownMenuItem 
                    className="flex items-center gap-2 px-4 py-3 hover:bg-purple-50 cursor-pointer rounded-lg border-t"
                        onClick={() => {
                          playClickSound();
                          setCurrentScreen(0); // Navigate to topics screen
                        }}
                      >
                        <span className="text-lg">📚</span>
                        <div>
                          <div className="font-semibold">Choose Topic</div>
                          <div className="text-sm text-gray-500">Pick your adventure</div>
                        </div>
                      </DropdownMenuItem>

                  {/* Sign Out Option */}
                  <DropdownMenuItem 
                    className="flex items-center gap-2 px-4 py-3 hover:bg-red-50 cursor-pointer rounded-lg border-t"
                    onClick={async () => {
                      playClickSound();
                      try {
                        await signOut();
                      } catch (error) {
                        console.error('Error signing out:', error);
                      }
                    }}
                  >
                    <LogOut className="h-4 w-4 text-red-600" />
                    <div>
                      <div className="font-semibold text-red-600">Sign Out</div>
                      <div className="text-sm text-gray-500">Return to login</div>
                    </div>
                  </DropdownMenuItem>
                </DropdownMenuContent>
              </DropdownMenu>
            )}
          </div>
          
          {/* Center Title */}
          <div className="flex-1 flex justify-center items-center gap-4">
            {/* Screen Navigation Buttons - Only visible when dev tools are active */}
            {devToolsVisible && (
              <>
                <Button
                  variant="outline"
                  size="sm"
                  onClick={() => {
                    playClickSound();
                    setCurrentScreen(-1);
                  }}
                  disabled={currentScreen === -1}
                  className="border-2 bg-white btn-animate"
                  style={{ borderColor: 'hsl(from hsl(var(--primary)) h s 25%)', boxShadow: '0 4px 0 black' }}
                >
                  Home
                </Button>
                <Button
                  variant="outline"
                  size="sm"
                  onClick={() => {
                    playClickSound();
                    setCurrentScreen(0);
                  }}
                  disabled={currentScreen === 0}
                  className="border-2 bg-white btn-animate"
                  style={{ borderColor: 'hsl(from hsl(var(--primary)) h s 25%)', boxShadow: '0 4px 0 black' }}
                >
                  Topics
                </Button>
                <Button
                  variant="outline"
                  size="sm"
                  onClick={() => {
                    playClickSound();
                    setCurrentScreen(1);
                  }}
                  disabled={currentScreen === 1}
                  className="border-2 bg-white btn-animate"
                  style={{ borderColor: 'hsl(from hsl(var(--primary)) h s 25%)', boxShadow: '0 4px 0 black' }}
                >
                  Adventure
                </Button>
                <Button
                  variant="outline"
                  size="sm"
                  onClick={() => {
                    playClickSound();
                    setCurrentScreen(4);
                  }}
                  disabled={false}
                  className="border-2 bg-white btn-animate"
                  style={{ borderColor: 'hsl(from hsl(var(--primary)) h s 25%)', boxShadow: '0 4px 0 black' }}
                >
                  Pets
                </Button>
              </>
            )}
            
            <div className="text-center">
              {currentScreen === 1 ? (
                <div className="flex items-center justify-center">
                  {/* Adventure Feeding Progress */}
                  <AdventureFeedingProgress 
                    sessionCoins={sessionCoins}
                    targetCoins={50}
                  />
                </div>
              ) : (
                <h1 className="text-xl lg:text-2xl font-bold bg-gradient-to-r from-primary via-primary/80 to-primary bg-clip-text text-transparent drop-shadow-lg font-kids tracking-wide">
                  {devToolsVisible ? `YOUR ADVENTURE - Screen ${currentScreen}` : 
                   userData && currentScreen === -1 ? `Welcome back, ${userData.username}!` :
                   currentScreen === 0 ? 'CHOOSE YOUR ADVENTURE' :
                   'QUIZ TIME'}
                </h1>
              )}
              {userData && !devToolsVisible && currentScreen !== 1 && (
                <div className="flex items-center justify-center gap-2 mt-1">
                  <span className="text-sm lg:text-base font-semibold text-primary/80">
                    🎓 {selectedGradeFromDropdown || userData.gradeDisplayName}
                  </span>
                </div>
              )}
            </div>
            
            {devToolsVisible && (
              <>

                <Button
                  variant="outline"
                  size="sm"
                  onClick={() => {
                    playClickSound();
                    setCurrentScreen(3);
                  }}
                  disabled={currentScreen === 3}
                  className="border-2 bg-white btn-animate"
                  style={{ borderColor: 'hsl(from hsl(var(--primary)) h s 25%)', boxShadow: '0 4px 0 black' }}
                >
                  MCQ Screen
                  <ChevronRight className="h-4 w-4 ml-1" />
                </Button>
              </>
            )}
          </div>
          
          {/* Right Buttons Group - Positioned to align with purple container */}
          <div 
            className="absolute right-0 flex items-center gap-2"
            style={{
              marginRight: `calc((100% - 92%) / 2)` // Align with right edge of purple container
            }}
          >

            
            {/* Voice Selector - Show on Screen 1 */}
            {(currentScreen === 1 || currentScreen === 3) && selectedTopicId && (
              <VoiceSelector />
            )}
            
            {/* Theme Changer and How To buttons - Show on all screens */}
            <Popover>
              <PopoverTrigger asChild>
                <Button variant="outline" size="icon" aria-label="Change theme color" className="border-2 bg-white btn-animate" style={{ borderColor: 'hsl(from hsl(var(--primary)) h s 25%)', boxShadow: '0 4px 0 black' }} onClick={() => playClickSound()}>
                  <Palette className="h-4 w-4" />
                </Button>
              </PopoverTrigger>
              <PopoverContent className="w-auto p-2" align="start">
                <div className="grid grid-cols-5 gap-2">
                  {colorThemes.map((theme) => (
                    <Button
                      key={theme.name}
                      variant="comic"
                      size="sm"
                      onClick={() => changeTheme(theme)}
                      className={`h-8 w-8 btn-animate rounded-full ${
                        selectedTheme.name === theme.name ? 'ring-2 ring-foreground ring-offset-2' : ''
                      }`}
                      aria-label={`Change theme to ${theme.name}`}
                      style={{
                        backgroundColor: `hsl(${theme.primary})`
                      }}
                    >
                    </Button>
                  ))}
                </div>
              </PopoverContent>
            </Popover>
            
            <Button 
              variant="outline" 
              size="icon" 
              aria-label="Pet Page" 
              className="border-2 bg-white btn-animate" 
              style={{ borderColor: 'hsl(from hsl(var(--primary)) h s 25%)', boxShadow: '0 4px 0 black' }} 
              onClick={() => {
                playClickSound();
                setCurrentScreen(4); // Navigate to pet page
              }}
            >
              <span className="text-lg">🐶</span>
            </Button>
            
            <Dialog>
              <DialogTrigger asChild>
                                <Button variant="default" aria-label="View whole comic" className="border-2 bg-primary text-primary-foreground btn-animate px-4 hover:bg-primary/90" style={{ borderColor: 'hsl(from hsl(var(--primary)) h s 25%)', boxShadow: '0 4px 0 black' }} onClick={() => playClickSound()}>
                  View Whole Comic
                </Button>
              </DialogTrigger>
              <DialogContent className="max-w-3xl max-h-[80vh] flex flex-col">
                <DialogHeader>
                  <DialogTitle>Your Adventure (All Panels)</DialogTitle>
                </DialogHeader>
                <div className="flex-1 overflow-auto pr-2">
                  <div className="grid grid-cols-2 gap-4 sm:grid-cols-3 pb-4">
                    {panels
                      .filter(p => p.text !== "The brave astronaut climbs into ROCKET!") // Exclude the default starting panel
                      .map((p, i) => (
                        <PanelOneLinerFigure key={p.id} panel={p} index={i} />
                      ))}
                  </div>
                </div>
              </DialogContent>
            </Dialog>
            
          </div>
        </header>



        {/* Conditional Screen Rendering */}
          {isLoadingUserData ? (
          <div className="flex-1 flex items-center justify-center">
            <div className="text-center">
              <div className="animate-spin rounded-full h-16 w-16 border-b-2 border-primary mx-auto mb-4"></div>
              <p className="text-lg text-gray-600">Loading your profile...</p>
            </div>
          </div>
        ) : showOnboarding ? (
          <UserOnboarding onComplete={handleOnboardingComplete} />
        ) : currentScreen === -1 ? (
                    <HomePage 
            userData={userData!} 
            onNavigate={handleHomeNavigation} 
            onStartAdventure={handleStartAdventure} 
            onContinueSpecificAdventure={handleContinueSpecificAdventure}
            selectedTopicFromPreference={selectedTopicFromPreference}
            onPetNavigation={handlePetNavigation}
          />
        ) : currentScreen === 0 ? (
          <TopicSelection onTopicSelect={handleTopicSelect} />
        ) : currentScreen === 1 ? (
          <main 
            className="flex-1 flex flex-col min-h-0 overflow-y-auto px-4 py-4 lg:px-6 bg-primary/60 relative" 
            style={{
              backgroundImage: `url('/backgrounds/random.png')`,
              backgroundSize: 'cover',
              backgroundPosition: 'center',
              backgroundBlendMode: 'multiply'
            }}
            role="main"
          >
            {/* Glass blur overlay to soften the background */}
            <div className="absolute inset-0 backdrop-blur-sm bg-primary/10"></div>
            
            {/* Left Arrow Navigation - Outside the main container */}
            {currentScreen === 1 && isInQuestionMode === false && (
              <>
                {/* Back Button - Only show if we have previous questions */}
                {(() => {
                  const shouldShowBackButton = topicQuestionIndex > 0;
                  console.log('🔍 Back button debug:', { 
                    currentScreen, 
                    topicQuestionIndex, 
                    isInQuestionMode, 
                    shouldShowBackButton,
                    adventurePromptCount,
                    canAccessQuestions 
                  });
                  return shouldShowBackButton;
                })() && (
                  <div 
                    className="fixed left-4 top-1/2 transform -translate-y-1/2 z-40 lg:absolute lg:left-8"
                    style={{
                      // Ensure button stays within viewport on all screen sizes
                      left: 'max(16px, min(32px, calc((100vw - 1280px) / 2 + 16px)))'
                    }}
                  >
                    <Button
                      variant="default"
                      size="lg"
                      onClick={() => {
                        playClickSound();
                        
                        // Navigate back in the question sequence
                        const newQuestionIndex = topicQuestionIndex - 1;
                        console.log(`🔍 DEBUG Adventure: Going back from question ${topicQuestionIndex + 1} to ${newQuestionIndex + 1}`);
                        
                        setTopicQuestionIndex(newQuestionIndex);
                        
                        // Check if we should go back to MCQ mode or stay in adventure
                        // Go to MCQ if we're going back to a question that should be answered
                        if (newQuestionIndex >= 0) {
                          // Switch to MCQ mode to show the previous question
                          setCurrentScreen(3);
                          setIsInQuestionMode(true);
                          
                          // Add transition message
                          setTimeout(async () => {
                            const backToQuestionMessage: ChatMessage = {
                              type: 'ai',
                              content: `🔙 Let's go back to question ${newQuestionIndex + 1}! Take your time to review or change your answer. ✨`,
                              timestamp: Date.now()
                            };
                            
                            setChatMessages(prev => {
                              playMessageSound();
                              return [...prev, backToQuestionMessage];
                            });
                            
                            // Wait for the AI speech to complete
                            const messageId = `index-chat-${backToQuestionMessage.timestamp}-${chatMessages.length}`;
                            await ttsService.speakAIMessage(backToQuestionMessage.content, messageId);
                          }, 500);
                        }
                      }}
                      className="border-2 bg-purple-600 hover:bg-purple-700 text-white btn-animate h-16 w-16 p-0 rounded-full flex items-center justify-center shadow-lg"
                      style={{ borderColor: 'hsl(from hsl(var(--primary)) h s 25%)', boxShadow: '0 4px 0 black' }}
                      aria-label={`Back to Question ${topicQuestionIndex}`}
                    >
                      <ChevronLeft className="h-8 w-8" />
                    </Button>
                  </div>
                )}
              </>
            )}

<<<<<<< HEAD
=======
            {/* Right Arrow Navigation - Outside the main container */}
            {false && (
              <div 
                className="fixed right-4 top-1/2 transform -translate-y-1/2 z-40 lg:absolute lg:right-8"
                style={{
                  // Ensure button stays within viewport on all screen sizes
                  right: 'max(16px, min(32px, calc((100vw - 1280px) / 2 + 16px)))'
                }}
              >
                <Button
                  variant="default"
                  size="lg"
                  onClick={() => {
                    playClickSound();
                    
                    console.log(`🔍 DEBUG Adventure: Going to next question ${topicQuestionIndex + 1}`);
                    
                    // Switch to MCQ mode to show the next question
                    setCurrentScreen(3);
                    setIsInQuestionMode(true);
                    
                    // COMMENTED OUT: Add transition message
                    /*
                    setTimeout(async () => {
                      const toQuestionMessage: ChatMessage = {
                        type: 'ai',
                        content: `🎯 Time for question ${topicQuestionIndex + 1}! Let's test your reading skills. Ready for the challenge? 📚✨`,
                        timestamp: Date.now()
                      };
                      
                      setChatMessages(prev => {
                        playMessageSound();
                        return [...prev, toQuestionMessage];
                      });
                      
                      // Wait for the AI speech to complete
                      const messageId = `index-chat-${toQuestionMessage.timestamp}-${chatMessages.length}`;
                      await ttsService.speakAIMessage(toQuestionMessage.content, messageId);
                    }, 500);
                    */
                  }}
                  className="border-2 bg-green-600 hover:bg-green-700 text-white btn-animate h-16 w-16 p-0 rounded-full flex items-center justify-center shadow-lg"
                  style={{ borderColor: 'hsl(from hsl(142 76% 36%) h s 25%)', boxShadow: '0 4px 0 black' }}
                  aria-label="Answer Questions"
                >
                  <ChevronRight className="h-8 w-8" />
                </Button>
              </div>
            )}
>>>>>>> 7e9506a0
            
            {/* Full-height content container */}
            <div 
              className="relative flex-1 min-h-0 w-full"
              style={{ 
                padding: '8px',
                transition: 'all 0.3s ease-in-out'
              }}
            >
              {/* Background Container with Border and Fill */}
              <div 
                className="absolute inset-0 rounded-3xl z-0"
                style={{ 
                  border: '4px solid hsl(var(--primary) / 0.9)',
                  boxShadow: '0 0 12px 3px rgba(0, 0, 0, 0.15)',
                  backgroundColor: 'hsl(var(--primary) / 0.9)'
                }}
              ></div>

              {/* Content Container - Comic Panel + Sidebar */}
              <div 
                ref={containerRef}
                className="flex relative z-10 h-full w-full"
                style={{ 
                  padding: '8px'
                }}
              >
              {/* Main Comic Panel - Center */}
              <section 
                aria-label="Main comic panel" 
                className="flex flex-col min-h-0 relative flex-1 bg-white rounded-3xl overflow-hidden border-2 border-black transition-all duration-300 ease-in-out"
                style={{ marginRight: sidebarCollapsed ? '0px' : '5px' }}
              >
                <div className="flex-1 min-h-0 relative">
                  <ComicPanelComponent
                    image={current.image}
                    className="h-full w-full"
                    isNew={current.id === newlyCreatedPanelId}
                    isGenerating={isGeneratingAdventureImage}
                    shouldZoom={current.id === zoomingPanelId}
                    onPreviousPanel={() => {
                      if (currentIndex > 0) {
                        setCurrent(currentIndex - 1);
                      }
                    }}
                    onNextPanel={() => {
                      if (currentIndex < panels.length - 1) {
                        setCurrent(currentIndex + 1);
                      }
                    }}
                    hasPrevious={currentIndex > 0}
                    hasNext={currentIndex < panels.length - 1}
                    spellWord={chatMessages.filter(message => message.type === 'ai').slice(-1)[0]?.spelling_word}
                    spellSentence={
                      // Get the full adventure story passage instead of just the spelling sentence
                      chatMessages.filter(message => message.type === 'ai').slice(-1)[0]?.content_after_spelling ||
                      // Fallback to the main content if content_after_spelling is not available
                      chatMessages.filter(message => message.type === 'ai').slice(-1)[0]?.content ||
                      // Last resort: use the spelling sentence
                      chatMessages.filter(message => message.type === 'ai').slice(-1)[0]?.spelling_sentence
                    }
                    // SpellBox props
                    onSpellComplete={handleSpellComplete}
                    onSpellSkip={handleSpellSkip}
                    onSpellNext={handleSpellNext}
                    showSpellBox={showSpellBox}
                    spellQuestion={currentSpellQuestion}
                    showProgress={true}
                    totalQuestions={spellProgress.totalQuestions}
                    currentQuestionIndex={spellProgress.currentIndex}
                    showHints={true}
                    showExplanation={true}
                  />
                </div>
              </section>

                            {/* No separator needed with rounded design */}

                {/* Right Sidebar with Avatar, Messages and Input */}
                <aside 
                  ref={resizeRef}
                  className={`flex flex-col min-h-0 z-10 relative rounded-3xl overflow-hidden border-2 border-black transition-all duration-300 ease-in-out ${isResizing ? 'chat-panel-resizing' : ''}`}
                  style={{ 
                    width: sidebarCollapsed ? '0%' : `${chatPanelWidthPercent}%`,
                    minWidth: sidebarCollapsed ? '0px' : '320px',
                    maxWidth: sidebarCollapsed ? '0px' : '450px',
                    opacity: sidebarCollapsed ? 0 : 1,
                    height: '100%',
                    backgroundImage: `url('/backgrounds/random.png')`,
                    backgroundSize: 'cover',
                    backgroundPosition: 'center',
                                       marginLeft: sidebarCollapsed ? '0px' : '5px',
                    pointerEvents: sidebarCollapsed ? 'none' : 'auto'
                  }}
                  >
                  {/* Glass Film Overlay - Between pattern and content */}
                  <div 
                    className="absolute inset-0 backdrop-blur-sm bg-gradient-to-b from-primary/15 via-white/40 to-primary/10"
                    style={{ zIndex: 1 }}
                  ></div>
                  
                  {/* Content Container - Above the glass film */}
                  <div className="relative z-10 flex flex-col h-full">
                                {/* Close Button - Top Right */}
                  {!sidebarCollapsed && (
                    <div className="absolute top-3 right-3 z-20">
                      <Button
                        variant="ghost"
                        size="sm"
                        onClick={() => {
                          playClickSound();
                          setSidebarCollapsed(true);
                        }}
                        className="h-8 w-8 p-0 text-muted-foreground hover:text-foreground btn-animate bg-white/20 backdrop-blur-sm rounded-full"
                        aria-label="Close chat panel"
                      >
                        <X className="h-4 w-4" />
                      </Button>
                    </div>
                  )}
                
                                {/* Content only shown when not collapsed */}
                  {!sidebarCollapsed && (
                    <ResizableChatLayout
                      defaultPetRatio={0.65}
                      minPetRatio={0.25}
                      maxPetRatio={0.8}
                      petContent={
                        <div className="relative h-full">
                          {/* Darker theme film for avatar section */}
                          <div className="absolute inset-0 bg-gradient-to-b from-primary/30 via-primary/20 to-primary/25 backdrop-blur-sm"></div>
                          <div className="relative z-10 h-full">
                            <ChatAvatar avatar={currentPetAvatarImage} size="responsive" />
                          </div>
                        </div>
                      }
                      chatContent={
                        <div className="flex flex-col h-full">
                          {/* Messages */}
                          <div className="flex-1 min-h-0 relative">
                            {/* Messages Container */}
                            <div 
                              ref={messagesScrollRef}
                              className="h-full overflow-y-auto space-y-3 p-3 bg-white/95 backdrop-blur-sm"
                            >
                              {chatMessages.length === 0 ? (
                                <div className="flex items-center justify-center h-full text-muted-foreground text-lg">
                                  <p>💬 Start chatting with Krafty!</p>
                                </div>
                              ) : (
                                <>
                                  {chatMessages.filter(m => !m.hiddenInChat).map((message, index) => (
                                    <div
                                      key={`${message.timestamp}-${index}`}
                                      className={cn(
                                        "flex animate-slide-up-smooth",
                                        message.type === 'user' ? "justify-end" : "justify-start"
                                      )}
                                      style={{ 
                                        animationDelay: index < lastMessageCount - 1 ? `${Math.min(index * 0.04, 0.2)}s` : "0s"
                                      }}
                                    >
                                      <div
                                        className={cn(
                                          "max-w-[80%] rounded-lg px-3 py-2 text-xl transition-all duration-200 relative",
                                          message.type === 'user' 
                                            ? "bg-primary text-primary-foreground" 
                                            : "bg-gradient-to-br from-primary/20 via-primary/10 to-primary/5"
                                        )}
                                        style={{}}
                                      >
                                        <div className="font-medium text-lg mb-1 opacity-70">
                                          {message.type === 'user' ? 'You' : 'Krafty'}
                                        </div>
                                        <div className={message.type === 'ai' ? 'pr-6' : ''}>
                                          {message.type === 'ai' ? (
                                            <div dangerouslySetInnerHTML={{ __html: formatAIMessage(message.content, message.spelling_word) }} />
                                          ) : (
                                            message.content
                                          )}
                                        </div>
                                        {/* Speaker button for AI messages only */}
                                        {message.type === 'ai' && (
                                          <SpeakerButton message={message} index={index} />
                                        )}
                                      </div>
                                    </div>
                                  ))}
                                  
                                  {/* AI Typing Indicator */}
                                  {isAIResponding && (
                                    <div className="flex justify-start animate-slide-up-smooth">
                                      <div className="max-w-[80%] rounded-lg px-3 py-2 text-xl bg-card border-2"
                                           style={{ borderColor: 'hsla(var(--primary), 0.9)' }}>
                                        <div className="font-medium text-lg mb-1 opacity-70">
                                          
                                        </div>
                                        <div className="flex items-center gap-1">
                                          <span>Krafty is thinking</span>
                                          <div className="flex gap-1">
                                            {[...Array(3)].map((_, i) => (
                                              <div
                                                key={i}
                                                className="w-1 h-1 bg-primary rounded-full animate-pulse"
                                                style={{
                                                  animationDelay: `${i * 0.2}s`,
                                                  animationDuration: '1s'
                                                }}
                                              />
                                            ))}
                                          </div>
                                        </div>
                                      </div>
                                    </div>
                                  )}
                                </>
                              )}
                            </div>
                          </div>
                          
                          {/* Input Bar */}
                          <div className="flex-shrink-0 p-3 border-t border-primary/30 bg-gradient-to-r from-primary/5 to-transparent">
                            <InputBar onGenerate={onGenerate} onGenerateImage={onGenerateImage} onAddMessage={onAddMessage} />
                          </div>
                        </div>
<<<<<<< HEAD
                      }
                    />
=======
                      </div>
                      
                      {/* Input Bar */}
                      <div className="flex-shrink-0 p-3 border-t border-primary/30 bg-gradient-to-r from-primary/5 to-transparent">
                        {/* NEW: Unified AI System Status Indicator */}
                        {/* {isUnifiedSystemReady && (
                          <div className="mb-2 flex items-center gap-2 text-xs text-green-600 bg-green-50 rounded-full px-3 py-1 animate-pulse">
                            <div className="w-2 h-2 bg-green-500 rounded-full"></div>
                            <span>🤖 Smart AI with Auto-Images Active</span>
                          </div>
                        )} */}
                        
                                {/* Loading indicator for unified system */}
        {unifiedAIStreaming.isStreaming && (
          <div className="mb-2 flex items-center gap-2 text-xs text-blue-600 bg-blue-50 rounded-full px-3 py-1">
            <div className="w-2 h-2 bg-blue-500 rounded-full animate-ping"></div>
            <span>{unifiedAIStreaming.isGeneratingImage ? '🎨 Creating magical visuals...' : '💭 Thinking...'}</span>
          </div>
        )}
        
        {/* Show legacy loading state if unified system is generating images */}
        {/* {unifiedAIStreaming.isGeneratingImage && (
          <div className="mb-2 flex items-center gap-2 text-xs text-orange-600 bg-orange-50 rounded-full px-3 py-1">
            <div className="w-2 h-2 bg-orange-500 rounded-full animate-spin"></div>
            <span>🎵 Loading sounds active</span>
          </div>
        )} */}

                        
                        <InputBar onGenerate={onGenerate} onGenerateImage={onGenerateImage} onAddMessage={onAddMessage} />
                      </div>
                    </>
>>>>>>> 7e9506a0
                  )}
                
                {/* Resize Handle - Hidden on mobile and when collapsed */}
                {!sidebarCollapsed && (
                  <div
                    className="absolute top-0 left-0 w-1 h-full cursor-ew-resize bg-transparent hover:bg-foreground/20 transition-colors duration-200 group hidden sm:block"
                    onMouseDown={handleResizeStart}
                    title="Drag to resize chat panel"
                  >
                    <div className="absolute top-1/2 -translate-y-1/2 left-0 w-1 h-12 bg-transparent group-hover:bg-foreground/50 transition-colors duration-200" />
                  </div>
                )}
                  </div>
                           </aside>
              </div>
            </div>
          </main>
        ) : (
          <MCQScreenTypeA
            getAspectRatio={getAspectRatio}
            sidebarCollapsed={sidebarCollapsed}
            setSidebarCollapsed={setSidebarCollapsed}
            chatMessages={chatMessages}
            setChatMessages={setChatMessages}
            onGenerate={onGenerate}
            onGenerateImage={onGenerateImage}
            chatPanelWidthPercent={chatPanelWidthPercent}
            setChatPanelWidthPercent={setChatPanelWidthPercent}
            isResizing={isResizing}
            setIsResizing={setIsResizing}
            messagesScrollRef={messagesScrollRef}
            lastMessageCount={lastMessageCount}
            handleResizeStart={handleResizeStart}
            selectedTopicId={selectedTopicId}
            startingQuestionIndex={computedStartingQuestionIndex} // Pass the computed question index - fixes try again bug
            key={`mcq-${selectedTopicId}-${topicQuestionIndex}`} // Force re-render when question index changes
            onBackToTopics={() => {
              playClickSound();
              setCurrentScreen(0); // Go back to topic selection
            }}
            onRetryTopic={() => {
              playClickSound();
              // New retry logic - fix for try again going to q10 instead of q1
              setIsRetryMode(true); // Enter retry mode
              setRetryQuestionIndex(0); // Start from question 1 (index 0)
              setTopicQuestionIndex(0); // Reset the main topic question index as well
              setIsInQuestionMode(true); // Ensure we're in question mode
              setAdventurePromptCount(0); // Reset adventure prompt count for clean retry
              setCanAccessQuestions(true); // Allow questions immediately on retry
              // Clear saved question progress for clean restart
              clearQuestionProgress();
              console.log('🔄 RETRY: Reset to question 1, retry mode enabled, progress cleared');
            }}
            onBack={handleBackFromMCQ}
            onQuestionChange={(questionIndex: number) => {
              // Save progress whenever question changes
              if (selectedTopicId) {
                saveQuestionProgress(selectedTopicId, questionIndex);
                setTopicQuestionIndex(questionIndex);
              }
            }}
            onNextTopic={(nextTopicId) => {
              playClickSound();
              
              console.log(`🔍 DEBUG: Question completed. Current topicQuestionIndex: ${topicQuestionIndex}`);
              
              // Handle question progression in the automatic flow
              if (isInQuestionMode) {
                let newQuestionIndex;
                // New logic to handle retry mode properly
                if (isRetryMode) {
                  newQuestionIndex = retryQuestionIndex + 1;
                  setRetryQuestionIndex(newQuestionIndex);
                  console.log(`🔍 DEBUG RETRY: Setting retryQuestionIndex to: ${newQuestionIndex}`);
                  // Exit retry mode after first question progression to return to normal flow
                  if (newQuestionIndex > 0) {
                    setIsRetryMode(false);
                    setTopicQuestionIndex(newQuestionIndex);
                    console.log(`🔍 DEBUG RETRY: Exiting retry mode, setting topicQuestionIndex to: ${newQuestionIndex}`);
                  }
                } else {
                  newQuestionIndex = topicQuestionIndex + 1;
                  setTopicQuestionIndex(newQuestionIndex);
                  console.log(`🔍 DEBUG: Setting topicQuestionIndex to: ${newQuestionIndex}`);
                }
                
                // Check if we should return to adventure mode based on the flow pattern
                // After completing Q3 (index 2), newQuestionIndex becomes 3
                // After completing Q6 (index 5), newQuestionIndex becomes 6
                // After completing Q9 (index 8), newQuestionIndex becomes 9
                if (newQuestionIndex === 3 || newQuestionIndex === 6 || newQuestionIndex === 9) {
                  console.log(`🔍 DEBUG: Adventure break after question ${newQuestionIndex}. Going to adventure mode.`);
                  // After q3, q6, or q9, return to adventure mode
                  setIsInQuestionMode(false);
                  setCurrentScreen(1); // Return to adventure screen
                  
                  // Reset adventure threshold for next sequence - user needs to send prompts again
                  setAdventurePromptCount(0);
                  setCanAccessQuestions(false);
                  console.log(`🔍 DEBUG: Reset adventure threshold for next sequence`);
                  
                  // Add transition message and wait for speech to complete
                  setTimeout(async () => {
                    const backToAdventureMessage: ChatMessage = {
                      type: 'ai',
                      content: `🚀 Excellent work on those questions! Now let's continue building your amazing adventure! What happens next in your story? ✨`,
                      timestamp: Date.now()
                    };
                    
                    setChatMessages(prev => {
                      playMessageSound();
                      return [...prev, backToAdventureMessage];
                    });
                    
                    // Wait for the AI speech to complete
                    const messageId = `index-chat-${backToAdventureMessage.timestamp}-${chatMessages.length}`;
                    await ttsService.speakAIMessage(backToAdventureMessage.content, messageId);
                  }, 500);
                  return;
                } else if (newQuestionIndex === 10) {
                  console.log(`🔍 DEBUG: All 10 questions completed! Starting new adventure for next topic.`);
                  
                  // Topic completed - create completely new adventure (same as Create New Adventure button)
                  // Determine the next topic
                  const topicToNavigateTo = nextTopicId || getNextTopic(Object.keys(sampleMCQData.topics));
                  
                  if (topicToNavigateTo) {
                    // Start a completely new adventure
                    setSelectedTopicId(topicToNavigateTo);
                    setAdventureMode('new');
                    
                    // Reset everything for new adventure (same as handleStartAdventure with mode='new')
                    setChatMessages([]);                    // Clear chat history
                    setMessageCycleCount(0);                // Reset message cycle count
                    setCurrentAdventureId(crypto.randomUUID()); // New adventure ID
                    reset(initialPanels);                   // Reset comic panels to default
                    
                    // Reset question flow state
                    setTopicQuestionIndex(0);
                    setIsInQuestionMode(false);
                    setAdventurePromptCount(0);
                    setCanAccessQuestions(false);
                    setIsRetryMode(false);
                    setRetryQuestionIndex(0);
                    
                    // Reset session coins for new adventure
                    resetSessionCoins();
                    
                    // Reset initial response ref
                    initialResponseSentRef.current = null;
                    
                    console.log('🚀 Started completely new adventure for next topic');
                    
                    // Go to adventure screen to start fresh
                    setCurrentScreen(1);
                    return; // Exit early - don't execute the topic navigation logic below
                  } else {
                    // No more topics, go back to topic selection
                    setCurrentScreen(0);
                    return; // Exit early
                  }
                }
                
                console.log(`🔍 DEBUG: Continuing to next question. New index will be: ${newQuestionIndex}`);
              }
              
              // If a specific next topic is provided, use it
              // Otherwise, determine the next topic from progress tracking
              const topicToNavigateTo = nextTopicId || getNextTopic(Object.keys(sampleMCQData.topics));
              
              if (topicToNavigateTo) {
                // Navigate to the next topic
                setSelectedTopicId(topicToNavigateTo);
                // Stay on MCQ screen (currentScreen = 3)
              } else {
                // No more topics, go back to topic selection
                setCurrentScreen(0);
              }
            }}
            currentSessionId={currentSessionId}
          />
        )}

        {/* Messenger Chat when sidebar is collapsed */}
        {sidebarCollapsed && (
          <MessengerChat 
            messages={chatMessages} 
            onGenerate={onGenerate}
            onGenerateImage={onGenerateImage}
            onAddMessage={onAddMessage}
            onExpandChat={() => {
              playClickSound();
              setSidebarCollapsed(false);
            }}
          />
        )}



        {/* Bottom Left Back to Adventure Button - Show on Screen 3 */}
        {/* Note: The back button functionality is now handled by the onBack prop in MCQScreenTypeA */}
        {/* MCQScreenTypeA component will render its own back button with the sequential navigation logic */}

        {/* Dev Tools Indicator */}
        {devToolsVisible && (
          <div className="fixed bottom-4 right-4 z-50 bg-primary text-primary-foreground px-3 py-2 rounded-lg shadow-lg border-2 border-black font-bold text-sm">
            🛠️ DEV MODE ACTIVE (A+S+D to toggle)
          </div>
        )}

        {/* Feedback Modal */}
        <FeedbackModal
          isOpen={showFeedbackModal}
          onClose={() => setShowFeedbackModal(false)}
          onSubmit={handleFeedbackSubmit}
        />
      </div>
    </div>
  );
};

export default Index;<|MERGE_RESOLUTION|>--- conflicted
+++ resolved
@@ -4094,8 +4094,7 @@
               </>
             )}
 
-<<<<<<< HEAD
-=======
+
             {/* Right Arrow Navigation - Outside the main container */}
             {false && (
               <div 
@@ -4145,7 +4144,6 @@
                 </Button>
               </div>
             )}
->>>>>>> 7e9506a0
             
             {/* Full-height content container */}
             <div 
@@ -4368,46 +4366,19 @@
                           
                           {/* Input Bar */}
                           <div className="flex-shrink-0 p-3 border-t border-primary/30 bg-gradient-to-r from-primary/5 to-transparent">
-                            <InputBar onGenerate={onGenerate} onGenerateImage={onGenerateImage} onAddMessage={onAddMessage} />
-                          </div>
-                        </div>
-<<<<<<< HEAD
-                      }
-                    />
-=======
-                      </div>
-                      
-                      {/* Input Bar */}
-                      <div className="flex-shrink-0 p-3 border-t border-primary/30 bg-gradient-to-r from-primary/5 to-transparent">
-                        {/* NEW: Unified AI System Status Indicator */}
-                        {/* {isUnifiedSystemReady && (
-                          <div className="mb-2 flex items-center gap-2 text-xs text-green-600 bg-green-50 rounded-full px-3 py-1 animate-pulse">
-                            <div className="w-2 h-2 bg-green-500 rounded-full"></div>
-                            <span>🤖 Smart AI with Auto-Images Active</span>
-                          </div>
-                        )} */}
-                        
-                                {/* Loading indicator for unified system */}
-        {unifiedAIStreaming.isStreaming && (
+                            {unifiedAIStreaming.isStreaming && (
           <div className="mb-2 flex items-center gap-2 text-xs text-blue-600 bg-blue-50 rounded-full px-3 py-1">
             <div className="w-2 h-2 bg-blue-500 rounded-full animate-ping"></div>
             <span>{unifiedAIStreaming.isGeneratingImage ? '🎨 Creating magical visuals...' : '💭 Thinking...'}</span>
           </div>
         )}
-        
-        {/* Show legacy loading state if unified system is generating images */}
-        {/* {unifiedAIStreaming.isGeneratingImage && (
-          <div className="mb-2 flex items-center gap-2 text-xs text-orange-600 bg-orange-50 rounded-full px-3 py-1">
-            <div className="w-2 h-2 bg-orange-500 rounded-full animate-spin"></div>
-            <span>🎵 Loading sounds active</span>
-          </div>
-        )} */}
-
-                        
-                        <InputBar onGenerate={onGenerate} onGenerateImage={onGenerateImage} onAddMessage={onAddMessage} />
-                      </div>
-                    </>
->>>>>>> 7e9506a0
+                            <InputBar onGenerate={onGenerate} onGenerateImage={onGenerateImage} onAddMessage={onAddMessage} />
+                          </div>
+                        </div>
+
+                      }
+                    />
+
                   )}
                 
                 {/* Resize Handle - Hidden on mobile and when collapsed */}
