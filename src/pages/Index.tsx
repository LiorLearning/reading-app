import React, { useCallback, useMemo, useState, useEffect, useRef } from "react";
import { useNavigate } from "react-router-dom";
import ComicPanelComponent from "@/components/comic/ComicPanel";
import InputBar from "@/components/comic/InputBar";
// import MessengerChat from "@/components/comic/MessengerChat"; // Replaced by CollapsedInputDock in collapsed state
import CollapsedInputDock from "@/components/adventure/CollapsedInputDock";
import ChatAvatar from "@/components/comic/ChatAvatar";
import { Button } from "@/components/ui/button";
import { Dialog, DialogContent, DialogDescription, DialogHeader, DialogTitle, DialogTrigger } from "@/components/ui/dialog";
import { DropdownMenu, DropdownMenuContent, DropdownMenuItem, DropdownMenuTrigger, DropdownMenuSub, DropdownMenuSubContent, DropdownMenuSubTrigger } from "@/components/ui/dropdown-menu";
import { Popover, PopoverContent, PopoverTrigger } from "@/components/ui/popover";
import { X, Palette, HelpCircle, BookOpen, Home, Image as ImageIcon, MessageCircle, ChevronLeft, ChevronRight, GraduationCap, ChevronDown, Volume2, Square, LogOut } from "lucide-react";
import { cn, formatAIMessage, ChatMessage, loadUserAdventure, saveUserAdventure, getNextTopic, saveAdventure, loadSavedAdventures, saveAdventureSummaries, loadAdventureSummaries, generateAdventureName, generateAdventureSummary, SavedAdventure, AdventureSummary, loadUserProgress, hasUserProgress, UserProgress, saveTopicPreference, loadTopicPreference, getNextTopicByPreference, mapSelectedGradeToContentGrade, saveCurrentAdventureId, loadCurrentAdventureId, saveQuestionProgress, loadQuestionProgress, clearQuestionProgress, getStartingQuestionIndex, saveGradeSelection, loadGradeSelection, SpellingProgress, saveSpellingProgress, loadSpellingProgress, clearSpellingProgress, resetSpellingProgress, SpellboxTopicProgress, SpellboxGradeProgress, updateSpellboxTopicProgress, getSpellboxTopicProgress, isSpellboxTopicPassingGrade, getNextSpellboxTopic, setCurrentTopic } from "@/lib/utils";
import { saveAdventureHybrid, loadAdventuresHybrid, loadAdventureSummariesHybrid, getAdventureHybrid, updateLastPlayedHybrid } from "@/lib/firebase-adventure-cache";
import { sampleMCQData } from "../data/mcq-questions";
import { playMessageSound, playClickSound, playImageLoadingSound, stopImageLoadingSound, playImageCompleteSound } from "@/lib/sounds";
import analytics from '@/lib/analytics';

import { useComic, ComicPanel } from "@/hooks/use-comic";
import { AdventureResponse, aiService } from "@/lib/ai-service";
import { ttsService, AVAILABLE_VOICES } from "@/lib/tts-service";
import { bubbleMessageIdFromHtml, inlineSpellboxMessageId, extractTextFromHtml } from "@/lib/tts-message-id";
import { ensureMicPermission } from "@/lib/mic-permission";
import { toast } from "sonner";
import VoiceSelector from "@/components/ui/voice-selector";
import { useTTSSpeaking } from "@/hooks/use-tts-speaking";
import { useAuth } from "@/hooks/use-auth";
import { useUnifiedAIStreaming, useUnifiedAIStatus } from "@/hooks/use-unified-ai-streaming";
import { firebaseImageService } from "@/lib/firebase-image-service";
import { adventureSessionService } from "@/lib/adventure-session-service";
import { chatSummaryService } from "@/lib/chat-summary-service";
import { useCoins } from "@/pages/coinSystem";
import { useCurrentPetAvatarImage, getPetEmotionActionMedia, getPetYawnMedia } from "@/lib/pet-avatar-service";
import { PetProgressStorage } from "@/lib/pet-progress-storage";
import { trackEvent } from "@/lib/feedback-service";
import { usePetData } from "@/lib/pet-data-service";
import AdventureFeedingProgress from "@/components/ui/adventure-feeding-progress";
import { useAdventurePersistentProgress } from "@/hooks/use-adventure-progress";
import { useSessionCoins } from "@/hooks/use-session-coins";
import ResizableChatLayout from "@/components/ui/resizable-chat-layout";
import LeftPetOverlay from "@/components/adventure/LeftPetOverlay";
import WhiteboardLesson from "@/components/adventure/WhiteboardLesson";
import { getLessonScript, lessonScripts } from "@/data/lesson-scripts";
import RightUserOverlay from "@/components/adventure/RightUserOverlay";
import rocket1 from "@/assets/comic-rocket-1.jpg";
import spaceport2 from "@/assets/comic-spaceport-2.jpg";
import alien3 from "@/assets/comic-alienland-3.jpg";
import cockpit4 from "@/assets/comic-cockpit-4.jpg";

import MCQScreenTypeA from "./MCQScreenTypeA";
import TopicSelection from "./TopicSelection";
  import UserOnboarding from "./UserOnboarding";
  import HomePage from "./HomePage";
  import { PetPage } from "./PetPage";
  import { 
    cacheAdventureImage, 
    loadCachedAdventureImages, 
    getRecentCachedAdventureImages,
    getCachedImagesForAdventure 
  } from "@/lib/utils";

import { cacheAdventureImageHybrid, getCachedImagesForAdventureFirebase } from "@/lib/firebase-image-cache";
import { useFirebaseImage, useCurrentAdventureId } from "@/hooks/use-firebase-image";

import { testFirebaseStorage } from "@/lib/firebase-test";
import { debugFirebaseAdventures, debugSaveTestAdventure, debugFirebaseConnection } from "@/lib/firebase-debug-adventures";
import { autoMigrateOnLogin, forceMigrateUserData } from "@/lib/firebase-data-migration";

import { getRandomSpellingQuestion, getSequentialSpellingQuestion, getSpellingQuestionCount, getSpellingTopicIds, getSpellingQuestionsByTopic, getNextSpellboxQuestion, SpellingQuestion, getGlobalSpellingLessonNumber } from "@/lib/questionBankUtils";
import FeedbackModal from "@/components/FeedbackModal";
import { aiPromptSanitizer, SanitizedPromptResult } from "@/lib/ai-prompt-sanitizer";
import { useTutorial } from "@/hooks/use-tutorial";
import { useRealtimeSession } from "@/hooks/useRealtimeSession";
import { stateStoreApi } from "@/lib/state-store-api";


// Legacy user data interface for backwards compatibility
interface LegacyUserData {
  username: string;
  grade: string;
  gradeDisplayName: string;
  level: string;
  levelDisplayName: string;
  isFirstTime: boolean;
}

// Component for individual speaker button
const SpeakerButton: React.FC<{ message: ChatMessage; index: number }> = ({ message, index }) => {
  const messageId = `index-chat-${message.timestamp}-${index}`;
  const isSpeaking = useTTSSpeaking(messageId);

  const handleClick = async () => {
    playClickSound();
    
    if (isSpeaking) {
      // Stop current speech
      ttsService.stop();
    } else {
      // Start speaking this message
      await ttsService.speakAIMessage(message.content, messageId);
    }
  };

  return (
    <Button
      variant="outline"
      size="icon"
      onClick={handleClick}
      className="absolute bottom-1 right-1 h-7 w-7 p-0 border-2 border-foreground shadow-solid bg-white text-black rounded-full btn-animate"
      aria-label={isSpeaking ? "Stop message" : "Play message"}
      title={isSpeaking ? "Stop" : "Play"}
    >
      {isSpeaking ? (
        <Square className="h-3.5 w-3.5 fill-red-500" />
      ) : (
        <Volume2 className="h-3.5 w-3.5" />
      )}
    </Button>
  );
};
// Persistent progress bar wrapper to keep JSX clean
const PersistentAdventureProgressBar: React.FC = () => {
  const { progressFraction, activity } = useAdventurePersistentProgress();
  return (
    <AdventureFeedingProgress progressFraction={progressFraction} />
  );
};


// Component for panel image figure with Firebase image resolution (Index.tsx version)
const IndexPanelImageFigure: React.FC<{
  panel: { id: string; image: string; text: string };
  index: number;
  oneLiner: string;
}> = ({ panel, index, oneLiner }) => {
  // Get current adventure ID for Firebase image resolution
  const currentAdventureId = useCurrentAdventureId();
  
  // Resolve Firebase image if needed
  const { url: resolvedImageUrl, isExpiredUrl } = useFirebaseImage(panel.image, currentAdventureId || undefined);
  
  React.useEffect(() => {
    if (isExpiredUrl && resolvedImageUrl !== panel.image) {
      // console.log(`🔄 Index Panel ${index + 1}: Resolved expired image to Firebase URL: ${resolvedImageUrl.substring(0, 50)}...`);
    }
  }, [resolvedImageUrl, panel.image, index, isExpiredUrl]);

  return (
    <figure className="rounded-lg border-2 bg-card relative" style={{ borderColor: 'hsla(var(--primary), 0.9)' }}>
      <img 
        src={resolvedImageUrl} 
        alt={`Panel ${index + 1}`} 
        className="w-full h-auto object-cover border-2 rounded-t-lg" 
        style={{ borderColor: 'hsla(var(--primary), 0.9)' }}
        onError={(e) => {
          const target = e.target as HTMLImageElement;
          if (!target.src.includes('placeholder')) {
            console.warn(`⚠️ Failed to load index panel image ${index + 1}, using fallback`);
            target.style.background = 'linear-gradient(135deg, #667eea 0%, #764ba2 100%)';
            target.style.minHeight = '200px';
            target.alt = `Panel ${index + 1} (image unavailable)`;
          }
        }}
      />
      <figcaption className="px-2 py-1 text-sm font-semibold">{index + 1}. {oneLiner}</figcaption>
    </figure>
  );
};

// Component for handling async one-liner loading in the comic panel modal
const PanelOneLinerFigure: React.FC<{
  panel: { id: string; image: string; text: string };
  index: number;
}> = ({ panel, index }) => {
  const [oneLiner, setOneLiner] = React.useState<string>('Loading...');

  React.useEffect(() => {
    const generateOneLiner = async () => {
      try {
        const result = await aiService.generateOneLiner(panel.text);
        setOneLiner(result);
      } catch (error) {
        console.error('Failed to generate one-liner:', error);
        // Fallback to simple truncation
        const firstSentence = panel.text.match(/^[^.!?]*[.!?]/);
        if (firstSentence && firstSentence[0].length <= 60) {
          setOneLiner(firstSentence[0].trim());
        } else {
          const truncated = panel.text.substring(0, 50).trim();
          setOneLiner(truncated + (panel.text.length > 50 ? "..." : ""));
        }
      }
    };

    generateOneLiner();
  }, [panel.text]);

  return (
    <IndexPanelImageFigure panel={panel} index={index} oneLiner={oneLiner} />
  );
};

interface IndexProps {
  initialAdventureProps?: {
    topicId?: string, 
    mode?: 'new' | 'continue', 
    adventureId?: string, 
    adventureType?: string,
    chatHistory?: any[],
    adventureName?: string,
    comicPanels?: any[],
    cachedImages?: any[]
  } | null;
  onBackToPetPage?: () => void;
}

const Index = ({ initialAdventureProps, onBackToPetPage }: IndexProps = {}) => {
  // React Router navigation
  const navigate = useNavigate();
  
  // Firebase auth integration - must be at the top
  const { user, userData, signOut, updateUserData } = useAuth();
  
  // Tutorial system integration
  const { isFirstTimeAdventurer, completeAdventureTutorial, needsAdventureStep5Intro, completeAdventureStep5Intro, needsAdventureStep6Intro, completeAdventureStep6Intro, needsAdventureStep7HomeMoreIntro } = useTutorial();
  
  // NEW: Unified AI streaming system status
  const { isUnifiedSystemReady, hasImageGeneration } = useUnifiedAIStatus();

  // Coin system integration
  const { coins, addCoins, addAdventureCoins } = useCoins();
  
  // Pet data integration
  const { petData, isSleepAvailable } = usePetData();
  
  // Get current pet avatar image
  const currentPetAvatarImage = useCurrentPetAvatarImage();
  
  // Session coin tracking for feeding progress (still used for other parts),
  // but the top bar will use persistent progress via PersistentAdventureProgressBar
  const { sessionCoins, resetSessionCoins } = useSessionCoins();

  // Auto-migrate localStorage data to Firebase when user authenticates
  React.useEffect(() => {
    if (user?.uid) {
      autoMigrateOnLogin(user.uid).catch(error => {
        console.warn('Auto-migration failed:', error);
      });
    }
  }, [user?.uid]);

  React.useEffect(() => {
    document.title = "AI Reading Learning App — Your Adventure";
    
    // Add Firebase test and debug functions to window for debugging
    if (typeof window !== 'undefined') {
      (window as any).testFirebaseStorage = testFirebaseStorage;
      (window as any).debugFirebaseAdventures = () => debugFirebaseAdventures(user?.uid || null);
      (window as any).debugSaveTestAdventure = () => debugSaveTestAdventure(user?.uid || null);
      (window as any).debugFirebaseConnection = debugFirebaseConnection;
      (window as any).migrateToFirebase = () => forceMigrateUserData(user?.uid || 'anonymous');
      (window as any).autoMigrateOnLogin = () => autoMigrateOnLogin(user?.uid || 'anonymous');
    }
  }, [user]);



  const jsonLd = useMemo(
    () => ({
      "@context": "https://schema.org",
      "@type": "SoftwareApplication",
      name: "AI Reading Learning App",
      applicationCategory: "EducationalApplication",
      operatingSystem: "Web",
      description: "Create comic panels with narration to support early reading.",
    }),
    []
  );

  const images = useMemo(() => [rocket1, spaceport2, alien3, cockpit4], []);
  
  // Background images for dynamic background selection
  const backgroundImages = useMemo(() => [
    '/backgrounds/cats.png',
    '/backgrounds/random.png', 
    '/backgrounds/random2.png'
  ], []);
  
  // Set random background on component mount
  useEffect(() => {
    const randomBg = backgroundImages[Math.floor(Math.random() * backgroundImages.length)];
    document.documentElement.style.setProperty('--dynamic-background', `url('${randomBg}')`);
  }, [backgroundImages]);

  const initialPanels = useMemo(
    () => [
      { id: crypto.randomUUID(), image: rocket1, text: "The brave astronaut climbs into ROCKET!" },
    ],
    []
  );

  const { panels, currentIndex, setCurrent, addPanel, updatePanelImage, redo, reset } = useComic(initialPanels);
  const panelCountRef = useRef<number>(0);
  const latestPanelIdRef = useRef<string | null>(null);

  useEffect(() => {
    const panelCount = panels.length;
    const latestPanelId = panelCount > 0 ? panels[panelCount - 1]?.id ?? null : null;
    const countIncreased = panelCount > panelCountRef.current;
    const latestChanged = latestPanelId && latestPanelId !== latestPanelIdRef.current;

    if (panelCount > 0 && (countIncreased || latestChanged) && currentIndex !== panelCount - 1) {
      setCurrent(panelCount - 1);
    }

    panelCountRef.current = panelCount;
    latestPanelIdRef.current = latestPanelId;
  }, [panels, currentIndex, setCurrent]);
  
  const [chatMessages, setChatMessages] = React.useState<ChatMessage[]>(() => {
    // Load messages from local storage on component initialization
    return loadUserAdventure();
  });
  const [sidebarCollapsed, setSidebarCollapsed] = React.useState(true);
  const [newlyCreatedPanelId, setNewlyCreatedPanelId] = React.useState<string | null>(null);
  const [zoomingPanelId, setZoomingPanelId] = React.useState<string | null>(null);
  const [lastMessageCount, setLastMessageCount] = React.useState(0);
  const [isAIResponding, setIsAIResponding] = React.useState(false);
  const [isGeneratingAdventureImage, setIsGeneratingAdventureImage] = React.useState(false);
  const [isExplicitImageRequest, setIsExplicitImageRequest] = React.useState(false);
  const messagesScrollRef = React.useRef<HTMLDivElement>(null);
  // Guest signup gate state
  const [signupGateOpen, setSignupGateOpen] = React.useState<boolean>(() => {
    try { return localStorage.getItem('guest_signup_gate_open') === '1'; } catch { return false; }
  });
  const [guestPromptCount, setGuestPromptCount] = React.useState<number>(() => {
    try {
      const raw = localStorage.getItem('guest_prompt_count');
      return raw ? (parseInt(raw, 10) || 0) : 0;
    } catch { return 0; }
  });
  
  // Close and clear signup gate once user upgrades from anonymous to real account
  React.useEffect(() => {
    try {
      const isAnon = !!user && (user as any).isAnonymous === true;
      if (!isAnon) {
        setSignupGateOpen(false);
        try {
          localStorage.removeItem('guest_signup_gate_open');
          localStorage.removeItem('guest_prompt_count');
        } catch {}
      }
    } catch {}
  }, [user]);
  
  // Track ongoing image generation for cleanup
  const imageGenerationController = React.useRef<AbortController | null>(null);
  
  // AI Sanitized Prompt for legacy fallback
  const [aiSanitizedPrompt, setAiSanitizedPrompt] = React.useState<SanitizedPromptResult | null>(null);
  const [sanitizationInProgress, setSanitizationInProgress] = React.useState<boolean>(false);
  
  // Optional session tracking for Firebase (won't break existing functionality)
  const [currentSessionId, setCurrentSessionId] = React.useState<string | null>(null);
 
  // Track message cycle for 2-2 pattern starting at chat 3 (2 pure adventure, then 2 with spelling)
  const [messageCycleCount, setMessageCycleCount] = React.useState(0);

  const {
    status,
    sendMessage,
    onToggleConnection,
    downloadRecording,
    interruptRealtimeSession,
  } = useRealtimeSession({
    isAudioPlaybackEnabled: true,
    enabled: true,
    sessionId: currentSessionId,
  });

  // Centralized function to increment message cycle count for all user interactions
  const incrementMessageCycle = useCallback(() => {
    setMessageCycleCount(prev => {
      const newCount = (prev + 1) % 6;
      // console.log(`🔄 Message cycle incremented: ${prev} → ${newCount} (${newCount < 3 ? 'Pure Adventure' : 'Spelling Phase'})`);
      return newCount;
    });
  }, []);
  
  // Initialize message cycle count based on existing messages
  React.useEffect(() => {
    // Count AI messages to determine current cycle position
    const aiMessageCount = chatMessages.filter(msg => msg.type === 'ai').length;
    setMessageCycleCount(aiMessageCount);
  }, []); // Only run on mount

  // Console log when realtime session starts
  useEffect(() => {
    if (status === "CONNECTED") {
      // console.log("OPENAI REALTIME STARTED:");
    }
  }, [status]);
  
  // Show onboarding if user is authenticated but hasn't completed setup
  const showOnboarding = user && userData && (userData.isFirstTime || !userData.grade);

  // If user is authenticated but we're still loading userData, we should wait
  const isLoadingUserData = user && !userData;
  
  // Dev tools state
  const [devToolsVisible, setDevToolsVisible] = React.useState(false);
  // Screen state first (used by step 5 effect)
  const [currentScreen, setCurrentScreen] = React.useState<-1 | 0 | 1 | 2 | 3 | 4>(() => {
    // If we're coming from Pet Page with adventure props, start directly in Adventure to avoid home flash
    if (initialAdventureProps) return 1;
    // If user exists but no userData yet, start at loading state (don't show topic selection)
    if (user && !userData) return -1;
    // If userData exists and user is already setup, go to home
    if (userData && userData.grade && !userData.isFirstTime) return -1;
    // If user needs onboarding, the onboarding component will handle it
    // Start at home screen to avoid topic selection flash
    return -1;
  });
  // Step 5 adventure intro overlay
  const [showStep5Intro, setShowStep5Intro] = React.useState(false);
  // Step 6 adventure completion hint overlay
  const [showStep6Intro, setShowStep6Intro] = React.useState(false);
  const [selectedTopicId, setSelectedTopicId] = React.useState<string>("");
  const [pressedKeys, setPressedKeys] = React.useState<Set<string>>(new Set());
  
  // Adventure mode state to track whether it's a new or continuing adventure
  const [adventureMode, setAdventureMode] = React.useState<'new' | 'continue'>('new');
  
  // Track current adventure type (food, friend, etc.)
  const [currentAdventureType, setCurrentAdventureType] = React.useState<string>('food');
  
  // Track current adventure context for contextual AI responses
  const [currentAdventureContext, setCurrentAdventureContext] = React.useState<{name: string, summary: string} | null>(null);
  
  // Track if initial AI response has been sent for current session
  const initialResponseSentRef = React.useRef<string | null>(null);
  // Guard to prevent duplicate initial generation on re-renders
  const isGeneratingInitialRef = React.useRef<boolean>(false);

  // Emotion/heart state (persisted in Firebase per pet)
  const [emotionActive, setEmotionActive] = React.useState<boolean>(false);
  const [emotionRequiredAction, setEmotionRequiredAction] = React.useState<'water' | 'pat' | 'feed' | null>(null);
  const [overridePetMediaUrl, setOverridePetMediaUrl] = React.useState<string | null>(null);
  const overrideMediaClearRef = React.useRef<NodeJS.Timeout | null>(null);

  // Sticky yawn state (boring replies): no time-based cooldown; hysteresis to avoid flicker
  const [inYawnMode, setInYawnMode] = React.useState<boolean>(false);
  const [consecutiveShortCount, setConsecutiveShortCount] = React.useState<number>(0);
  const [consecutiveNonShortCount, setConsecutiveNonShortCount] = React.useState<number>(0);

  const syncEmotionState = React.useCallback(() => {
    const currentPetId = PetProgressStorage.getCurrentSelectedPet() || 'dog';
    if (!currentPetId) return;
    const key = `pet_emotion_${currentPetId}`;
    const raw = localStorage.getItem(key);
    if (raw) {
      const parsed = JSON.parse(raw);
      setEmotionActive(Boolean(parsed.emotionActive));
      setEmotionRequiredAction(parsed.emotionRequiredAction || null);
    } else {
      setEmotionActive(false);
      setEmotionRequiredAction(null);
    }
  }, []);

  // Load on mount and when user/pet changes
  React.useEffect(() => {
    syncEmotionState();
    // also when pet selection changes via storage event
    const handler = () => syncEmotionState();
    window.addEventListener('currentPetChanged', handler as any);
    return () => window.removeEventListener('currentPetChanged', handler as any);
  }, [syncEmotionState]);

  const handleEmotionAction = React.useCallback((action: 'water' | 'pat' | 'feed') => {
    try {
      const currentPetId = PetProgressStorage.getCurrentSelectedPet() || 'dog';
      if (!currentPetId) return;
      const required = emotionRequiredAction;
      const isCorrect = required === action;
      const petType = PetProgressStorage.getPetType(currentPetId) || currentPetId;
      const successMedia = getPetEmotionActionMedia(petType, action === 'water' ? 'water' : action === 'pat' ? 'pat' : 'feed');
      const wrongMedia = getPetEmotionActionMedia(petType, 'needy');
      trackEvent('action_clicked', { petId: currentPetId, action });
      const chosenMedia = isCorrect ? successMedia : wrongMedia;
      // console.log('[Emotion Debug] chosenMedia:', { petType, action, isCorrect, chosenMedia });
      setOverridePetMediaUrl(chosenMedia);
      // Cancel any prior revert timer
      if (overrideMediaClearRef.current) {
        clearTimeout(overrideMediaClearRef.current);
        overrideMediaClearRef.current = null;
      }
      if (isCorrect) {
        const key = `pet_emotion_${currentPetId}`;
        const nextPointer = required === 'water' ? 'pat' : required === 'pat' ? 'feed' : 'water';
        localStorage.setItem(key, JSON.stringify({ emotionActive: false, emotionRequiredAction: null, emotionNextAction: nextPointer }));
        setEmotionActive(false);
        setEmotionRequiredAction(null);
        // If a need was just satisfied, also exit any yawn badge state immediately
        setInYawnMode(false);
        // advance rotation already handled in fulfillEmotionNeed
        trackEvent('heart_filled', { petId: currentPetId, action });
        // Success media should auto-revert after 8 seconds
        overrideMediaClearRef.current = setTimeout(() => {
          setOverridePetMediaUrl(null);
          overrideMediaClearRef.current = null;
        }, 12000);
        // Previously: auto-replayed last AI message via TTS after correct action.
        // Product change: do not auto-speak here. Keep the bubble visible only.
        try { window.dispatchEvent(new Event('showLeftBubble')); } catch {}
      }
      trackEvent('action_result', { petId: currentPetId, action, result: isCorrect ? 'success' : 'wrong' });
    } catch (e) {
      console.warn('Emotion action failed:', e);
    }
  }, [emotionRequiredAction]);
  
  // Ensure needy-state media shows while emotion is active (even after refresh)
  React.useEffect(() => {
    try {
      const currentPetId = PetProgressStorage.getCurrentSelectedPet() || 'dog';
      const petType = PetProgressStorage.getPetType(currentPetId) || currentPetId;
      if (emotionActive) {
        // Don't override if a success/other override is currently scheduled
        if (!overrideMediaClearRef.current && !overridePetMediaUrl) {
          const needyMedia = getPetEmotionActionMedia(petType, 'needy');
          setOverridePetMediaUrl(needyMedia);
        }
      } else {
        // If emotion cleared and the override is the needy media, remove it
        const needyMedia = getPetEmotionActionMedia(petType, 'needy');
        if (overridePetMediaUrl === needyMedia && !overrideMediaClearRef.current) {
          setOverridePetMediaUrl(null);
        }
      }
    } catch {}
    // eslint-disable-next-line react-hooks/exhaustive-deps
  }, [emotionActive]);
  
  // Current adventure tracking - initialize from localStorage on refresh
  const [currentAdventureId, setCurrentAdventureId] = React.useState<string | null>(() => loadCurrentAdventureId());
  const [adventureSummaries, setAdventureSummaries] = React.useState<AdventureSummary[]>([]);
  // Guard: prevent duplicate starts and duplicate session creation
  const isStartingAdventureRef = React.useRef<boolean>(false);
  const sessionCreatedForAdventureIdRef = React.useRef<string | null>(null);
  
  // Grade selection state (for HomePage only)
  const [selectedPreference, setSelectedPreference] = React.useState<'start' | 'middle' | null>(null);
  const [selectedTopicFromPreference, setSelectedTopicFromPreference] = React.useState<string | null>(null);
  const [selectedGradeFromDropdown, setSelectedGradeFromDropdown] = React.useState<string | null>(() => {
    // Load saved grade selection on initialization
    const savedGrade = loadGradeSelection();
    return savedGrade?.gradeDisplayName || null;
  });
  const [selectedGradeAndLevel, setSelectedGradeAndLevel] = React.useState<{grade: string, level: 'start' | 'middle'} | null>(null);
  
  const currentGradeDisplayName = (selectedGradeFromDropdown || userData?.gradeDisplayName || '').trim();
  // Reinterpret eligibility: true if a whiteboard lesson script is available (current topic or any fallback)
  const whiteboardGradeEligible = React.useMemo(() => {
    const hasCurrentTopicScript = !!(selectedTopicId && getLessonScript(selectedTopicId));
    const hasAnyScript = Object.keys(lessonScripts || {}).length > 0;
    return hasCurrentTopicScript || hasAnyScript;
  }, [selectedTopicId]);

  // Automatic Flow Control System
  const ADVENTURE_PROMPT_THRESHOLD = 3; // Configurable threshold for when user can access questions
  const [adventurePromptCount, setAdventurePromptCount] = React.useState<number>(0); // Track adventure prompts
  const [topicQuestionIndex, setTopicQuestionIndex] = React.useState<number>(() => {
    // Initialize with saved progress if available - this allows seamless resume after page refresh
    const savedProgress = loadQuestionProgress();
    if (savedProgress && selectedTopicId && savedProgress.topicId === selectedTopicId) {
      // console.log(`🔄 Initializing with saved progress: Topic ${savedProgress.topicId}, Question ${savedProgress.questionIndex + 1}`);
      return savedProgress.questionIndex;
    }
    return 0;
  }); // Current question in topic (0-9)
  const [isInQuestionMode, setIsInQuestionMode] = React.useState<boolean>(false); // Track if currently in question mode
  const [canAccessQuestions, setCanAccessQuestions] = React.useState<boolean>(false); // Track if user has met threshold
  
  // New variables for retry functionality - to fix the "try again" bug
  const [retryQuestionIndex, setRetryQuestionIndex] = React.useState<number>(0); // Track question index for retry scenarios
  const [isRetryMode, setIsRetryMode] = React.useState<boolean>(false); // Track if we're in a retry scenario
  
  // Computed value for the correct starting question index - fixes the try again bug
  const computedStartingQuestionIndex = React.useMemo(() => {
    if (isRetryMode) {
      return retryQuestionIndex; // Use retry index when in retry mode (should be 0 for full retry)
    }
    return topicQuestionIndex; // Use normal topic question index for regular flow
  }, [isRetryMode, retryQuestionIndex, topicQuestionIndex]);
  
  // Responsive aspect ratio management
  const [screenSize, setScreenSize] = React.useState<'mobile' | 'tablet' | 'desktop'>('desktop');
  
  // SpellBox state management
  const [showSpellBox, setShowSpellBox] = React.useState<boolean>(false);
  const [currentSpellQuestion, setCurrentSpellQuestion] = React.useState<SpellingQuestion | null>(null);
  // Store the original spelling question from question bank (with prefilled data)
  const [originalSpellingQuestion, setOriginalSpellingQuestion] = React.useState<SpellingQuestion | null>(null);
  // Track last successfully resolved spelling word to prevent immediate re-open
  const lastResolvedWordRef = React.useRef<string | null>(null);
  
  // Sequential spelling progress tracking
  const [spellingProgressIndex, setSpellingProgressIndex] = React.useState<number>(() => {
    // Initialize with saved progress for current grade
    const currentGrade = selectedGradeFromDropdown || userData?.gradeDisplayName;
    const savedProgress = loadSpellingProgress(currentGrade);
    return savedProgress?.currentSpellingIndex || 0;
  });
  
  const [completedSpellingIds, setCompletedSpellingIds] = React.useState<number[]>(() => {
    // Initialize with saved completed IDs for current grade
    const currentGrade = selectedGradeFromDropdown || userData?.gradeDisplayName;
    const savedProgress = loadSpellingProgress(currentGrade);
    return savedProgress?.completedSpellingIds || [];
  });
  
  // Legacy spell progress for backward compatibility (can be removed later)
  const [spellProgress, setSpellProgress] = React.useState<{totalQuestions: number, currentIndex: number}>({
    totalQuestions: 10,
    currentIndex: 0
  });
  
  // Feedback modal state
  const [showFeedbackModal, setShowFeedbackModal] = React.useState<boolean>(false);
  
  // Helper function to build image context for AI sanitizer
  const buildImageContext = useCallback(() => {
    const recentMessages = chatMessages.slice(-4).map(msg => 
      `${msg.type}: ${msg.content.substring(0, 100)}...`
    ).join('; ');
    
    const userInfo = userData ? `Grade ${userData.grade}, Level ${userData.level}` : 'Elementary student';
    
    return `Context for ${userInfo}: Recent conversation: ${recentMessages}`;
  }, [chatMessages, userData]);

  // Handle feedback submission
  const handleFeedbackSubmit = async (feedbackData: {enjoymentAnswer: string}) => {
    // Close modal immediately regardless of API success/failure
    setShowFeedbackModal(false);
    setCurrentScreen(-1);
    
    try {
      // console.log('Feedback submitted:', feedbackData);
      
      // Only save if user is authenticated (required by security rules)
      if (!user?.uid) {
        console.warn('Cannot save feedback: User not authenticated');
        return;
      }
      
      // Import feedback service dynamically to avoid circular dependencies
      const { feedbackService } = await import('@/lib/feedback-service');
      
      // Save to Firestore - userId must match authenticated user for security rules
      await feedbackService.saveFeedback(
        currentAdventureId,
        user.uid, // Use authenticated user's UID
        feedbackData.enjoymentAnswer
      );
      
      // console.log('Feedback saved successfully to Firestore');
      
    } catch (error) {
      console.error('Error saving feedback:', error);
      // Don't re-throw - modal is already closed
    }
  };
  
  // Get the current spelling word from the latest AI message
  const currentSpellingWord = chatMessages.filter(message => message.type === 'ai').slice(-1)[0]?.spelling_word;
  const currentSpellingSentence = chatMessages.filter(message => message.type === 'ai').slice(-1)[0]?.spelling_sentence || null;

  // Auto-trigger SpellBox when there's a spelling word
  React.useEffect(() => {
    if (currentSpellingWord && currentScreen === 1 && currentSpellingWord !== lastResolvedWordRef.current) {
      // console.log('🔤 SPELLBOX TRIGGER DEBUG:', {
      //   currentSpellingWord,
      //   hasOriginalQuestion: !!originalSpellingQuestion,
      //   originalQuestionWord: originalSpellingQuestion?.word,
      //   originalQuestionAudio: originalSpellingQuestion?.audio,
      //   actualSpellingWord: originalSpellingQuestion?.audio,
      //   originalQuestionIsPrefilled: originalSpellingQuestion?.isPrefilled,
      //   originalQuestionPrefilledIndexes: originalSpellingQuestion?.prefilledIndexes,
      //   wordsMatch: originalSpellingQuestion?.audio.toLowerCase() === currentSpellingWord.toLowerCase(),
      //   messageCycleCount
      // });
      
      // Use the original spelling question (with prefilled data) if available and matches
      // Compare against the audio field (actual spelling word), not the word field
      if (originalSpellingQuestion && originalSpellingQuestion.audio.toLowerCase() === currentSpellingWord.toLowerCase()) {
        // console.log('🔤 USING ORIGINAL SPELLING QUESTION WITH PREFILLED DATA:', {
        //   id: originalSpellingQuestion.id,
        //   word: originalSpellingQuestion.word,
        //   audio: originalSpellingQuestion.audio,
        //   actualSpellingWord: originalSpellingQuestion.audio,
        //   isPrefilled: originalSpellingQuestion.isPrefilled,
        //   prefilledIndexes: originalSpellingQuestion.prefilledIndexes
        // });
        
        // Update the question text with the AI-generated sentence but keep all other data
        // IMPORTANT: Use the audio field (actual spelling word) as the word field for SpellBox
        const enhancedQuestion: SpellingQuestion = {
          ...originalSpellingQuestion,
          word: originalSpellingQuestion.audio, // Use actual spelling word for SpellBox
          questionText: currentSpellingSentence || originalSpellingQuestion.questionText
        };
        
        setCurrentSpellQuestion(enhancedQuestion);
      } else {
        // Fallback: Convert the spelling word to a SpellingQuestion format (no prefilled data)
        // console.log('🔤 FALLBACK: Creating new spelling question without prefilled data', {
        //   reason: !originalSpellingQuestion ? 'No original question stored' : 'Word mismatch',
        //   currentSpellingWord,
        //   originalQuestionWord: originalSpellingQuestion?.word,
        //   originalQuestionAudio: originalSpellingQuestion?.audio,
        //   actualSpellingWord: originalSpellingQuestion?.audio
        // });
        const spellQuestion: SpellingQuestion = {
          id: Date.now(),
          topicId: selectedTopicId,
          topicName: selectedTopicId,
          templateType: 'spelling',
          word: currentSpellingWord,
          questionText: currentSpellingSentence,
          correctAnswer: currentSpellingWord.toUpperCase(),
          audio: currentSpellingWord,
          explanation: `Great job! "${currentSpellingWord}" is spelled correctly.`
        };
        
        setCurrentSpellQuestion(spellQuestion);
      }
      
      setShowSpellBox(true);
    } else {
      setShowSpellBox(false);
      setCurrentSpellQuestion(null);
    }
  }, [currentSpellingWord, currentScreen, originalSpellingQuestion, messageCycleCount]);
  
  // Auto-collapse sidebar when switching to Screen 3 (MCQ)
  React.useEffect(() => {
    if (currentScreen === 3) {
      setSidebarCollapsed(true);
    }
  }, [currentScreen]);

  // Stop all ElevenLabs TTS when switching between screens
  React.useEffect(() => {
    // Stop any playing TTS audio to prevent overlap when switching screens
    // console.log('🔧 Screen change cleanup: Stopping TTS for screen', currentScreen);
    ttsService.stop();
    // No image loading sound to stop
    
    // Clean up any ongoing image generation when navigating to home page
    if (currentScreen === -1 && imageGenerationController.current) {
      // console.log('🏠 Navigating to home page - cleaning up image generation');
      imageGenerationController.current = null;
      // Only reset loading state if unified system is not actively generating
      if (!unifiedAIStreaming.isGeneratingImage) {
        setIsGeneratingAdventureImage(false);
      }
      setIsExplicitImageRequest(false);
    }
    
    // Add a small delay to ensure TTS is fully stopped
    const timeoutId = setTimeout(() => {
      // console.log('🔧 TTS cleanup completed for screen transition');
    }, 100);
    
    return () => clearTimeout(timeoutId);
  }, [currentScreen]);

  // Save current adventure ID whenever it changes
  React.useEffect(() => {
    saveCurrentAdventureId(currentAdventureId);
  }, [currentAdventureId]);

  // Cleanup TTS on component unmount
  React.useEffect(() => {
    return () => {
      // console.log('🔧 Index component cleanup: Stopping TTS');
      ttsService.stop();
    };
  }, []);

  // Restore latest image for current adventure ONLY on app initialization/refresh (not during same session)
  React.useEffect(() => {
    // Only restore if we have both an adventure ID and chat messages from localStorage (indicating page refresh)
    const storedMessages = loadUserAdventure();
    const storedAdventureId = loadCurrentAdventureId();
    
    if (storedAdventureId && storedMessages.length > 0 && currentAdventureId === storedAdventureId) {
      // Get cached images for the current adventure
      const cachedImages = getCachedImagesForAdventure(storedAdventureId);
      const latestCachedImage = cachedImages.length > 0 ? cachedImages[0] : null;
      
      if (latestCachedImage && panels.length > 0) {
        // Update the first panel to show the latest generated image
        const updatedPanels = [...panels];
        updatedPanels[0] = {
          ...updatedPanels[0],
          image: latestCachedImage.url,
          text: updatedPanels[0].text // Keep original text
        };
        
        reset(updatedPanels);
        // console.log(`📸 Restored latest image for adventure on page refresh: ${storedAdventureId}`);
      }
    }
  }, []); // Run only once on mount

  // Generate initial AI response when entering adventure screen
  React.useEffect(() => {
    // If Step 5 intro overlay is visible, defer initial response until it's dismissed
    const pendingIntro = (() => { try { return localStorage.getItem('pending_step5_intro') === 'true'; } catch { return false; } })();
    if (showStep5Intro || pendingIntro) return;

    if (currentScreen === 1 && adventureMode) {
      // If we have initial adventure props with adventureType, wait for it to be processed
      if (initialAdventureProps?.adventureType && currentAdventureType === 'food' && initialAdventureProps.adventureType !== 'food') {
        // console.log('🎯 Waiting for adventure type to be set from initialAdventureProps:', initialAdventureProps.adventureType);
        return;
      }
      
      // Prefer adventure id for stability; fallback to topic id
      const keyPart = currentAdventureId || selectedTopicId || 'unknown';
      // Include adventure type so different types don't share the same initial response gate
      const sessionKey = `${keyPart}-${adventureMode}-${currentAdventureType}`;
      
      // Check if we've already sent an initial response for this session
      if (initialResponseSentRef.current === sessionKey || isGeneratingInitialRef.current) {
        return;
      }
      
      // Generate initial AI message using real-time AI generation
      // Skip if whiteboard prompt/lesson will take over (first-question or active lesson)
      const shouldSkipInitialGreetingForWhiteboard = whiteboardGradeEligible && (shouldTriggerWhiteboardOnFirstQuestionRef.current || isWhiteboardPromptActive || devWhiteboardEnabled);
      if (shouldSkipInitialGreetingForWhiteboard || suppressInitialGreetingRef.current) {
        // console.log('⏭️ Skipping initial AI message: whiteboard will run');
        return;
      }
      const generateInitialResponse = async () => {
        try {
          // console.log('🎯 generateInitialResponse called with currentAdventureType:', currentAdventureType);
          // Mark as generating immediately to prevent duplicate triggers
          isGeneratingInitialRef.current = true;
          initialResponseSentRef.current = sessionKey;

          // Get current pet name and type for AI context
          const currentPetId = PetProgressStorage.getCurrentSelectedPet();
          const petName = PetProgressStorage.getPetDisplayName(currentPetId);
          const petType = PetProgressStorage.getPetType(currentPetId);
          
          // Generate initial message using AI service with adventure prompt
          // console.log('🔍 Calling generateInitialMessage with adventure type:', currentAdventureType);
          const initialMessage = await aiService.generateInitialMessage(
            adventureMode,
            chatMessages,
            currentAdventureContext, // Pass adventure context for specific adventures
            undefined, // storyEventsContext - can be added later if needed
            currentAdventureContext?.summary, // Pass adventure summary
            userData,   // user data from Firebase
            petName,    // pet name
            petType,    // pet type
            currentAdventureType // adventureType - back to using state
          );

          // Add the initial AI message (guarded against suppression)
          if (suppressInitialGreetingRef.current) {
            // console.log('⏭️ Skipping initial AI message (post-gen due to suppression)');
            return;
          }
          const aiMessage: ChatMessage = {
            type: 'ai',
            content: initialMessage,
            timestamp: Date.now()
          };

          setChatMessages(prev => {
            setLastMessageCount(prev.length + 1);
            playMessageSound();
            // Auto-speak the initial AI message and wait for completion (guarded)
            const messageId = `index-chat-${aiMessage.timestamp}-${prev.length}`;
            if (!suppressInitialGreetingRef.current) {
              ttsService.speakAIMessage(initialMessage, messageId).catch(error => 
                console.error('TTS error for initial message:', error)
              );
            }
            return [...prev, aiMessage];
          });
          
          // Update message cycle count for the initial AI message
          setMessageCycleCount(prev => prev + 1);
        } catch (error) {
          console.error('Error generating initial AI message:', error);
          
          // Fallback to a simple message if AI generation fails
          const fallbackMessage = adventureMode === 'new' 
            ? "🌟 Welcome, brave adventurer! I'm Krafty, your adventure companion! What kind of amazing adventure would you like to create today? 🚀"
            : "🎯 Welcome back, adventurer! I'm excited to continue our journey together! What amazing direction should we take our adventure today? 🌟";

          // Add the fallback AI message (guarded against suppression)
          if (suppressInitialGreetingRef.current) {
            // console.log('⏭️ Skipping fallback initial AI message due to suppression');
            return;
          }
          const aiMessage: ChatMessage = {
            type: 'ai',
            content: fallbackMessage,
            timestamp: Date.now()
          };

          setChatMessages(prev => {
            setLastMessageCount(prev.length + 1);
            playMessageSound();
            // Auto-speak the fallback message (guarded)
            const messageId = `index-chat-${aiMessage.timestamp}-${prev.length}`;
            if (!suppressInitialGreetingRef.current) {
              ttsService.speakAIMessage(fallbackMessage, messageId).catch(error => 
                console.error('TTS error for fallback message:', error)
              );
            }
            return [...prev, aiMessage];
          });
          
          // Update message cycle count for the fallback AI message
          setMessageCycleCount(prev => prev + 1);
        } finally {
          isGeneratingInitialRef.current = false;
        }
      };

      generateInitialResponse();
    }
  }, [currentScreen, currentAdventureId, adventureMode, userData?.username, currentAdventureType, showStep5Intro]);

  // Show Step 5 overlay when landing in adventure after pet page
  // Fallback: if pending flag was not set (edge cases), still show once for first-time users
  React.useEffect(() => {
    try {
      const pending = localStorage.getItem('pending_step5_intro') === 'true';
      const alreadyShownThisSession = (() => { try { return sessionStorage.getItem('step5_shown_this_session') === 'true'; } catch { return false; } })();
    if (
      currentScreen === 1 &&
      needsAdventureStep5Intro &&
      pending
    ) {
        setShowStep5Intro(true);
        try { localStorage.removeItem('pending_step5_intro'); } catch {}
      try { sessionStorage.setItem('step5_shown_this_session', 'true'); } catch {}
        try {
          const currentPetId = PetProgressStorage.getCurrentSelectedPet();
          const petType = PetProgressStorage.getPetType(currentPetId) || 'pet';
          const intro = `Brighten your ${petType}’s day. Spend time talking and create a house it will truly love. The more creative, the better!`;
          ttsService.speakAIMessage(intro, 'krafty-step5-intro').catch(() => {});
        } catch {}
      }
    } catch {}
  }, [currentScreen, needsAdventureStep5Intro]);
  
  // Debug useEffect to track currentAdventureType changes
  React.useEffect(() => {
    // console.log('🎯 currentAdventureType changed to:', currentAdventureType);
  }, [currentAdventureType]);

  // Track persistent adventure progress to trigger Step 6 when full
  const { progressFraction: persistentProgressFraction, activity: persistentActivity } = useAdventurePersistentProgress();

  // Show Step 6 overlay when progress is full (first-time only)
  React.useEffect(() => {
    try {
      if (
        currentScreen === 1 &&
        !showStep5Intro &&
        needsAdventureStep6Intro &&
        (persistentProgressFraction >= 1)
      ) {
        setShowStep6Intro(true);
        try {
          // Immediately stop any ongoing TTS (likely pet) and suppress non-Krafty speech
          ttsService.stop();
          ttsService.setSuppressNonKrafty(true);
          const currentPetId = PetProgressStorage.getCurrentSelectedPet();
          const petType = PetProgressStorage.getPetType(currentPetId) || 'pet';
          const msg = `Happiness bar is full! Your ${petType} feels good. You can continue creating or go back home.`;
          ttsService.speakAIMessage(msg, 'krafty-step6-intro').catch(() => {});
        } catch {}
      }
    } catch {}
  }, [currentScreen, persistentProgressFraction, needsAdventureStep6Intro, showStep5Intro]);

  // Enforce suppression while Step 6 overlay is visible
  React.useEffect(() => {
    if (showStep6Intro) {
      try {
        ttsService.setSuppressNonKrafty(true);
        ttsService.stop();
      } catch {}
    }
  }, [showStep6Intro]);

  // When Step 6 is dismissed (Next), mark a pending Step 7 trigger so it only shows after returning home
  React.useEffect(() => {
    // Intercept when Step 6 just transitioned from visible to hidden
    if (!showStep6Intro && currentScreen !== 1) {
      return;
    }
  }, [showStep6Intro, currentScreen]);

  // Function to trigger initial response generation with explicit adventure type
  const triggerInitialResponseGeneration = React.useCallback(async (explicitAdventureType: string) => {
    // console.log('🎯 triggerInitialResponseGeneration called with explicitAdventureType:', explicitAdventureType);
    
    // Only generate if we're on the adventure screen and have the necessary data
    if (currentScreen !== 1 || !currentAdventureId || !userData?.username) {
      // console.log('🎯 Skipping initial response generation - not ready');
      return;
    }

    // Create session key for this specific adventure type
    const keyPart = currentAdventureId || selectedTopicId || 'unknown';
    const sessionKey = `${keyPart}-${adventureMode}-${explicitAdventureType}`;
    
    // Check if we've already sent an initial response for this session
    if (initialResponseSentRef.current === sessionKey || isGeneratingInitialRef.current) {
      // console.log('🎯 Skipping initial response generation - already generated for this session');
      return;
    }
    
      // Generate initial AI message using real-time AI generation
      // Skip if whiteboard prompt/lesson will take over (first-question or active lesson)
      if (shouldTriggerWhiteboardOnFirstQuestionRef.current || isWhiteboardPromptActive || devWhiteboardEnabled || suppressInitialGreetingRef.current) {
        // console.log('⏭️ Skipping initial AI message: whiteboard will run');
        return;
      }
    const generateInitialResponse = async () => {
      try {
        // console.log('🎯 generateInitialResponse called with explicitAdventureType:', explicitAdventureType);
        // Mark as generating immediately to prevent duplicate triggers
        isGeneratingInitialRef.current = true;
        initialResponseSentRef.current = sessionKey;

        // Get current pet name and type for AI context
        const currentPetId = PetProgressStorage.getCurrentSelectedPet();
        const petName = PetProgressStorage.getPetDisplayName(currentPetId);
        const petType = PetProgressStorage.getPetType(currentPetId);
        
        // Generate initial message using AI service with adventure prompt
        // console.log('🔍 Calling generateInitialMessage with explicit adventure type:', explicitAdventureType);
        const initialMessage = await aiService.generateInitialMessage(
          adventureMode,
          chatMessages,
          currentAdventureContext, // Pass adventure context for specific adventures
          undefined, // storyEventsContext - can be added later if needed
          currentAdventureContext?.summary, // Pass adventure summary
          userData,   // user data from Firebase
          petName,    // pet name
          petType,    // pet type
          explicitAdventureType // Use explicit adventure type instead of state
        );

        // Add the initial AI message (guard again in case state flipped meanwhile)
        if (shouldTriggerWhiteboardOnFirstQuestionRef.current || isWhiteboardPromptActive || devWhiteboardEnabled || suppressInitialGreetingRef.current) {
          // console.log('⏭️ Skipping initial AI message (post-gen): whiteboard active');
          return;
        }
        const aiMessage: ChatMessage = {
          type: 'ai',
          content: initialMessage,
          timestamp: Date.now()
        };

        // Guard enqueue in case suppression toggled between checks
        if (suppressInitialGreetingRef.current) {
          // console.log('⏭️ Skipping enqueue of initial AI message due to suppression');
          return;
        }
        setChatMessages(prev => [...prev, aiMessage]);

        // Speak the initial message using the same messageId the overlay derives
        // from the bubble HTML so the stop icon shows immediately.
        const messageId = bubbleMessageIdFromHtml(formatAIMessage(initialMessage));
        setTimeout(async () => {
          if (shouldTriggerWhiteboardOnFirstQuestionRef.current || isWhiteboardPromptActive || devWhiteboardEnabled || suppressInitialGreetingRef.current) return;
          await ttsService.speakAIMessage(initialMessage, messageId);
        }, 500);

      } catch (error) {
        console.error('Failed to generate initial AI message:', error);
      } finally {
        isGeneratingInitialRef.current = false;
      }
    };

    generateInitialResponse();
  }, [currentScreen, currentAdventureId, adventureMode, userData?.username, chatMessages, currentAdventureContext]);
  
  React.useEffect(() => {
    
    const updateScreenSize = () => {
      if (window.innerWidth <= 640) {
        setScreenSize('mobile');
      } else if (window.innerWidth <= 1024) {
        setScreenSize('tablet');
      } else {
        setScreenSize('desktop');
      }
    };
    
    updateScreenSize();
    window.addEventListener('resize', updateScreenSize);
    return () => window.removeEventListener('resize', updateScreenSize);
  }, []);
  
  // Dev tools keyboard listener for A+S+D combination
  React.useEffect(() => {
    const handleKeyDown = (e: KeyboardEvent) => {
      const key = e.key.toLowerCase();
      setPressedKeys(prev => new Set([...prev, key]));
    };
    
    const handleKeyUp = (e: KeyboardEvent) => {
      const key = e.key.toLowerCase();
      setPressedKeys(prev => {
        const newSet = new Set(prev);
        newSet.delete(key);
        return newSet;
      });
    };
    
    window.addEventListener('keydown', handleKeyDown);
    window.addEventListener('keyup', handleKeyUp);
    
    return () => {
      window.removeEventListener('keydown', handleKeyDown);
      window.removeEventListener('keyup', handleKeyUp);
    };
  }, []);
  
  // Handle spelling progress reset when grade changes
  React.useEffect(() => {
    const currentGrade = selectedGradeFromDropdown || userData?.gradeDisplayName;
    
    // Only reset if we have a grade and it's different from what we initialized with
    if (currentGrade) {
      const savedProgress = loadSpellingProgress(currentGrade);
      const expectedIndex = savedProgress?.currentSpellingIndex || 0;
      const expectedCompletedIds = savedProgress?.completedSpellingIds || [];
      
      // If current state doesn't match saved progress for this grade, update it
      if (spellingProgressIndex !== expectedIndex || completedSpellingIds.length !== expectedCompletedIds.length) {
        // console.log(`🔄 Grade changed to ${currentGrade}, updating spelling progress from index ${spellingProgressIndex} to ${expectedIndex}`);
        setSpellingProgressIndex(expectedIndex);
        setCompletedSpellingIds(expectedCompletedIds);
      }
    }
  }, [selectedGradeFromDropdown, userData?.gradeDisplayName, spellingProgressIndex, completedSpellingIds]);
  
  // Check for A+S+D combination
  React.useEffect(() => {
    if (pressedKeys.has('a') && pressedKeys.has('s') && pressedKeys.has('d')) {
      setDevToolsVisible(prev => !prev);
      playClickSound();
    }
  }, [pressedKeys]);
  
  const getAspectRatio = React.useMemo(() => {
    // Consistent height across both states - both give 1000px height at 1600px width
    if (sidebarCollapsed) {
      return screenSize === 'mobile' ? '4/3' : '16/10'; // 1600px width = 1000px height
    } else {
      return screenSize === 'mobile' ? '4/3' : '16/10'; // Same height as collapsed for consistency
    }
  }, [screenSize, sidebarCollapsed]);

  
  // Color theme options
  const colorThemes = [
    { name: "Purple", primary: "262 73% 60%", background: "262 30% 97%", accent: "262 73% 60%", hue: "262" },
    { name: "Pink", primary: "350 81% 55%", background: "350 30% 97%", accent: "350 81% 55%", hue: "350" },
    { name: "Blue", primary: "220 91% 55%", background: "220 30% 97%", accent: "220 91% 55%", hue: "220" },
    { name: "Green", primary: "142 76% 36%", background: "142 30% 97%", accent: "142 76% 36%", hue: "142" },
    { name: "Orange", primary: "25 85% 45%", background: "25 30% 97%", accent: "25 85% 45%", hue: "25" },
    { name: "Teal", primary: "180 83% 35%", background: "180 30% 97%", accent: "180 83% 35%", hue: "180" },
    { name: "Red", primary: "0 84% 55%", background: "0 30% 97%", accent: "0 84% 55%", hue: "0" },
    { name: "Indigo", primary: "240 85% 55%", background: "240 30% 97%", accent: "240 85% 55%", hue: "240" },
    { name: "Navy", primary: "210 100% 40%", background: "210 30% 97%", accent: "210 100% 40%", hue: "210" },
    { name: "Emerald", primary: "160 84% 39%", background: "160 30% 97%", accent: "160 84% 39%", hue: "160" },
  ];
  
  const [selectedTheme, setSelectedTheme] = useState(
    colorThemes.find(t => t.name === "Teal") || colorThemes[0]
  );
  
  const changeTheme = useCallback((theme: typeof colorThemes[0]) => {
    // Theme changes should not request microphone permission or play sounds automatically
    setSelectedTheme(theme);
    
    // Update CSS variables on the document root
    const root = document.documentElement;
    root.style.setProperty('--primary', theme.primary);
    root.style.setProperty('--background', theme.background);
    root.style.setProperty('--accent', theme.accent);
    root.style.setProperty('--ring', theme.primary);
    root.style.setProperty('--sidebar-primary', theme.primary);
    root.style.setProperty('--sidebar-ring', theme.primary);
    
    // Update book border colors to match the theme
    root.style.setProperty('--book-border', theme.primary);
    root.style.setProperty('--book-border-deep', theme.primary.replace(/60%/, '50%'));
    root.style.setProperty('--book-border-shadow', theme.primary.replace(/60%/, '40%'));
    
    // Update background pattern colors to match the theme
    // Light mode pattern colors
    root.style.setProperty('--pattern-primary', `${theme.hue} 50% 90%`);
    root.style.setProperty('--pattern-secondary', `${theme.hue} 40% 88%`);
  }, []);
  
  // Initialize theme on component mount
  useEffect(() => {
    changeTheme(selectedTheme);
  }, [selectedTheme, changeTheme]);
  
  // Ensure grade selection is loaded from localStorage on mount
  useEffect(() => {
    const savedGrade = loadGradeSelection();
    if (savedGrade && !selectedGradeFromDropdown) {
      // console.log(`🔄 Loading saved grade selection on mount: ${savedGrade.gradeDisplayName}`);
      setSelectedGradeFromDropdown(savedGrade.gradeDisplayName);
    }
  }, []); // Run once on mount

  // Grade selection logic (for HomePage only)
  useEffect(() => {
    if (userData && currentScreen === -1) { // Only on HomePage
      // Load user progress to check for current topic
      const userProgress = loadUserProgress();
      
      // Use saved preference first, then fallback to userData level
      let preferenceLevel: 'start' | 'middle' | null = null;
      
      // First check localStorage for user's manual selection
      const preference = loadTopicPreference();
      // console.log('Loaded preference from localStorage:', preference);
      
      if (preference?.level) {
        preferenceLevel = preference.level;
        // console.log('Using saved preference:', preferenceLevel);
      } else if (userData?.level) {
        // Fallback to userData level only if no saved preference
        preferenceLevel = userData.level === 'mid' ? 'middle' : userData.level as 'start' | 'middle';
        // console.log('Using userData.level:', userData.level, 'converted to:', preferenceLevel);
      }
      
      // console.log('Setting selectedPreference to:', preferenceLevel);
      setSelectedPreference(preferenceLevel);
      
      // Initialize the combined grade and level selection for proper highlighting
      // Use saved grade selection if available, otherwise fall back to userData
      const savedGrade = loadGradeSelection();
      const gradeToUse = savedGrade?.gradeDisplayName || userData?.gradeDisplayName;
      
      if (preferenceLevel && gradeToUse) {
        setSelectedGradeAndLevel({ 
          grade: gradeToUse, 
          level: preferenceLevel 
        });
        // console.log('Initialized selectedGradeAndLevel:', { grade: gradeToUse, level: preferenceLevel, source: savedGrade ? 'localStorage' : 'Firebase' });
      }
      
      // First, check if there's a current topic saved from previous selection
      if (userProgress?.currentTopicId) {
        // console.log('Loading saved current topic from progress:', userProgress.currentTopicId);
        setSelectedTopicFromPreference(userProgress.currentTopicId);
      } else if (preferenceLevel) {
        // If no saved current topic, generate one based on preference level
        // console.log('Generating new topic for preference level:', preferenceLevel);
        const allTopicIds = Object.keys(sampleMCQData.topics);
        const preferredTopic = getNextTopicByPreference(allTopicIds, preferenceLevel);
        if (preferredTopic) {
          // console.log('Generated preferred topic:', preferredTopic);
          setSelectedTopicFromPreference(preferredTopic);
        }
      } else {
        // console.log('No preference level or current topic found');
      }
    }
  }, [userData, currentScreen]);

  //   // Update currentScreen when userData loads to prevent flashing TopicSelection before onboarding
  // useEffect(() => {
  //   if (loading) return;
  //   if (user && userData) {
  //     // If user needs onboarding, ensure we don't show TopicSelection briefly
  //     const needsOnboarding = userData.isFirstTime || !userData.grade;
  //     if (needsOnboarding && currentScreen === 0) {
  //       // User needs onboarding but currentScreen is on TopicSelection
  //       // Don't change currentScreen - let showOnboarding take precedence
  //       return;
  //     } else if (!needsOnboarding && (currentScreen === 0 || currentScreen === -1)) {
  //       // User doesn't need onboarding, ensure we go to HomePage
  //       setCurrentScreen(-1);
  //     }
  //   } else if (!user && currentScreen !== 0) {
  //     // User is not authenticated, should be on TopicSelection
  //     setCurrentScreen(0);
  //   }
  // }, [user, userData, currentScreen, loading]);
  
  
  // Ensure chat panel starts minimized when adventure mode starts
  useEffect(() => {
    if (currentScreen === 1) {
      // Start with chat panel collapsed so the floating mini chat is visible
      setSidebarCollapsed(true);
      // console.log('🗨️ Adventure mode started - chat panel minimized by default');
    }
  }, [currentScreen]);
  
  // Chat panel resize functionality - now proportional
  const [chatPanelWidthPercent, setChatPanelWidthPercent] = React.useState(30); // 30% of container width for 70:30 split
  const [isResizing, setIsResizing] = React.useState(false);
  const resizeRef = React.useRef<HTMLDivElement>(null);
  const containerRef = React.useRef<HTMLDivElement>(null);

  // Resize handlers
  const handleResizeStart = useCallback((e: React.MouseEvent) => {
    e.preventDefault();
    setIsResizing(true);
  }, []);

  const handleResizeMove = useCallback((e: MouseEvent) => {
    if (!isResizing || !containerRef.current || !resizeRef.current || sidebarCollapsed) return;
    
    const containerRect = containerRef.current.getBoundingClientRect();
    const relativeX = e.clientX - containerRect.left;
    const newWidthPercent = ((containerRect.width - relativeX) / containerRect.width) * 100;
    
    // Constrain between 20% and 40% of container width
    const minPercent = 20;
    const maxPercent = 40;
    
    if (newWidthPercent >= minPercent && newWidthPercent <= maxPercent) {
      setChatPanelWidthPercent(newWidthPercent);
    }
  }, [isResizing, sidebarCollapsed]);

  const handleResizeEnd = useCallback(() => {
    setIsResizing(false);
  }, []);

  // Add global mouse events for resize
  React.useEffect(() => {
    if (isResizing) {
      document.addEventListener('mousemove', handleResizeMove);
      document.addEventListener('mouseup', handleResizeEnd);
      document.body.style.cursor = 'ew-resize';
      document.body.style.userSelect = 'none';
    }

    return () => {
      document.removeEventListener('mousemove', handleResizeMove);
      document.removeEventListener('mouseup', handleResizeEnd);
      document.body.style.cursor = '';
      document.body.style.userSelect = '';
    };
  }, [isResizing, handleResizeMove, handleResizeEnd]);


  // NEW: Unified AI streaming with automatic image generation
  const unifiedAIStreaming = useUnifiedAIStreaming({
    userId: user?.uid || 'anonymous',
    adventureId: currentAdventureId || undefined,
    onNewImage: async (imageUrl: string, prompt: string) => {
      // console.log('🎨 NEW: Image generated by unified AI system:', imageUrl);
      try {
        const isDalle = imageUrl.includes('oaidalleapiprodscus.blob.core.windows.net') || imageUrl.includes('dalle');
        const tool = isDalle ? 'dalle3' : 'flux';
        // Use raw user response length (latest user message), not the full AI prompt
        let rawUserLength = 0;
        try {
          const msgs = (chatMessagesRef?.current || chatMessages) as any[];
          if (Array.isArray(msgs)) {
            const lastUser = [...msgs].reverse().find((m) => m && m.type === 'user');
            rawUserLength = (lastUser?.content || '').length;
          }
        } catch {}
        analytics.capture('images_created', {
          images_count: 1,
          prompt_length_chars: rawUserLength,
          tool_used: tool,
          todo_type: currentAdventureType || undefined,
        });
      } catch {}
      
      // 🎯 NEW: Reset counter to 0 when unified system generates image
      setLastAutoImageMessageCount(prev => {
        const currentUserCount = chatMessages.filter(msg => msg.type === 'user').length;
        // Reset to 0; compute next offset-aligned trigger strictly after current count
        const newCount = 0;
        const nextAutoTriggerAt = currentUserCount < AUTO_IMAGE_TRIGGER_OFFSET
          ? AUTO_IMAGE_TRIGGER_OFFSET
          : ((Math.floor((currentUserCount - AUTO_IMAGE_TRIGGER_OFFSET) / AUTO_IMAGE_TRIGGER_INTERVAL) + 1) * AUTO_IMAGE_TRIGGER_INTERVAL) + AUTO_IMAGE_TRIGGER_OFFSET;
        const messagesUntilNextAuto = Math.max(0, nextAutoTriggerAt - currentUserCount);
        
        // console.log('📉 COMMUNICATION: Unified system generated image → resetting auto-generation counter:', {
        //   previousAutoCount: prev,
        //   currentUserMessageCount: currentUserCount,
        //   newAutoCount: newCount,
        //   nextAutoTriggerAt,
        //   messagesUntilNextAuto,
        //   reason: 'unified_system_coordination',
        //   message: `Auto-gen will now trigger at user message #${nextAutoTriggerAt} (in ${messagesUntilNextAuto})`
        // });
        
        return newCount;
      });
      
      // Optimistic render: if this is a data URL from Imagen, upload in background and then swap to Storage URL
      try {
        const isDataUrl = typeof imageUrl === 'string' && imageUrl.startsWith('data:');
        if (isDataUrl && user?.uid && currentAdventureId) {
          // Add panel first with data URL (optimistic)
          const newPanelId = crypto.randomUUID();
          addPanel({ id: newPanelId, image: imageUrl, text: prompt.substring(0, 100) + (prompt.length > 100 ? '...' : ''), timestamp: Date.now() } as any);
          setNewlyCreatedPanelId(newPanelId);

          // Begin background upload to Firebase
          (async () => {
            try {
              const stored = await firebaseImageService.uploadGeneratedImageData(
                user.uid,
                currentAdventureId,
                imageUrl,
                prompt,
                prompt,
                undefined
              );
              if (stored?.imageUrl) {
                updatePanelImage(newPanelId, stored.imageUrl);
                // Also persist URL metadata
                await cacheAdventureImageHybrid(user.uid, stored.imageUrl, prompt, prompt, currentAdventureId);
              }
            } catch (bgErr) {
              console.warn('⚠️ Background uploadImagen failed:', bgErr);
            }
          })();
        } else {
          // Remote URL (e.g., Flux Schnell) → optimistic render immediately, then upload in background and swap URL
          const newPanelId = crypto.randomUUID();
          addPanel({ id: newPanelId, image: imageUrl, text: prompt.substring(0, 100) + (prompt.length > 100 ? '...' : ''), timestamp: Date.now() } as any);
          setNewlyCreatedPanelId(newPanelId);

          (async () => {
            try {
              if (user?.uid && currentAdventureId) {
                // Upload original remote image URL to Firebase Storage via Cloud Function
                const stored = await firebaseImageService.uploadGeneratedImage(
                  user.uid,
                  currentAdventureId,
                  imageUrl,
                  prompt,
                  prompt
                );
                if (stored?.imageUrl) {
                  // Swap panel image to permanent Firebase URL
                  updatePanelImage(newPanelId, stored.imageUrl);
                  // Persist URL metadata for retrieval
                  await cacheAdventureImageHybrid(user.uid, stored.imageUrl, prompt, prompt, currentAdventureId);
                }
              } else {
                // No auth/adventure → just persist locally without blocking UI
                await cacheAdventureImageHybrid(
                  user?.uid || null,
                  imageUrl,
                  prompt,
                  prompt,
                  currentAdventureId || undefined
                );
              }
            } catch (bgErr) {
              console.warn('⚠️ Background uploadImage failed (remote URL):', bgErr);
            }
          })();
        }
      } catch (error) {
        console.warn('⚠️ NEW: Failed to cache unified AI image:', error);
      }
      
      // console.log(`🎨 PANEL DEBUG: Image handled (optimistic for data URLs): ${imageUrl.substring(0, 60)}...`);
      
      // Completion sound is now handled by the unified streaming hook timeout
    },
    onResponseComplete: (response) => {
      // console.log('✅ NEW: Unified AI response completed:', response);
    }
  });
  
  // Track when legacy system is running independently to avoid sync conflicts
  const [isLegacySystemRunning, setIsLegacySystemRunning] = React.useState(false);
  // Token to trigger left overlay auto-hide when a new image is actually displayed
  const [leftOverlayAutoHideToken, setLeftOverlayAutoHideToken] = React.useState(0);
  const [isLeftBubbleVisible, setIsLeftBubbleVisible] = React.useState(false);
  // Dev-only: toggle Whiteboard Lesson overlay without URL param (persist last state)
  const [devWhiteboardEnabled, setDevWhiteboardEnabled] = React.useState(() => {
    try {
      return localStorage.getItem('whiteboard-dev-trigger') === '1';
    } catch {
      return false;
    }
  });

  // Mute pet audio and hide pet dialogue while whiteboard is active
  React.useEffect(() => {
    const urlEnabled = typeof window !== 'undefined' && new URLSearchParams(window.location.search).get('whiteboard') === '1';
    const lessonEnabled = whiteboardGradeEligible && (urlEnabled || devWhiteboardEnabled);
    if (lessonEnabled) {
      try { ttsService.stop(); } catch {}
      try { ttsService.setSuppressNonKrafty(true); } catch {}
    } else {
      try { ttsService.setSuppressNonKrafty(false); } catch {}
    }
  }, [devWhiteboardEnabled, whiteboardGradeEligible]);
  
  // Sync legacy loading state with unified system for UI consistency
  React.useEffect(() => {
    // 🛠️ CRITICAL FIX: Don't sync when legacy system is running independently
    if (isLegacySystemRunning) {
      // console.log('🚫 SYNC BLOCKED: Legacy system is running independently, skipping sync');
      return;
    }
    
    // console.log('🎯 🚨 CRITICAL SYNC: unifiedAIStreaming.isGeneratingImage changed from', isGeneratingAdventureImage, 'to', unifiedAIStreaming.isGeneratingImage);
    setIsGeneratingAdventureImage(unifiedAIStreaming.isGeneratingImage);
  }, [unifiedAIStreaming.isGeneratingImage, isGeneratingAdventureImage, isLegacySystemRunning]);

  // 🚨 CRITICAL SYNC: Monitor unified AI streaming state changes with detailed logging
  React.useEffect(() => {
    // console.log('🚨 CRITICAL SYNC: unifiedAIStreaming.isGeneratingImage changed to:', unifiedAIStreaming.isGeneratingImage);
    if (unifiedAIStreaming.isGeneratingImage) {
      // console.log('🎯 NEW MESSAGE: Current isGeneratingImage state: true');
    }
  }, [unifiedAIStreaming.isGeneratingImage]);

  const generateAIResponse = useCallback(async (userText: string, messageHistory: ChatMessage[], spellingQuestion: SpellingQuestion | null): Promise<AdventureResponse> => {

    try {
      // Load current chat summary from session (if available)
      let currentSummary: string | undefined = undefined;
      if (currentSessionId) {
        try {
          const sessionData = await adventureSessionService.getAdventureSession(currentSessionId);
          currentSummary = sessionData?.chatSummary?.summary;
          
          if (currentSummary) {
            // console.log('🧠 Using chat summary for AI context:', currentSummary.substring(0, 100) + '...');
          }
        } catch (summaryError) {
          console.warn('⚠️ Could not load chat summary, continuing without it:', summaryError);
        }
      }

      // Get current pet name and type for AI context
      const currentPetId = PetProgressStorage.getCurrentSelectedPet();
      const petName = PetProgressStorage.getPetDisplayName(currentPetId);
      const petType = PetProgressStorage.getPetType(currentPetId);
      
      // console.log('🔍 Calling AI service with:', { userText, spellingQuestion, hasUserData: !!userData, petName, petType, adventureType: currentAdventureType });
      
      const result = await aiService.generateResponse(
        userText, 
        messageHistory, 
        spellingQuestion, 
        userData,
        undefined, // adventureState
        undefined, // currentAdventure  
        undefined, // storyEventsContext
        currentSummary, // summary
        petName, // petName
        petType,  // petType
        currentAdventureType // adventureType - now dynamic!
      );
      
      // console.log('✅ AI service returned:', result);
      return result;
    } catch (error) {
      console.error('Error generating AI response:', error);
      // Fallback response on error
      return {
        spelling_sentence: spellingQuestion ? "Let's continue our amazing adventure!" : null,
        adventure_story: "That's interesting! 🤔 Tell me more about what happens next in your adventure!"
      };
    }
  }, [userData, currentSessionId]);

  // Legacy image generation fallback when unified system fails
  const handleLegacyImageFallback = useCallback(async (text: string, imageSubject?: string) => {
    // console.log('🔄 LEGACY FALLBACK: Starting legacy image generation for failed unified request');
    
    // Double-check with keyword detection - only proceed if this is truly an image request
    const imageKeywords = ['create', 'make', 'generate', 'build', 'design', 'show me', 'what does', 'look like', 'i want to see', 'draw', 'picture', 'image'];
    const lowerText = text.toLowerCase();
    const hasImageKeywords = imageKeywords.some(keyword => lowerText.includes(keyword));
    
    if (!hasImageKeywords) {
      // console.log('🚫 LEGACY FALLBACK: No image keywords detected, skipping legacy generation');
      return;
    }
    
    // console.log('✅ LEGACY FALLBACK: Image keywords detected, proceeding with legacy generation');
    
    // 🧹 START AI SANITIZATION WITH TIMEOUT
    const originalPrompt = imageSubject || text;
    // console.log('🧹 LEGACY FALLBACK: Starting AI prompt sanitization for:', originalPrompt.substring(0, 50) + '...');
    setSanitizationInProgress(true);
    
    // Extract adventure context for full sanitization
    const adventureContext = chatMessages.slice(-5).map(msg => `${msg.type}: ${msg.content}`).join('; ');
    
    // Start sanitization but with timeout - WAIT for result before proceeding 
    let sanitizationResult: any = null;
    try {
      // console.log('🧹 LEGACY FALLBACK: Waiting for AI sanitization (max 8 seconds)...');
      const startTime = Date.now();
      
      sanitizationResult = await Promise.race([
        aiPromptSanitizer.sanitizePromptAndContext(originalPrompt, adventureContext),
        new Promise<null>((_, reject) => setTimeout(() => reject(new Error('AI sanitization timeout')), 8000))
      ]);
      
      const elapsed = Date.now() - startTime;
      if (sanitizationResult) {
        // console.log(`✅ AI Full Sanitization completed in ${elapsed}ms:`, sanitizationResult.sanitizedPrompt?.substring(0, 80) + '...');
        if (sanitizationResult.sanitizedContext) {
          // console.log('✅ Adventure context also sanitized:', sanitizationResult.sanitizedContext.substring(0, 80) + '...');
        }
        setAiSanitizedPrompt(sanitizationResult);
      }
    } catch (error: any) {
      if (error.message === 'AI sanitization timeout') {
        console.error('⏰ AI sanitization timed out after 8 seconds - proceeding with legacy only');
      } else {
        console.error('❌ AI Full Sanitization failed:', error.message);
      }
      setAiSanitizedPrompt(null);
    } finally {
      setSanitizationInProgress(false);
    }
    
    try {
      // 🛠️ CRITICAL FIX: Mark legacy system as running to prevent sync interference
      setIsLegacySystemRunning(true);
      
      // Set loading state
      setIsGeneratingAdventureImage(true);
      
      // Use the imageSubject or the original text for image generation
      const imagePrompt = imageSubject || text;
      
      // Extract adventure context for caching
      const adventureContext = chatMessages.slice(-5).map(msg => msg.content).join(" ");
      
      // console.log('🎨 LEGACY FALLBACK: Calling legacy aiService.generateAdventureImage()');
      
      // Use the fresh sanitizationResult instead of state (which might be stale)
      const finalSanitizedResult = sanitizationResult || aiSanitizedPrompt;
      
      // Debug sanitization state
      // console.log('🧹 LEGACY DEBUG: finalSanitizedResult state:', finalSanitizedResult ? 'PRESENT' : 'NULL');
      if (finalSanitizedResult) {
        // console.log('🧹 LEGACY DEBUG: sanitizedPrompt preview:', finalSanitizedResult.sanitizedPrompt?.substring(0, 100) + '...');
        // console.log('🧹 LEGACY DEBUG: sanitizedContext preview:', finalSanitizedResult.sanitizedContext?.substring(0, 100) + '...');
        // console.log('🧹 LEGACY DEBUG: sanitization success:', finalSanitizedResult.success);
      }
      
      const sanitizedResult = finalSanitizedResult ? {
        sanitizedPrompt: finalSanitizedResult.sanitizedPrompt,
        sanitizedContext: finalSanitizedResult.sanitizedContext
      } : undefined;
      
      // console.log('🧹 LEGACY DEBUG: Passing sanitizedResult to generateAdventureImage:', sanitizedResult ? 'PRESENT' : 'UNDEFINED');
      
      const generatedImageResult = await aiService.generateAdventureImage(
        imagePrompt,
        chatMessages,
        "adventure scene",
        sanitizedResult,
        currentAdventureId || undefined
      );
      
      if (generatedImageResult) {
        // 🛡️ RACE CONDITION PREVENTION: Validate that this image is for the current adventure
        if (generatedImageResult.adventureId && generatedImageResult.adventureId !== currentAdventureId) {
          // console.log(`🚫 IMAGE VALIDATION: Ignoring image from wrong adventure`, {
          //   imageAdventureId: generatedImageResult.adventureId,
          //   currentAdventureId: currentAdventureId,
          //   reason: 'adventure_mismatch'
          // });
          return;
        }
        
        // Cache the generated adventure image
        await cacheAdventureImageHybrid(
          user?.uid || null,
          generatedImageResult.imageUrl,
          imagePrompt,
          adventureContext,
          currentAdventureId || undefined
        );
        
        // Generate contextual response text
        const contextualResponse = await aiService.generateAdventureImageResponse(
          imagePrompt,
          generatedImageResult.usedPrompt,
          chatMessages
        );
        
        // Create new panel with generated image
        const newPanelId = crypto.randomUUID();
        addPanel({ 
          id: newPanelId, 
          image: generatedImageResult.imageUrl, 
          text: contextualResponse
        });
        setNewlyCreatedPanelId(newPanelId);
        
        // No completion sound
        
        // console.log('✅ LEGACY FALLBACK: Successfully generated image and added panel');
        
        // Add AI message to chat with proper side effects (TTS, sounds, etc.)
        const userMessage: ChatMessage = {
          type: 'user',
          content: text,
          timestamp: Date.now()
        };
        
        const aiMessage: ChatMessage = {
          type: 'ai',
          content: `![Legacy Image]\n\n${contextualResponse}`,
          timestamp: Date.now()
        };
        
        setChatMessages(prev => {
          const updatedMessages = [...prev, userMessage, aiMessage];
          
          // Trigger all the same side effects as regular AI messages
          setLastMessageCount(updatedMessages.length);
          playMessageSound();
          
          // Auto-speak the AI message (TTS)
          const messageId = `index-chat-${aiMessage.timestamp}-${prev.length + 1}`;
          ttsService.speakAIMessage(aiMessage.content, messageId).catch(error => 
            console.error('TTS error for legacy AI message:', error)
          );
          
          // console.log('🔊 LEGACY FALLBACK: Triggered TTS for AI message');
          
          // Optional: Save AI message to Firebase session
          if (currentSessionId) {
            adventureSessionService.addChatMessage(currentSessionId, userMessage);
            adventureSessionService.addChatMessage(currentSessionId, aiMessage);
            
            // Check if we should generate a chat summary
            handleSummaryGeneration(currentSessionId, updatedMessages);
          }
          
          return updatedMessages;
        });
        
      } else {
        // console.log('⚠️ LEGACY FALLBACK: Image generation failed, using fallback image');
        
        // Use fallback image
        const fallbackImage = images[Math.floor(Math.random() * images.length)];
        const newPanelId = crypto.randomUUID();
        
        addPanel({ 
          id: newPanelId, 
          image: fallbackImage, 
          text: "Your adventure continues with new mysteries..."
        });
        setNewlyCreatedPanelId(newPanelId);
      }
      
    } catch (error) {
      console.error('❌ LEGACY FALLBACK: Error in legacy image generation:', error);
      
      // Final fallback to random image
      const fallbackImage = images[Math.floor(Math.random() * images.length)];
      const newPanelId = crypto.randomUUID();
      
      addPanel({ 
        id: newPanelId, 
        image: fallbackImage, 
        text: "New adventure continues..."
      });
      setNewlyCreatedPanelId(newPanelId);
      
    } finally {
      // 🛠️ CRITICAL FIX: Always stop loading state in legacy fallback
      // The unified system has already failed, so we need to clear the loading state
      // console.log('🔄 LEGACY FALLBACK: Clearing loading state in finally block');
      setIsGeneratingAdventureImage(false);
      
      // 🛠️ CRITICAL FIX: Mark legacy system as no longer running to re-enable sync
      setIsLegacySystemRunning(false);
    }
  }, [incrementMessageCycle, chatMessages, aiService, user?.uid, currentAdventureId, addPanel, images, playImageCompleteSound, setIsLegacySystemRunning]);



  // Generate new image panel based on context
  const onGenerateImage = useCallback(async (prompt?: string) => {
    try {
      // Count this as a user interaction for spellbox cycle
      incrementMessageCycle();
      
      // Set loading state (no loading sound)
      setIsGeneratingAdventureImage(true);
      
      // Create AbortController for this generation
      imageGenerationController.current = new AbortController();
      
      // No loading sound
      
      // Use the prompt or generate from recent context
      const imagePrompt = prompt || 
          chatMessages.slice(-3).map(msg => msg.content).join(" ") || 
          "adventure with rocket";
        
        // Extract adventure context for caching
        const adventureContext = chatMessages.slice(-5).map(msg => msg.content).join(" ");
        
        // 🚫 DISABLED: Legacy image generation to prevent duplicates with unified system
        // console.log('🚫 [Index.onGenerateImage()] Skipping legacy manual image generation - unified system handles this now');
        // console.log('📝 [Index.onGenerateImage()] Requested prompt:', imagePrompt);
        const generatedImageResult = null;
        
        // ORIGINAL CODE (DISABLED):
        // const generatedImageResult = await aiService.generateAdventureImage(
        //   imagePrompt,
        //   chatMessages,
        //   "space adventure scene"
        // );
        
        let image: string;
        let panelText: string;
        
        // Cache the generated adventure image if it was successfully created
        if (generatedImageResult) {
          // Use Firebase caching if user is authenticated, fallback to localStorage
          await cacheAdventureImageHybrid(
            user?.uid || null,
            generatedImageResult.imageUrl,
            imagePrompt,
            adventureContext,
            currentAdventureId || undefined
          );
          
          image = generatedImageResult.imageUrl;
          
          // Generate contextual response text based on actual generated content
          const contextualResponse = await aiService.generateAdventureImageResponse(
            imagePrompt,
            generatedImageResult.usedPrompt,
            chatMessages
          );
          
          panelText = contextualResponse;
        } else {
          // Use fallback image and text
          image = images[Math.floor(Math.random() * images.length)];
          panelText = prompt ? `Generated: ${prompt}` : "New adventure continues...";
        }
      
      const newPanelId = crypto.randomUUID();
      
      addPanel({ 
        id: newPanelId, 
        image, 
        text: panelText
      });
      setNewlyCreatedPanelId(newPanelId);
      
      // No loading or completion sounds here
      // Stop loading animation only for automatic generation, not explicit requests
      // Also check that unified system is not actively generating
      if (!isExplicitImageRequest && !unifiedAIStreaming.isGeneratingImage) {
        setIsGeneratingAdventureImage(false);
      }
      
      // Clear the controller since generation completed successfully
      imageGenerationController.current = null;
      
      // Trigger zoom animation after 2 seconds
      setTimeout(() => {
        setZoomingPanelId(newPanelId); // Trigger zoom animation
        setNewlyCreatedPanelId(null);
        
        // Clear zoom animation after it completes (0.6s duration)
        setTimeout(() => {
          setZoomingPanelId(null);
        }, 600);
      }, 2000);
    } catch (error) {
      console.error('Error generating image:', error);
      
      // No loading sound on error
      // Stop loading animation only for automatic generation, not explicit requests
      // Also check that unified system is not actively generating
      if (!isExplicitImageRequest && !unifiedAIStreaming.isGeneratingImage) {
        setIsGeneratingAdventureImage(false);
      }
      
      // Clear the controller on error
      imageGenerationController.current = null;
      
      // Fallback to random image on error
      const image = images[Math.floor(Math.random() * images.length)];
      const newPanelId = crypto.randomUUID();
      addPanel({ id: newPanelId, image, text: "New adventure continues..." });
      setNewlyCreatedPanelId(newPanelId);
      
      setTimeout(() => {
        setZoomingPanelId(newPanelId);
        setNewlyCreatedPanelId(null);
        
        setTimeout(() => {
          setZoomingPanelId(null);
        }, 600);
      }, 2000);
          }
    }, [incrementMessageCycle, addPanel, images, chatMessages, currentAdventureId, isExplicitImageRequest]);

  // Add message directly to chat (for immediate feedback during transcription)
  const onAddMessage = useCallback((message: { type: 'user' | 'ai'; content: string; timestamp: number }) => {
    setChatMessages(prev => [...prev, message]);
  }, []);

  // Handle text messages and detect image generation requests
  const onGenerate = useCallback(
    async (text: string) => {
      // If anonymous and limit reached, block and open signup gate
      try {
        const isAnon = !!user && (user as any).isAnonymous === true;
        if (isAnon && guestPromptCount >= 5) {
          setSignupGateOpen(true);
          try { localStorage.setItem('guest_signup_gate_open', '1'); } catch {}
          return;
        }
      } catch {}
      
      // Check if the last message is "transcribing..." and replace it with actual transcription
      const lastMessage = chatMessages[chatMessages.length - 1];
      const shouldReplaceTranscribingMessage = lastMessage && 
        lastMessage.type === 'user' && 
        lastMessage.content === 'transcribing...';
      
      // NEW: Try unified AI system first (if available and ready)
      // console.log('🔧 Unified system check:', {
      //   isUnifiedSystemReady,
      //   streamingIsReady: unifiedAIStreaming.isReady(),
      //   streamingState: {
      //     isStreaming: unifiedAIStreaming.isStreaming,
      //     error: unifiedAIStreaming.error
      //   }
      // });
      
      // 🛠️ IMPROVED: Better handling of stuck streaming state
      let skipUnifiedBackground = false;
      if (unifiedAIStreaming.isStreaming) {
        // console.log('⚠️ Unified system appears to be streaming');
        
        // 🔧 Check if this is a stuck state by looking for suspicious conditions
        const streamingTimeout = 30000; // 30 seconds max streaming time
        const lastMessageTime = chatMessages.length > 0 ? chatMessages[chatMessages.length - 1].timestamp : Date.now();
        const timeSinceLastMessage = Date.now() - lastMessageTime;
        
        if (timeSinceLastMessage > streamingTimeout) {
          // console.log('🚨 STUCK STATE DETECTED: Streaming for too long, forcing reset');
          
          // Force abort the stuck stream
          try {
            unifiedAIStreaming.abortStream();
          } catch (abortError) {
            console.warn('Failed to abort stuck stream:', abortError);
          }
          
          // Small delay to let abort complete, then continue with new request
          await new Promise(resolve => setTimeout(resolve, 200));
          
          // console.log('✅ Stuck state cleared, proceeding with new request');
        } else {
          // Normal case - actually streaming. Do NOT block user text submission;
          // just skip triggering another unified background task this turn.
          // console.log('⚠️ Valid streaming in progress - skipping unified background call but continuing text flow');
          skipUnifiedBackground = true;
        }
      }
      
      // 🎨 Trigger unified background task only when not already streaming
      if (!skipUnifiedBackground) {
        try {
          const currentGrade = selectedGradeFromDropdown || userData?.gradeDisplayName;
          const bgSpellingQuestion = getNextSpellboxQuestion(currentGrade, completedSpellingIds);
          if (bgSpellingQuestion) {
            setOriginalSpellingQuestion(bgSpellingQuestion);
          }
          // Fire-and-forget: generate image via unified system; ignore any caption text
          void unifiedAIStreaming.sendMessage(
            text,
            chatMessages,
            bgSpellingQuestion
          );
        } catch (bgErr) {
          console.warn('⚠️ Unified background image generation failed:', bgErr);
        }
      }

      // Check if user is asking for image generation using intent-based detection
      const detectImageIntent = (text: string): boolean => {
        const lowerText = text.toLowerCase().trim();
        
        // 🛠️ CRITICAL: Always detect "create image:" format from button clicks
        if (lowerText.startsWith('create image:')) {
          // console.log('✅ Detected "create image:" format from button click');
          return true;
        }
        
        // Direct image request patterns
        const directImagePatterns = [
          /\b(create|generate|make|draw|paint|sketch|show me|give me)\s+(an?\s+)?(image|picture|pic|photo|drawing|artwork|visual|illustration)/,
          /\b(can you|could you|please)\s+(create|generate|make|draw|show|give me)\s+(an?\s+)?(image|picture|pic)/,
          /\bi want\s+(an?\s+)?(image|picture|pic|photo|drawing)/,
          /\bshow me\s+(what|how)/,
          /\billustrate\s+(this|that|it)/,
          /\bvisualize\s+(this|that|it)/
        ];
        
        // Check for direct patterns first
        if (directImagePatterns.some(pattern => pattern.test(lowerText))) {
          return true;
        }
        
        // Standalone image-related words (only when they're the main intent)
        const standaloneImageWords = ['image', 'picture', 'pic', 'photo', 'drawing', 'artwork', 'illustration'];
        const isStandaloneImageRequest = standaloneImageWords.some(word => {
          const wordRegex = new RegExp(`\\b${word}\\b`);
          return wordRegex.test(lowerText) && lowerText.split(/\s+/).length <= 3; // Short requests only
        });
        
        if (isStandaloneImageRequest) {
          return true;
        }
        
        return false;
      };

      // Compute whether text looks like an explicit image request (still used for some UI/flow decisions)
      const isImageRequest = detectImageIntent(text);
      
      // REGULAR AI SYSTEM: Use legacy system for all non-image requests (including spelling)
      // console.log('📝 Using regular AI system for text/spelling responses');
      
      // Note: isImageRequest is already declared above
      
      // Add user message
      const userMessage: ChatMessage = {
        type: 'user',
        content: text,
        timestamp: Date.now()
      };
      
      // Add user message immediately with sound (or replace transcribing message)
      setChatMessages(prev => {
        if (shouldReplaceTranscribingMessage) {
          // Replace the last "transcribing..." message with actual content
          const newMessages = [...prev.slice(0, -1), userMessage];
          setLastMessageCount(newMessages.length);
          playMessageSound();
          return newMessages;
        } else {
          // Normal flow - add user message
          setLastMessageCount(prev.length + 1);
          playMessageSound();
          return [...prev, userMessage];
        }
      });

      // Increment guest prompt counter and open gate after the 5th prompt
      try {
        const isAnon = !!user && (user as any).isAnonymous === true;
        if (isAnon) {
          const next = guestPromptCount + 1;
          setGuestPromptCount(next);
          try { localStorage.setItem('guest_prompt_count', String(next)); } catch {}
          if (next === 5) {
            setTimeout(() => {
              setSignupGateOpen(true);
              try { localStorage.setItem('guest_signup_gate_open', '1'); } catch {}
            }, 0);
          }
        }
      } catch {}

      // Sticky yawn detection (skip during MCQ screen)
      try {
        const isMCQScreen = currentScreen === 3;
        if (!isMCQScreen) {
          const trimmed = (text || '').trim();
          const fillerSet = new Set(['ok', 'k', 'kk', 'okay', 'yes', 'no', 'idk', 'hmm', 'hmmm', 'lol', 'nice', 'cool', '…', '...', ':)', '👍']);
          const isEmojiOnly = /^([\p{Emoji_Presentation}\p{Emoji}\p{Extended_Pictographic}\u200d\ufe0f\s])+$/u.test(trimmed);
          const isShort = trimmed.length <= 10 || fillerSet.has(trimmed.toLowerCase()) || isEmojiOnly;

          // Pre-compute next-state decisions based on current input
          const willEnterYawn = !inYawnMode && isShort && (consecutiveShortCount + 1 >= 2);
          const willExitYawn = inYawnMode && !isShort;

          // Update counters
          if (isShort) {
            setConsecutiveShortCount((c) => c + 1);
            setConsecutiveNonShortCount(0);
          } else {
            setConsecutiveNonShortCount((c) => c + 1);
            setConsecutiveShortCount(0);
          }

          // Update yawn mode state (exit after 1 non-short)
          setInYawnMode((prev) => {
            if (!prev && willEnterYawn) return true;
            if (prev && !isShort) return false;
            return prev;
          });

          // Apply/clear override immediately using computed intent
          const currentPetId = PetProgressStorage.getCurrentSelectedPet() || 'dog';
          const petType = PetProgressStorage.getPetType(currentPetId) || currentPetId;
          if (willExitYawn) {
            if (!overrideMediaClearRef.current) setOverridePetMediaUrl(null);
          } else if ((willEnterYawn || (inYawnMode && isShort)) && !overrideMediaClearRef.current) {
            const yawnUrl = getPetYawnMedia(petType);
            setOverridePetMediaUrl(yawnUrl);
          }
        }
      } catch (e) {
        console.warn('Yawn detection error:', e);
      }

      // Optional: Save user message to Firebase session (non-blocking)
      if (currentSessionId) {
        adventureSessionService.addChatMessage(currentSessionId, userMessage);
      }

      // Track adventure prompt count and implement automatic flow
      // console.log(`🔍 DEBUG: Message sent - currentScreen: ${currentScreen}, isImageRequest: ${isImageRequest}, isInQuestionMode: ${isInQuestionMode}`);
      
      if (currentScreen === 1 && !isImageRequest) {
        const newAdventurePromptCount = adventurePromptCount + 1;
        // console.log(`🔍 DEBUG: Adventure prompt sent. Count: ${adventurePromptCount} -> ${newAdventurePromptCount}, Threshold: ${ADVENTURE_PROMPT_THRESHOLD}`);
        setAdventurePromptCount(newAdventurePromptCount);
        
        // Check if user has met the threshold for accessing questions
        if (newAdventurePromptCount >= ADVENTURE_PROMPT_THRESHOLD && !canAccessQuestions) {
          // console.log(`🔍 DEBUG: Threshold reached! Setting canAccessQuestions to true`);
          setCanAccessQuestions(true);
        }
        
        // Implement automatic flow: adventure->q1->q2->q3->adventure->q4->q5->q6->adventure->q7->q8->q9->q10
        // Only trigger automatic transitions if user has met the prompt threshold
        const hasMetThreshold = canAccessQuestions || newAdventurePromptCount >= ADVENTURE_PROMPT_THRESHOLD;
        // console.log(`🔍 DEBUG: Threshold check - canAccessQuestions: ${canAccessQuestions}, newCount >= threshold: ${newAdventurePromptCount >= ADVENTURE_PROMPT_THRESHOLD}, hasMetThreshold: ${hasMetThreshold}`);
        
        // COMMENTED OUT: Adventure to Questions Auto-move
        /*
        if (hasMetThreshold) {
          // Determine when to transition to questions based on the flow pattern
          let shouldTransitionToQuestions = false;
          
          if (topicQuestionIndex === 0) {
            // Start with questions after initial adventure phase (Q1-Q3)
            // console.log(`🔍 DEBUG: Starting Q1-Q3 sequence`);
            shouldTransitionToQuestions = true;
          } else if (topicQuestionIndex === 3) {
            // After Q1->Q2->Q3->adventure, now go to Q4->Q5->Q6
            // console.log(`🔍 DEBUG: Starting Q4-Q6 sequence`);
            shouldTransitionToQuestions = true;
          } else if (topicQuestionIndex === 6) {
            // After Q4->Q5->Q6->adventure, now go to Q7->Q8->Q9
            // console.log(`🔍 DEBUG: Starting Q7-Q9 sequence`);
            shouldTransitionToQuestions = true;
          } else if (topicQuestionIndex === 9) {
            // After Q7->Q8->Q9->adventure, now go to Q10
            // console.log(`🔍 DEBUG: Starting Q10 sequence`);
            shouldTransitionToQuestions = true;
          }
          
          if (shouldTransitionToQuestions) {
            // Add a transition message from AI and wait for speech to complete
            setTimeout(async () => {
              const transitionMessage: ChatMessage = {
                type: 'ai',
                content: `🎯 Great adventure building! Now let's test your reading skills with some questions. Ready for the challenge? 📚✨`,
                timestamp: Date.now()
              };
              
              setChatMessages(prev => {
                playMessageSound();
                return [...prev, transitionMessage];
              });
              
              // Wait for the AI speech to complete before transitioning
              const messageId = `index-chat-${transitionMessage.timestamp}-${chatMessages.length}`;
              await ttsService.speakAIMessage(transitionMessage.content, messageId);
              
              // Add a small buffer after speech completes
              setTimeout(() => {
                setIsInQuestionMode(true);
                setCurrentScreen(3); // Go to MCQ screen
              }, 500);
            }, 1000);
            
            // Don't process the text further, just handle the transition
            return;
          }
        }
        */
      } else {
        // console.log(`🔍 DEBUG: Skipping adventure prompt tracking - currentScreen: ${currentScreen}, isImageRequest: ${isImageRequest}`);
      }
      
      // Continue with the story text flow without adding any image loading sound/caption to chat.
      
      // Set loading state for regular text responses
      setIsAIResponding(true);
      
      try {
        // Generate AI response using the current message history
        const currentMessages = [...chatMessages, userMessage];
        
        // Implement 3-1 pattern: 3 spelling prompts followed by 1 pure adventure beat
        let isSpellingPhase = false;
        const SPELLING_CYCLE_OFFSET = 1; // only the very first adventure message stays pure
        const SPELLING_CYCLE_LENGTH = 4; // 3 spelling + 1 adventure
        if (messageCycleCount >= SPELLING_CYCLE_OFFSET) {
          const cyclePosition = ((messageCycleCount - SPELLING_CYCLE_OFFSET) % SPELLING_CYCLE_LENGTH + SPELLING_CYCLE_LENGTH) % SPELLING_CYCLE_LENGTH;
          isSpellingPhase = cyclePosition < 3;
        }
          
        // Use selectedGradeFromDropdown if available, otherwise fall back to userData.gradeDisplayName
          
        const currentGrade = selectedGradeFromDropdown || userData?.gradeDisplayName;
          
        // console.log(`🎓 Spelling question grade selection - selectedGradeFromDropdown: ${selectedGradeFromDropdown}, userData.gradeDisplayName: ${userData?.gradeDisplayName}, using: ${currentGrade}`);
        
        // Additional debug info
        const savedGradeFromStorage = loadGradeSelection();
          
        // console.log(`💾 Grade from localStorage: ${savedGradeFromStorage?.gradeDisplayName || 'none'}`);
        // console.log(`🔥 Grade from Firebase: ${userData?.gradeDisplayName || 'none'}`);
          
        // NEW: Use topic-based question selection for Spellbox progression
          
        const spellingQuestion = isSpellingPhase ? getNextSpellboxQuestion(currentGrade, completedSpellingIds) : null;
        
        // Store the original spelling question (with prefilled data) for later use
          
        if (spellingQuestion) {
          // console.log('🔤 STORING ORIGINAL SPELLING QUESTION:', {
          //   id: spellingQuestion.id,
          //   word: spellingQuestion.word,
          //   audio: spellingQuestion.audio,
          //   actualSpellingWord: spellingQuestion.audio,
          //   isPrefilled: spellingQuestion.isPrefilled,
          //   prefilledIndexes: spellingQuestion.prefilledIndexes
          // });
          setOriginalSpellingQuestion(spellingQuestion);
        }
        // console.log(`🔄 Message cycle: ${messageCycleCount}, Phase: ${isSpellingPhase ? '📝 SPELLING' : '🏰 ADVENTURE'} (${messageCycleCount < SPELLING_CYCLE_OFFSET ? 'Initial Pure Adventure' : isSpellingPhase ? 'Spelling Trio' : 'Adventure Break'})`);
        
        const aiResponse = await generateAIResponse(text, currentMessages, spellingQuestion);
        

        // Update cycle count (no modulo, just increment)
        setMessageCycleCount(prev => prev + 1);
        
        // First, add the spelling sentence message if we have one
        if (aiResponse.spelling_sentence && spellingQuestion) {
          // console.log('📝 Creating spelling message:', {
          //   spellingWord: spellingQuestion.audio,
          //   spellingSentence: aiResponse.spelling_sentence,
          //   adventureStory: aiResponse.adventure_story,
          //   wordInSentence: aiResponse.spelling_sentence.toLowerCase().includes(spellingQuestion.audio.toLowerCase())
          // });
          
          // Ensure we always have a continuation for after spelling.
          // If the AI didn't provide an adventure story, synthesize a gentle prompt
          // by appending a follow-up question to the spelling sentence.
          const contentAfterSpelling: string = (aiResponse.adventure_story && aiResponse.adventure_story.trim())
            ? aiResponse.adventure_story
            : `${(aiResponse.spelling_sentence || '').trim()} ${'What should we do next?'}`.trim();

          const spellingSentenceMessage: ChatMessage = {
            type: 'ai',
            content: aiResponse.spelling_sentence,
            timestamp: Date.now(),
            spelling_word: spellingQuestion.audio,
            spelling_sentence: aiResponse.spelling_sentence,
            content_after_spelling: contentAfterSpelling, // Always present: AI story or synthesized fallback
            hiddenInChat: true
          };
          
          setChatMessages(prev => {
            setLastMessageCount(prev.length + 1);
            playMessageSound();
            // Auto-speak the spelling sentence using the same inline ID that
            // the overlay derives while SpellBox is visible. This ensures the
            // bottom-right speaker button shows the stop icon immediately.
            const messageId = inlineSpellboxMessageId(
              (spellingQuestion as any)?.word || (spellingQuestion as any)?.audio,
              (spellingQuestion as any)?.id ?? null
            );
            ttsService.speakAIMessage(spellingSentenceMessage.content, messageId).catch(error => 
              console.error('TTS error for spelling sentence:', error)
            );
            return [...prev, spellingSentenceMessage];
          });

          // The SpellBox will automatically appear due to the useEffect hook that watches for spelling_word
          // After successful completion, handleSpellComplete will be called

          // Save message to Firebase session if available
          if (currentSessionId) {
            adventureSessionService.addChatMessage(currentSessionId, spellingSentenceMessage);
          }
          return;
        }
        
        // For pure adventure messages (no spelling), just add the adventure story
        const aiMessage: ChatMessage = {
          type: 'ai',
          content: aiResponse.adventure_story,
          timestamp: Date.now(),
          spelling_sentence: null,
          spelling_word: undefined
        };
        
        setChatMessages(prev => {
          const updatedMessages = [...prev, aiMessage];
          
          setLastMessageCount(prev.length + 1);
          playMessageSound();
          // Auto-speak the AI message and wait for completion
          // Use the same derived bubble ID that the LeftPetOverlay uses so the
          // bottom-right speaker button shows the stop state immediately.
          const messageId = bubbleMessageIdFromHtml(formatAIMessage(aiMessage.content));
          ttsService.speakAIMessage(aiMessage.content, messageId).catch(error => 
            console.error('TTS error for AI message:', error)
          );
          
          // Optional: Save AI message to Firebase session and check for summary generation (non-blocking)
          if (currentSessionId) {
            adventureSessionService.addChatMessage(currentSessionId, aiMessage);
            
            // Check if we should generate a chat summary (every 2 messages)
            handleSummaryGeneration(currentSessionId, updatedMessages);
          }
          
          return updatedMessages;
        });
      } catch (error) {
        console.error('Error generating AI response:', error);
        // Show error message to user
        const errorMessage: ChatMessage = {
          type: 'ai',
          content: "Sorry, I'm having trouble thinking right now! 😅 Try again in a moment!",
          timestamp: Date.now()
        };
        
        setChatMessages(prev => {
          setLastMessageCount(prev.length + 1);
          playMessageSound();
          // Auto-speak the error message and wait for completion
          const messageId = `index-chat-${errorMessage.timestamp}-${prev.length}`;
          ttsService.speakAIMessage(errorMessage.content, messageId).catch(error => 
            console.error('TTS error for error message:', error)
          );
          return [...prev, errorMessage];
        });
      } finally {
        setIsAIResponding(false);
      }
    },
    [incrementMessageCycle, generateAIResponse, chatMessages, currentScreen, adventurePromptCount, topicQuestionIndex, isInQuestionMode, currentSessionId, messageCycleCount, inYawnMode, consecutiveShortCount, consecutiveNonShortCount]
  );

  // Auto-scroll to bottom when new messages arrive
  React.useEffect(() => {
    if (messagesScrollRef.current) {
      messagesScrollRef.current.scrollTop = messagesScrollRef.current.scrollHeight;
    }
  }, [chatMessages]);

  // Save messages to local storage whenever they change
  React.useEffect(() => {
    saveUserAdventure(chatMessages);
  }, [chatMessages]);

  // Load adventure summaries on component mount
  React.useEffect(() => {
    const summaries = loadAdventureSummaries();
    setAdventureSummaries(summaries);
  }, []);

  // Optional: Sync adventure state changes to Firebase session (non-blocking)
  React.useEffect(() => {
    if (currentSessionId && user) {
      adventureSessionService.updateAdventureState(currentSessionId, {
        isInQuestionMode,
        adventurePromptCount
      });
    }
  }, [currentSessionId, isInQuestionMode, adventurePromptCount, user]);

  // Auto-assign topic based on level and navigate - FIXED to respect grade selection
  const autoAssignTopicAndNavigate = React.useCallback((level: 'start' | 'middle') => {
    // console.log(`🎯 autoAssignTopicAndNavigate called with level: ${level}`);
    
    // Use proper grade-aware topic selection instead of hardcoded values
    const allTopicIds = Object.keys(sampleMCQData.topics);
    const currentGrade = selectedGradeFromDropdown || userData?.gradeDisplayName;
    
    // console.log(`🎓 Current grade for auto-assignment: ${currentGrade}`);
    
    // Get topic based on grade and level preference
    const topicId = getNextTopicByPreference(allTopicIds, level, currentGrade);
    
    // console.log(`✨ Auto-assigned topic: ${topicId} for grade ${currentGrade}, level ${level}`);
    
    if (topicId) {
      setSelectedTopicId(topicId);
      // Load saved question progress for this topic
      const startingIndex = getStartingQuestionIndex(topicId);
      setTopicQuestionIndex(startingIndex);
      setCurrentScreen(3); // Go directly to MCQ screen
    } else {
      console.error('❌ Failed to auto-assign topic - no suitable topic found');
      // Fallback to topic selection screen
      setCurrentScreen(0);
    }
  }, [selectedGradeFromDropdown, userData?.gradeDisplayName]);

  // Handle topic selection
  const handleTopicSelect = React.useCallback((topicId: string) => {
    setSelectedTopicId(topicId);
    // Load saved question progress for this topic
    const startingIndex = getStartingQuestionIndex(topicId);
    setTopicQuestionIndex(startingIndex);
    setCurrentScreen(1); // Go to adventure screen
  }, []);

  // Load question progress when selectedTopicId changes (handles all topic change scenarios)
  React.useEffect(() => {
    if (selectedTopicId) {
      const startingIndex = getStartingQuestionIndex(selectedTopicId);
      // Only update if different from current to avoid unnecessary re-renders
      if (startingIndex !== topicQuestionIndex) {
        // console.log(`🔄 Topic changed to ${selectedTopicId}, loading progress: Question ${startingIndex + 1}`);
        setTopicQuestionIndex(startingIndex);
      }
    }
  }, [selectedTopicId]); // Don't include topicQuestionIndex in deps to avoid loops

  // Handle onboarding completion
  const handleOnboardingComplete = React.useCallback(() => {
    playClickSound();
    // After onboarding is complete, we should transition back to the main app
    // The UnifiedPetAdventureApp will now route to PetPage, which will handle pet selection
    if (onBackToPetPage) {
      onBackToPetPage();
    } else {
      setCurrentScreen(-1); // Fallback to home page
    }
  }, [onBackToPetPage]);

  // Handle homepage navigation
  const handleHomeNavigation = React.useCallback((path: 'start' | 'middle' | 'topics') => {
    playClickSound();
    
    // Stop any ongoing TTS before navigation
    // console.log('🔧 Home navigation cleanup: Stopping TTS');
    ttsService.stop();
    
    if (path === 'topics') {
      setCurrentScreen(0); // Go to topic selection
    } else {
      // For start/middle, automatically assign topic and go to questions
      autoAssignTopicAndNavigate(path);
    }
  }, [autoAssignTopicAndNavigate]);

  // Handle pet page navigation
  const handlePetNavigation = React.useCallback(() => {
    // console.log('🎯 Index: handlePetNavigation called - navigating to pet page (screen 4)');
    playClickSound();
    
    // Stop any ongoing TTS before navigation
    // console.log('🔧 Pet navigation cleanup: Stopping TTS');
    ttsService.stop();
    
    setCurrentScreen(4); // Go to pet page
    // console.log('🎯 Index: Set currentScreen to 4 (PetPage)');
  }, []);

  // Handle chat summary generation (every 2 messages)
  const handleSummaryGeneration = useCallback(async (sessionId: string, currentMessages: ChatMessage[]) => {
    try {
      // Get current session data to check summary state
      const sessionData = await adventureSessionService.getAdventureSession(sessionId);
      if (!sessionData) {
        console.warn('No session data found for summary generation');
        return;
      }

      // Check if we should generate a summary
      const shouldGenerate = chatSummaryService.shouldGenerateSummary(
        currentMessages.length,
        sessionData.lastSummaryMessageCount
      );

      if (!shouldGenerate) {
        return; // Not time for summary yet
      }

      // console.log(`🧠 Generating chat summary (${currentMessages.length} messages total)`);

      // Get recent messages for summarization (typically last 2-4 messages)
      const messagesToSummarize = currentMessages.slice(-4); // Last 4 messages for context
      
      // Get previous summary if it exists
      const previousSummary = sessionData.chatSummary?.summary;
      
      // Generate new summary
      const newSummaryText = await chatSummaryService.generateChatSummary(
        messagesToSummarize,
        previousSummary,
        { 
          adventureMode: sessionData.adventureMode,
          topicId: sessionData.topicId,
          isInQuestionMode: sessionData.isInQuestionMode
        }
      );

      // Create summary object with metadata
      const summaryObject = chatSummaryService.createSummaryObject(
        newSummaryText,
        currentMessages.length,
        currentMessages[currentMessages.length - 1]?.timestamp || Date.now()
      );

      // Save summary to Firebase (non-blocking)
      adventureSessionService.updateChatSummary(sessionId, summaryObject);
      
      // console.log('✅ Chat summary generated and saved');
      
    } catch (error) {
      console.warn('⚠️ Failed to generate chat summary (continuing normally):', error);
      // Don't throw - summary generation is non-critical
    }
  }, []);

  // Save current adventure when user creates significant content
  const saveCurrentAdventure = React.useCallback(async () => {
    if (!currentAdventureId || chatMessages.length < 3) return;
    
    try {
      const adventureName = await generateAdventureName(chatMessages);
      const adventureSummary = await generateAdventureSummary(chatMessages);
      
      // Get the current comic panel image if available (but don't use default images)
      let currentPanelImage = panels[currentIndex]?.image;
      
      // Helper function to check if image is default/local (defined here for reuse below)
      const isDefaultOrLocalImage = (imageUrl: string): boolean => {
        // Check for local asset paths
        if (imageUrl.startsWith('/src/assets/') || imageUrl.includes('comic-rocket-1.jpg') || 
            imageUrl.includes('comic-spaceport-2.jpg') || imageUrl.includes('comic-alienland-3.jpg') || 
            imageUrl.includes('comic-cockpit-4.jpg')) {
          return true;
        }
        
        // Check for relative paths or paths without http/https (local assets)
        if (!imageUrl.startsWith('http://') && !imageUrl.startsWith('https://') && 
            !imageUrl.startsWith('data:')) {
          return true;
        }
        
        return false;
      };
      
      // Don't use default images for comicPanelImage
      if (currentPanelImage && isDefaultOrLocalImage(currentPanelImage)) {
        currentPanelImage = undefined;
      }
      
      // Only save panels with generated images (not default local assets)
      const generatedPanels = panels.filter(panel => !isDefaultOrLocalImage(panel.image));
      
      // console.log(`💾 SAVE DEBUG: Saving adventure with ${panels.length} total panels, ${generatedPanels.length} generated panels`);
      panels.forEach((panel, index) => {
        const isDefault = isDefaultOrLocalImage(panel.image);
        // console.log(`💾 Panel ${index} ${isDefault ? '[SKIPPED - DEFAULT]' : '[SAVING]'}: ${panel.image.substring(0, 60)}...`);
        // console.log(`💾 Panel ${index} text: "${panel.text?.substring(0, 50)}..."`);
      });
      
      // console.log(`💾 Generated panels being saved:`, generatedPanels.map((panel, index) => ({
      //   index,
      //   id: panel.id,
      //   image: panel.image.substring(0, 60) + '...',
      //   text: panel.text?.substring(0, 30) + '...',
      //   isFirebase: panel.image.includes('firebasestorage.googleapis.com'),
      //   isDalle: panel.image.includes('oaidalleapiprodscus.blob.core.windows.net')
      // })));
      
      const adventure: SavedAdventure = {
        id: currentAdventureId,
        name: adventureName,
        summary: adventureSummary,
        messages: chatMessages,
        createdAt: Date.now(),
        lastPlayedAt: Date.now(),
        comicPanelImage: currentPanelImage,
        topicId: selectedTopicId,
        comicPanels: generatedPanels, // Only save generated panels, not default images
        // Add adventure type for better tracking
        ...(currentAdventureType && { adventureType: currentAdventureType })
      };
      
      // Save to Firebase (with localStorage fallback) if user is authenticated
      if (user?.uid) {
        await saveAdventureHybrid(user.uid, adventure);
      } else {
        saveAdventure(adventure);
      }
      
      // // Create a new comic panel for this adventure every 10 messages
      // // console.log(`🖼️ AUTO IMAGE CHECK: Total messages: ${chatMessages.length}, Multiple of 10: ${chatMessages.length % 10 === 0}, Meets threshold: ${chatMessages.length >= 10}`);
      
      // if (chatMessages.length >= 10 && chatMessages.length % 10 === 0) { // Generate every 10 messages regularly
      //   const userMessages = chatMessages.filter(msg => msg.type === 'user');
      //   // console.log(`🖼️ AUTO IMAGE: Conditions met! User messages: ${userMessages.length}, Required: >= 2`);
        
      //   if (userMessages.length >= 2) {
      //     const adventureContext = userMessages.slice(-6).map(msg => msg.content).join(' '); // Use recent user messages for context
      //     // console.log(`🖼️ AUTO IMAGE: Generating image with context: "${adventureContext}"`);
      //     // Generate new panel based on adventure content
      //     onGenerateImage(adventureContext);
      //   } else {
      //     // console.log(`🖼️ AUTO IMAGE: Skipped - not enough user messages (${userMessages.length} < 2)`);
      //   }
      // } else {
      //   // console.log(`🖼️ AUTO IMAGE: Not triggered - need ${10 - (chatMessages.length % 10)} more messages to reach next multiple of 10`);
      // }
      
      // Update adventure summaries
      const summaries = loadAdventureSummaries();
      const updatedSummaries = summaries.filter(s => s.id !== currentAdventureId);
      updatedSummaries.push({
        id: currentAdventureId,
        name: adventureName,
        summary: adventureSummary,
        lastPlayedAt: Date.now(),
        comicPanelImage: currentPanelImage
      });
      
      // Note: Adventure summaries are automatically updated when the full adventure is saved to Firebase
      // Only update localStorage summaries as a backup
      saveAdventureSummaries(updatedSummaries.slice(-10)); // Keep last 10
      setAdventureSummaries(updatedSummaries);
    } catch (error) {
      console.error('Failed to save adventure:', error);
    }
  }, [currentAdventureId, chatMessages, panels, currentIndex, selectedTopicId, onGenerateImage]);

  // Auto-save adventure when significant content is created
  React.useEffect(() => {
    if (chatMessages.length >= 3 && currentAdventureId) {
      // Debounce saving to avoid too frequent saves
      const timeoutId = setTimeout(async () => {
        await saveCurrentAdventure();
      }, 3000); // Save 3 seconds after last message
      
      return () => clearTimeout(timeoutId);
    }
  }, [chatMessages.length, currentAdventureId, saveCurrentAdventure]);

  // Update adventure tracker when messages are sent
  React.useEffect(() => {
    if (chatMessages.length > 0 && currentAdventureId && currentAdventureType && user) {
      // Get current pet from localStorage
      let currentPet = 'bobo'; // default fallback
      try {
        const petData = localStorage.getItem('litkraft_pet_data');
        if (petData) {
          const parsed = JSON.parse(petData);
          const ownedPets = parsed.ownedPets || [];
          if (ownedPets.length > 0) {
            currentPet = ownedPets[0]; // Use first owned pet
          }
        }
      } catch (error) {
        console.warn('Could not determine current pet for adventure tracking:', error);
      }

      // Update adventure activity with message count (async, non-blocking)
      (async () => {
        try {
          const { PetAdventureTracker } = await import('@/lib/pet-adventure-tracker');
          await PetAdventureTracker.updateAdventureActivity(
            user.uid,
            currentPet,
            currentAdventureType,
            chatMessages.length
          );
        } catch (error) {
          console.warn('Failed to update adventure tracker:', error);
        }
      })();
    }
  }, [chatMessages.length, currentAdventureId, currentAdventureType, user]);

  // Handle continuing a specific saved adventure
  const handleContinueSpecificAdventure = React.useCallback(async (adventureId: string) => {
    // Ensure mic permission so browser shows prompt immediately on click
    try {
      const granted = await ensureMicPermission();
      if (!granted) {
        toast.error('Enable Mic Access');
        return;
      }
    } catch {}
    playClickSound();
    
    // Load the specific adventure from Firebase (with localStorage fallback)
    const savedAdventures = await loadAdventuresHybrid(user?.uid || null);
    const targetAdventure = savedAdventures.find(adv => adv.id === adventureId);
    
    if (targetAdventure) {
      // console.log(`🔄 RESTORATION DEBUG: Loading adventure "${targetAdventure.name}" with ID: ${adventureId}`);
      
      // Get cached images for this adventure to find the latest generated image from Firebase
      const cachedImages = user ? await getCachedImagesForAdventureFirebase(user.uid, adventureId) : getCachedImagesForAdventure(adventureId);
      const latestCachedImage = cachedImages.length > 0 ? cachedImages[0] : null; // First item is most recent (sorted by timestamp)
      
      // console.log(`🔄 RESTORATION DEBUG: Found ${cachedImages.length} cached images for this adventure`);
      if (cachedImages.length > 0) {
        // console.log('🔄 RESTORATION DEBUG: Cached images:', cachedImages.map(img => ({
        //   url: img.url.substring(0, 50) + '...',
        //   prompt: img.prompt?.substring(0, 30) + '...',
        //   adventureId: img.adventureId
        // })));
      }
      
      // Restore comic panels from saved adventure if available
      if (targetAdventure.comicPanels && targetAdventure.comicPanels.length > 0) {
        // console.log(`🔄 RESTORATION DEBUG: Found ${targetAdventure.comicPanels.length} saved comic panels`);
        targetAdventure.comicPanels.forEach((panel, index) => {
          // console.log(`🔄 PANEL ${index}:`, {
          //   image: panel.image.substring(0, 50) + '...',
          //   text: panel.text.substring(0, 30) + '...',
          //   isExpiredDalle: panel.image.includes('oaidalleapiprodscus.blob.core.windows.net'),
          //   isHttps: panel.image.startsWith('https://'),
          //   isLocal: panel.image.startsWith('/') || !panel.image.includes('http')
          // });
        });
        // Helper function to check if a URL is an expired DALL-E URL
        const isExpiredDalleUrl = (url: string): boolean => {
          return url.includes('oaidalleapiprodscus.blob.core.windows.net') && 
                 (url.includes('st=') || url.includes('se=') || url.includes('sig='));
        };

        // Default fallback images in order of preference
        const defaultImages = [
          rocket1, // imported at top of file
          spaceport2, // imported at top of file
          alien3, // imported at top of file
          '/src/assets/comic-cockpit-4.jpg' // TODO: import this one too
        ];

        // SIMPLIFIED: Check if we have cached images and restore them if the URLs are no longer available
        const restoredPanels = targetAdventure.comicPanels.map((panel, index) => {
          let imageToUse = panel.image;
          let restorationMethod = 'original';
          
          // console.log(`🔄 RESTORING PANEL ${index}: ${panel.text.substring(0, 30)}...`);
          // console.log(`🔄 Original image URL: ${panel.image.substring(0, 60)}...`);
          
          // If image is an expired DALL-E URL or looks like a temporary URL, try to find better alternatives
          // BUT KEEP Firebase URLs as they are permanent
          const isFirebaseUrl = panel.image.includes('firebasestorage.googleapis.com');
          const isLocalUrl = panel.image.startsWith('/') || !panel.image.includes('http');
          const needsRestoration = !isFirebaseUrl && !isLocalUrl && (
            isExpiredDalleUrl(panel.image) || 
            panel.image.includes('oaidalleapiprodscus.blob.core.windows.net') ||
            (panel.image.startsWith('https://') && panel.image.includes('dalle'))
          );
          
          // console.log(`🔄 URL Analysis: Firebase=${isFirebaseUrl}, Local=${isLocalUrl}, NeedsRestoration=${needsRestoration}`);
          
          if (needsRestoration) {
            // console.log(`🔄 Panel ${index} needs restoration (expired/temporary URL)`);
            
            // Method 1: Try to find any cached Firebase image for this adventure (simplified matching)
            if (cachedImages.length > 0) {
              // Use the most recent cached image if we have any
              const cachedImage = cachedImages[Math.min(index, cachedImages.length - 1)];
              
              if (cachedImage && cachedImage.url !== panel.image) {
                imageToUse = cachedImage.url;
                restorationMethod = 'firebase_cached';
                // console.log(`✅ Restored cached image for panel ${index}: ${cachedImage.url.substring(0, 60)}...`);
              } else {
                // Method 2: Use default fallback
                const fallbackIndex = index % defaultImages.length;
                imageToUse = defaultImages[fallbackIndex];
                restorationMethod = 'default_fallback';
                // console.log(`📸 Using default fallback image for panel ${index}: ${imageToUse}`);
              }
            } else {
              // Method 2: Use default fallback
              const fallbackIndex = index % defaultImages.length;
              imageToUse = defaultImages[fallbackIndex];
              restorationMethod = 'default_fallback';
              // console.log(`📸 No cached images found, using default fallback for panel ${index}: ${imageToUse}`);
            }
          } else {
            // console.log(`✅ Panel ${index} keeping original image (valid URL)`);
          }
          
          return {
            ...panel,
            image: imageToUse,
            restorationMethod // For debugging
          };
        });
        
        // If we have a latest cached image and generated images, update the first panel to show it as default
        if (latestCachedImage && restoredPanels.length > 0) {
          restoredPanels[0] = {
            ...restoredPanels[0],
            image: latestCachedImage.url,
            text: restoredPanels[0].text // Keep the original text
          };
          // console.log(`📸 Set latest generated image as default for adventure: ${targetAdventure.name}`);
        }
        
        // console.log('🔄 FINAL RESTORATION SUMMARY:');
        restoredPanels.forEach((panel, index) => {
          // console.log(`📋 Panel ${index}: ${panel.restorationMethod} - Image: ${panel.image.substring(0, 60)}...`);
        });
        
        reset(restoredPanels);
        // console.log(`✅ Restored ${restoredPanels.length} comic panels for adventure: ${targetAdventure.name}`);
      } else {
        // No saved panels - create initial panel with latest generated image or default
        let initialPanelImage = rocket1; // default
        let initialPanelText = "The brave astronaut climbs into ROCKET!"; // default text
        
        if (latestCachedImage) {
          initialPanelImage = latestCachedImage.url;
          initialPanelText = "Your adventure continues...";

        }
        
        const defaultPanels = [
          { 
            id: crypto.randomUUID(), 
            image: initialPanelImage, 
            text: initialPanelText 
          }
        ];
        
        reset(defaultPanels);
      }
      
      // Load the adventure's messages and state
      setChatMessages(targetAdventure.messages);
      setCurrentAdventureId(targetAdventure.id);
      const topicId = targetAdventure.topicId || getNextTopic(Object.keys(sampleMCQData.topics)) || '';
      setSelectedTopicId(topicId);
      // Grade 1: immediately reflect the actual upcoming spell topic in the header
      if (whiteboardGradeEligible) {
        try {
          const nextSpell = getNextSpellboxQuestion(currentGradeDisplayName);
          const initialTopicId = nextSpell ? (nextSpell.topicId || (nextSpell as any).topicName) : null;
          if (initialTopicId) setGrade1DisplayedTopicId(initialTopicId);
        } catch {}
      }
      setAdventureMode('continue');
      
      // Set adventure context for contextual AI responses
      setCurrentAdventureContext({
        name: targetAdventure.name,
        summary: targetAdventure.summary
      });
      
      // Reset the initial response ref when starting a new adventure
      initialResponseSentRef.current = null;
      
      // Optional Firebase session creation for specific adventure with existing messages (non-blocking)
      if (user) {
        // Get current pet from localStorage for session tracking
        let currentPet = 'bobo'; // default fallback
        try {
          const petData = localStorage.getItem('litkraft_pet_data');
          if (petData) {
            const parsed = JSON.parse(petData);
            const ownedPets = parsed.ownedPets || [];
            if (ownedPets.length > 0) {
              currentPet = ownedPets[0]; // Use first owned pet
            }
          }
        } catch (error) {
          console.warn('Could not determine current pet for session:', error);
        }

        // Try to determine adventure type from the adventure data
        const adventureType = (targetAdventure as any).adventureType || 'food'; // fallback to food

        const sessionId = await adventureSessionService.createAdventureSession(
          user.uid,
          'continue_specific',
          targetAdventure.id,
          topicId,
          'continue',
          targetAdventure.name,
          targetAdventure.messages, // Pass existing messages for AI context
          { petId: currentPet, adventureType } // options with pet and adventure type
        );
        setCurrentSessionId(sessionId);
      }
      
      setCurrentScreen(1); // Go to adventure screen
    } else {
      // Fallback if adventure not found
      // console.log('🚨 Index: Fallback handleStartAdventure call (no adventureType) - this might override friend adventure!');
      handleStartAdventure(getNextTopic(Object.keys(sampleMCQData.topics)) || '', 'continue');
    }
  }, [reset, initialPanels, user]);

  // Handle start adventure from progress tracking
  const handleStartAdventure = React.useCallback(async (topicId: string, mode: 'new' | 'continue' = 'new', adventureType: string = 'food') => {
    const callId = `index-${Date.now()}`;
    // console.log('🎯 Index handleStartAdventure called with adventureType:', adventureType, 'callId:', callId);
    // console.log('🎯 Index Current currentAdventureType before update:', currentAdventureType, 'callId:', callId);
    
    // Ensure mic permission so browser shows prompt immediately on click
    try {
      const granted = await ensureMicPermission();
      if (!granted) {
        toast.error('Enable Mic Access');
        return;
      }
    } catch {}
    
    // If this is a fallback call with default 'food' and we already have a non-food adventure type set, ignore it
    if (adventureType === 'food' && currentAdventureType !== 'food') {
      // console.log('🚨 Index: Ignoring fallback food call - already have explicit adventure type:', currentAdventureType);
      return;
    }
    
    // Prevent rapid duplicate invocations
    if (isStartingAdventureRef.current) {
      // console.log('🚨 Index: Adventure already starting, ignoring duplicate call');
      return;
    }
    isStartingAdventureRef.current = true;
    // For the very first adventure session start, allow immediate whiteboard on first question (id === 1)
    if (whiteboardGradeEligible && !firstAdventureStartedRef.current) {
      shouldTriggerWhiteboardOnFirstQuestionRef.current = true;
      suppressInitialGreetingRef.current = true;
      firstAdventureStartedRef.current = true;
    } else {
      shouldTriggerWhiteboardOnFirstQuestionRef.current = false;
    }
    playClickSound();
    setSelectedTopicId(topicId);
    // Grade 1: immediately reflect the actual upcoming spell topic in the header
    if (whiteboardGradeEligible) {
      try {
        const nextSpell = getNextSpellboxQuestion(currentGradeDisplayName);
        const initialTopicId = nextSpell ? (nextSpell.topicId || (nextSpell as any).topicName) : null;
        if (initialTopicId) setGrade1DisplayedTopicId(initialTopicId);
      } catch {}
    }
    setAdventureMode(mode);
    // console.log('🎯 Setting currentAdventureType to:', adventureType);
    setCurrentAdventureType(adventureType);
    // Reset the initial response ref when starting a new adventure
    initialResponseSentRef.current = null;
    
    // Trigger initial response generation with the correct adventure type
    // We need to do this after state updates to ensure the adventure type is passed correctly
    setTimeout(() => {
      triggerInitialResponseGeneration(adventureType);
    }, 0);
    
    let adventureId: string;
    
    if (mode === 'new') {
      // Clear chat messages for new adventures to provide clean slate (unless already set from props)
      if (chatMessages.length === 0) {
        setChatMessages([]);
      }
      // Reset message cycle count for new adventure
      setMessageCycleCount(0);
      // Use existing adventure ID if already set, otherwise generate new one
      adventureId = currentAdventureId || crypto.randomUUID();
      if (!currentAdventureId) {
        setCurrentAdventureId(adventureId);
      }
      // Reset comic panels to default image for new adventures (unless already restored)
      if (panels.length <= 1 && panels[0]?.image?.includes('/src/assets/')) {
        reset(initialPanels);
      }
      
      // Clear adventure context for new adventures
      setCurrentAdventureContext(null);
      
      // Reset question flow state for new adventures
      setTopicQuestionIndex(0);
      setIsInQuestionMode(false);
      setAdventurePromptCount(0);
      setCanAccessQuestions(false);
      setIsRetryMode(false);
      setRetryQuestionIndex(0);
      
      // Complete adventure tutorial for first-time users
      if (isFirstTimeAdventurer) {
        completeAdventureTutorial();
        // console.log('🎓 Completed adventure tutorial for first-time user');
      }
      // Reset session coins for new adventure
      resetSessionCoins();
      
      // console.log('🚀 Started new adventure with default rocket image and reset all flow states');
    } else {
      // For continuing, keep existing adventure ID or create new one
      adventureId = currentAdventureId || crypto.randomUUID();
      if (!currentAdventureId) {
        setCurrentAdventureId(adventureId);
      }
    }
    
    // Optional Firebase session creation (non-blocking)
    if (user) {
      // Only create one session per adventureId
      if (sessionCreatedForAdventureIdRef.current !== adventureId) {
        // Get current pet from localStorage for session tracking
        let currentPet = 'bobo'; // default fallback
        try {
          const petData = localStorage.getItem('litkraft_pet_data');
          if (petData) {
            const parsed = JSON.parse(petData);
            const ownedPets = parsed.ownedPets || [];
            if (ownedPets.length > 0) {
              currentPet = ownedPets[0]; // Use first owned pet
            }
          }
        } catch (error) {
          console.warn('Could not determine current pet for session:', error);
        }

        const sessionId = await adventureSessionService.createAdventureSession(
          user.uid,
          mode === 'new' ? 'new_adventure' : 'continue_adventure',
          adventureId,
          topicId,
          mode,
          undefined, // title
          undefined, // existingMessages
          { petId: currentPet, adventureType } // options with pet and adventure type
        );
        setCurrentSessionId(sessionId);
        try { analytics.setSession(sessionId || null); } catch {}
        sessionCreatedForAdventureIdRef.current = adventureId;
      }
    }
    
    // Use setTimeout to ensure state updates have been processed before changing screen
    setTimeout(() => {
      setCurrentScreen(1); // Go to adventure screen
      // If first-question whiteboard is pending, immediately show the prompt and enable lesson (no AI message)
      if (whiteboardGradeEligible && shouldTriggerWhiteboardOnFirstQuestionRef.current) {
        // Guard: proactively determine the first SpellBox question because the initial greeting
        // is suppressed (so currentSpellQuestion may not be set yet for brand new users)
        const gradeName = currentGradeDisplayName;
        const initialSpellQuestion = gradeName ? getNextSpellboxQuestion(gradeName) : null;
        const initialSpellTopicId = initialSpellQuestion ? (initialSpellQuestion.topicId || initialSpellQuestion.topicName) : null;
        if (initialSpellTopicId) {
          try { setGrade1DisplayedTopicId(initialSpellTopicId); } catch {}
        }
        const isFirstSpellQuestion = initialSpellQuestion?.id === 1;
        const tp = (initialSpellTopicId && gradeName) ? getSpellboxTopicProgress(gradeName, initialSpellTopicId) : null;
        const hasMidTopicProgress = !!tp && (tp.questionsAttempted || 0) >= 1;
        if (isFirstSpellQuestion && !hasMidTopicProgress) {
          try { ttsService.stop(); } catch {}
          const name = userData?.username?.trim() || 'friend';
          const topicForLesson = (initialSpellTopicId && getLessonScript(initialSpellTopicId)) ? initialSpellTopicId : WHITEBOARD_LESSON_TOPIC;
          const introText = `Alright, let's skill up so I can keep growing!\nReady? 🌱`;
          setWhiteboardPrompt({
            topicId: topicForLesson,
            text: introText,
            shouldAutoplay: true,
            isAcknowledged: false,
          });
          setWhiteboardPinnedText(introText);
          setWhiteboardPromptLocked(false);
          setLessonReady(false);
          setIsWhiteboardPromptActive(true);
          setDevWhiteboardEnabled(true);
          // Consume the flag only after we actually trigger the lesson
          shouldTriggerWhiteboardOnFirstQuestionRef.current = false;
        } else {
          // Leave the flag as true to allow the later effect (that watches currentSpellQuestion)
          // to trigger once the first question materializes.
        }
      }
    }, 0);
    
    // Release the start guard slightly later to avoid double-taps
    setTimeout(() => {
      isStartingAdventureRef.current = false;
    }, 250);
  }, [currentAdventureId, reset, initialPanels, user]);

  // Handle initial adventure props from parent component
  React.useEffect(() => {
    // Add a delay to prevent this from interfering with explicit adventure starts
    const timer = setTimeout(() => {
      // Don't auto-start adventures if we're already starting one explicitly
      if (isStartingAdventureRef.current) {
        // console.log('🚨 Index: Skipping initial adventure props - already starting adventure explicitly');
        return;
      }
      
      if (initialAdventureProps) {
        if (initialAdventureProps.adventureId && !initialAdventureProps.chatHistory) {
          // Continue specific adventure (old way - from saved adventures)
          handleContinueSpecificAdventure(initialAdventureProps.adventureId);
        } else if (initialAdventureProps.topicId && initialAdventureProps.mode) {
          // Start new or continue adventure with topic
          // console.log('🚨 Index: Initial adventure props handleStartAdventure call with adventureType:', initialAdventureProps.adventureType);
          
          // Set the adventure ID from the props (whether new or continuing)
          if (initialAdventureProps.adventureId) {
            // console.log('🎯 Index: Using adventure ID from props:', initialAdventureProps.adventureId);
            setCurrentAdventureId(initialAdventureProps.adventureId);
          }
          
          // If we have chat history, this is a continuation from our new tracking system
          if (initialAdventureProps.chatHistory && initialAdventureProps.chatHistory.length > 0) {
            // console.log('🔄 Index: Continuing adventure with', initialAdventureProps.chatHistory.length, 'previous messages');
            
            // Load the chat history
            setChatMessages(initialAdventureProps.chatHistory);
            
            // Set adventure context for AI
            setCurrentAdventureContext({
              name: initialAdventureProps.adventureName || `${initialAdventureProps.adventureType} adventure`,
              summary: `Continuing ${initialAdventureProps.adventureType} adventure with ${initialAdventureProps.chatHistory.length} previous messages`
            });
            
            // Restore comic panels if available
            if (initialAdventureProps.comicPanels && initialAdventureProps.comicPanels.length > 0) {
              // console.log('🖼️ Index: Restoring', initialAdventureProps.comicPanels.length, 'comic panels');
              
              // Import default images for fallback
              const rocket1 = '/src/assets/comic-rocket-1.jpg';
              const spaceport2 = '/src/assets/comic-spaceport-2.jpg';
              const alien3 = '/src/assets/comic-alienland-3.jpg';
              const defaultImages = [rocket1, spaceport2, alien3];
              
              // Restore panels with image resolution logic (similar to handleContinueSpecificAdventure)
              const restoredPanels = initialAdventureProps.comicPanels.map((panel, index) => {
                let imageToUse = panel.image;
                let restorationMethod = 'original';
                
                // Check if image needs restoration (expired DALL-E URLs)
                const isFirebaseUrl = panel.image.includes('firebasestorage.googleapis.com');
                const isLocalUrl = panel.image.startsWith('/') || !panel.image.includes('http');
                const isExpiredDalleUrl = panel.image.includes('oaidalleapiprodscus.blob.core.windows.net');
                const needsRestoration = !isFirebaseUrl && !isLocalUrl && isExpiredDalleUrl;
                
                if (needsRestoration && initialAdventureProps.cachedImages) {
                  // Try to find a cached Firebase image for this panel
                  const cachedImage = initialAdventureProps.cachedImages[Math.min(index, initialAdventureProps.cachedImages.length - 1)];
                  if (cachedImage && cachedImage.url !== panel.image) {
                    imageToUse = cachedImage.url;
                    restorationMethod = 'firebase_cached';
                    // console.log(`✅ Restored cached image for panel ${index}: ${cachedImage.url.substring(0, 60)}...`);
                  } else {
                    // Use default fallback
                    const fallbackIndex = index % defaultImages.length;
                    imageToUse = defaultImages[fallbackIndex];
                    restorationMethod = 'default_fallback';
                    // console.log(`📸 Using default fallback image for panel ${index}: ${imageToUse}`);
                  }
                }
                
                return {
                  ...panel,
                  image: imageToUse,
                  restorationMethod // For debugging
                };
              });
              
              // Don't override panels - restore them as they were saved
              // The cached images are already used above for restoration if needed
              
              // console.log('🔄 PANEL RESTORATION SUMMARY:');
              restoredPanels.forEach((panel, index) => {
                // console.log(`📋 Panel ${index}: ${panel.restorationMethod} - Image: ${panel.image.substring(0, 60)}...`);
              });
              
              // Restore the panels
              reset(restoredPanels);
              // console.log(`✅ Restored ${restoredPanels.length} comic panels for continued adventure`);
            } else if (initialAdventureProps.cachedImages && initialAdventureProps.cachedImages.length > 0) {
              // No saved panels but we have cached images - create initial panel with latest image
              const latestCachedImage = initialAdventureProps.cachedImages[0];
              const defaultPanels = [
                {
                  id: crypto.randomUUID(),
                  image: latestCachedImage.url,
                  text: "Your adventure continues..."
                }
              ];
              reset(defaultPanels);
              // console.log(`📸 Created initial panel with latest cached image for continued adventure`);
            }
          }
          
          handleStartAdventure(initialAdventureProps.topicId, initialAdventureProps.mode, initialAdventureProps.adventureType || 'food');
        }
      }
    }, 100); // Small delay to let explicit calls go first
    
    return () => clearTimeout(timer);
  }, [initialAdventureProps, handleStartAdventure, handleContinueSpecificAdventure]);

  // Handle grade selection (for HomePage dropdown display)
  const handleGradeSelection = React.useCallback((gradeDisplayName: string) => {
    playClickSound();
    setSelectedGradeFromDropdown(gradeDisplayName);
  }, []);

  // Handle preference selection (for HomePage only)
  const handlePreferenceSelection = React.useCallback(async (level: 'start' | 'middle', gradeDisplayName?: string) => {
    playClickSound();
    
    // Update selected grade if provided
    if (gradeDisplayName) {
      setSelectedGradeFromDropdown(gradeDisplayName);
      // Save grade selection to localStorage for persistence
      saveGradeSelection(gradeDisplayName);
      // Track the combined grade and level selection for highlighting
      setSelectedGradeAndLevel({ grade: gradeDisplayName, level });
    }
    
    // Persist selection to Firebase (minimal write)
    try {
      const mapDisplayToCode = (name?: string): string => {
        if (!name) return '';
        if (name === 'Kindergarten') return 'gradeK';
        if (name === '1st Grade') return 'grade1';
        if (name === '2nd Grade') return 'grade2';
        // 3rd, 4th and 5th should store as grade3 in Firebase per requirement
        if (name === '3rd Grade' || name === '4th Grade' || name === '5th Grade') return 'grade3';
        return '';
      };
      const gradeCode = mapDisplayToCode(gradeDisplayName || userData?.gradeDisplayName);
      const levelCode = level === 'middle' ? 'mid' : level;
      const levelDisplayName = level === 'middle' ? 'Mid Level' : 'Start Level';
      const gradeName = gradeDisplayName || userData?.gradeDisplayName || '';
      if (gradeCode) {
        await updateUserData({
          grade: gradeCode,
          gradeDisplayName: gradeName,
          level: levelCode,
          levelDisplayName
        });
      }
    } catch (e) {
      console.error('Failed to persist grade/level selection:', e);
    }
    
    // Get all available topic IDs from MCQ data in order
    const allTopicIds = Object.keys(sampleMCQData.topics);
    
    // Save preference and get the specific topic immediately
    const specificTopic = saveTopicPreference(level, allTopicIds, gradeDisplayName);
    
    // console.log(`Preference selection - Level: ${level}, Grade: ${gradeDisplayName}, Topic: ${specificTopic}`);
    
    setSelectedPreference(level);
    setSelectedTopicFromPreference(specificTopic);
    
    // console.log(`State updated - selectedPreference: ${level}, selectedTopicFromPreference: ${specificTopic}, selectedGrade: ${gradeDisplayName}`);
  }, [updateUserData, userData]);

  // Handle sequential back navigation from MCQ screen
  const handleBackFromMCQ = React.useCallback((currentQuestionIndex: number): string | void => {
    playClickSound();
    
    // Determine if we should go to previous question or back to adventure based on the flow pattern
    // Adventure → q1→q2→q3 → Adventure → q4→q5→q6 → Adventure → q7→q8→q9→q10
    // Use topicQuestionIndex instead of currentQuestionIndex for the logic
    // because topicQuestionIndex represents the actual position in the overall flow
    
    const isFirstInSequence = 
      topicQuestionIndex === 0 || // q1 (first question in first batch)
      topicQuestionIndex === 3 || // q4 (first question in second batch)
      topicQuestionIndex === 6 || // q7 (first question in third batch)
      topicQuestionIndex === 9;   // q10 (first question in fourth batch)
    
    if (isFirstInSequence) {
      // Go back to adventure mode
      setIsInQuestionMode(false);
      setCurrentScreen(1); // Return to adventure screen
      
      // Add transition message
      setTimeout(async () => {
        const backToAdventureMessage: ChatMessage = {
          type: 'ai',
          content: `🏠 Back to your adventure! Let's continue building your amazing story! What exciting direction should we explore now? ✨`,
          timestamp: Date.now()
        };
        
        setChatMessages(prev => {
          playMessageSound();
          return [...prev, backToAdventureMessage];
        });
        
        // Wait for the AI speech to complete
        const messageId = `index-chat-${backToAdventureMessage.timestamp}-${chatMessages.length}`;
        await ttsService.speakAIMessage(backToAdventureMessage.content, messageId);
      }, 500);
      
      return; // Return void for adventure mode navigation
    } else {
      // Go to previous question - update topicQuestionIndex and return action type
      const newTopicQuestionIndex = topicQuestionIndex - 1;
      // console.log(`🔍 DEBUG MCQ Back: Going from topicQuestionIndex ${topicQuestionIndex} to ${newTopicQuestionIndex}`);
      setTopicQuestionIndex(newTopicQuestionIndex);
      
      return 'previous_question';
    }
  }, [setChatMessages, ttsService, topicQuestionIndex]);

  // Handle session closing and save current adventure
  const handleCloseSession = React.useCallback(async () => {
    if (chatMessages.length >= 3 && currentAdventureId) {
      await saveCurrentAdventure();
    }
  }, [chatMessages.length, currentAdventureId, saveCurrentAdventure]);



  // Handle page unload - save adventure before closing
  React.useEffect(() => {
    const handleBeforeUnload = () => {
      if (chatMessages.length >= 3 && currentAdventureId) {
        // Save synchronously on page unload
        try {
          // Generate names and summaries synchronously for page unload
          const userMessages = chatMessages.filter(msg => msg.type === 'user').map(msg => msg.content).join(' ');
          const themes = ['space', 'magic', 'dragon', 'superhero', 'ocean', 'forest'];
          const foundTheme = themes.find(theme => userMessages.toLowerCase().includes(theme));
          const adventureName = foundTheme ? `${foundTheme.charAt(0).toUpperCase() + foundTheme.slice(1)} Adventure` : 'Epic Adventure';
          
          const words = userMessages.split(' ').filter(word => word.length > 3);
          const uniqueWords = [...new Set(words)];
          const keyWords = uniqueWords.slice(0, 8).join(' ');
          const adventureSummary = keyWords ? `An adventure involving ${keyWords}...`.substring(0, 100) : 'Amazing adventure';
          
          const adventure: SavedAdventure = {
            id: currentAdventureId,
            name: adventureName,
            summary: adventureSummary,
            messages: chatMessages,
            createdAt: Date.now(),
            lastPlayedAt: Date.now(),
            comicPanelImage: panels[currentIndex]?.image,
            topicId: selectedTopicId,
            comicPanels: panels // Save the comic panels in page unload handler too
          };
          
          // Save to Firebase (with localStorage fallback) if user is authenticated
          if (user?.uid) {
            // Don't await in beforeunload handler - just trigger the save
            saveAdventureHybrid(user.uid, adventure);
          } else {
            saveAdventure(adventure);
          }
        } catch (error) {
          console.warn('Failed to save adventure on unload:', error);
        }
      }
    };

    window.addEventListener('beforeunload', handleBeforeUnload);
    return () => window.removeEventListener('beforeunload', handleBeforeUnload);
  }, [chatMessages, currentAdventureId, panels, currentIndex, selectedTopicId]);



  const current = panels[currentIndex] ?? initialPanels[0];

  // Auto image generation based on adventure summary + last 3 messages
  const [isAutoImageGenerationActive, setIsAutoImageGenerationActive] = useState(true);
  const [lastAutoImageMessageCount, setLastAutoImageMessageCount] = useState(0);
  const AUTO_IMAGE_TRIGGER_INTERVAL = 4; // Generate image every 4 user messages
  const AUTO_IMAGE_TRIGGER_OFFSET = 2; // Start at 2nd user message, then every 4 (2, 6, 10, ...)
  
  

  // Reset auto image counter when adventure changes - smart reset based on adventure mode
  React.useEffect(() => {
    // console.log(`🔄 ADVENTURE CHANGE DETECTED - Smart counter reset`);
    // console.log(`🔄 Previous lastAutoImageMessageCount:`, lastAutoImageMessageCount);
    // console.log(`🔄 New currentAdventureId:`, currentAdventureId);
    // console.log(`🔄 Adventure mode:`, adventureMode);
    
    // Smart reset: only reset to 0 for new adventures, for loaded adventures set to current user message count
    const currentUserMessageCount = chatMessages.filter(msg => msg.type === 'user').length;
    
    // 🧹 CLEANUP: Clear any ongoing image generation from previous adventure
    if (imageGenerationController.current) {
      // console.log('🔄 ADVENTURE SWITCH CLEANUP: Clearing previous image generation');
      imageGenerationController.current = null;
    }
    // Reset image generation state unless unified system is active
    if (!unifiedAIStreaming.isGeneratingImage) {
      setIsGeneratingAdventureImage(false);
    }
    setIsExplicitImageRequest(false);
    
    if (adventureMode === 'new') {
      // console.log(`🔄 NEW ADVENTURE: Setting counter to current user message count (${currentUserMessageCount}) to prevent immediate auto-generation`);
      setLastAutoImageMessageCount(currentUserMessageCount);
    } else if (adventureMode === 'continue') {
      // console.log(`🔄 LOADED ADVENTURE: Setting counter to current user message count (${currentUserMessageCount}) to prevent immediate auto-generation`);
      setLastAutoImageMessageCount(currentUserMessageCount);
    } else {
      // Fallback to current behavior for undefined modes
      // console.log(`🔄 UNKNOWN MODE: Using fallback reset to 0`);
      setLastAutoImageMessageCount(0);
    }
  }, [currentAdventureId, adventureMode]); // Reset when adventure ID or mode changes


   // Get recent AI messages for auto image generation
   const getRecentAIMessages = useCallback(() => {
    const aiMessages = chatMessages
      .filter(msg => msg.type === 'ai')
      .slice(-5)
      .map(msg => msg.content.substring(0, 150))
      .join(' | ');
    return aiMessages;
  }, [chatMessages]);

  // Additional reset when chat is cleared or screen changes (safety net)
  React.useEffect(() => {
    const userMessageCount = chatMessages.filter(msg => msg.type === 'user').length;
    
    // If we have very few messages but high counter, something went wrong - reset
    // Also reset if counter is higher than total user messages (stale state)
    if ((userMessageCount < 2 && lastAutoImageMessageCount > 0) || 
        (lastAutoImageMessageCount > userMessageCount)) {
      // console.log(`🔄 SAFETY RESET - ${lastAutoImageMessageCount > userMessageCount ? 'Stale counter detected' : 'Chat cleared or new adventure started'}`);
      // console.log(`🔄 userMessageCount: ${userMessageCount}, lastAutoImageMessageCount: ${lastAutoImageMessageCount}`);
      setLastAutoImageMessageCount(0);
    }
  }, [chatMessages.length, currentScreen]); // Reset when messages or screen change

 

  // Auto image generation disabled
  const generateAutoImage = useCallback(async () => {
    try {
      // console.log('🚫 [generateAutoImage()] Disabled - auto image creation turned off');
      return;
      // console.log(`🎨 [generateAutoImage()] === STARTING GENERATION PROCESS ===`);
      // console.log(`🎨 [generateAutoImage()] Function called at:`, new Date().toISOString());
      
      // 🔍 CRITICAL: Add stack trace to see where this is being called from
      // console.log(`🔍 [generateAutoImage()] CALL STACK:`, new Error().stack?.split('\n').slice(1, 4).join('\n'));
      
      // 🛡️ ABSOLUTE OVERRIDE: Block ALL auto generation if unified/legacy system has recent activity
      const hasRecentUnifiedActivity = unifiedAIStreaming.lastResponse && 
        (Date.now() - unifiedAIStreaming.lastResponse.timestamp < 10000); // 10 seconds
      
      const hasRecentLegacyImage = chatMessages.some(msg => 
        msg.type === 'ai' && 
        msg.content?.includes('![Legacy Image]') &&
        (Date.now() - (msg.timestamp || 0)) < 5000 // Within last 5 seconds
      );
      
      // console.log(`🔍 [generateAutoImage()] ABSOLUTE COORDINATION CHECK:`, {
      //   isUnifiedSessionActive: unifiedAIStreaming.isUnifiedSessionActive,
      //   isStreaming: unifiedAIStreaming.isStreaming,
      //   isGeneratingImage: unifiedAIStreaming.isGeneratingImage,
      //   hasRecentUnifiedActivity: hasRecentUnifiedActivity,
      //   hasRecentLegacyImage: hasRecentLegacyImage,
      //   lastResponseTimestamp: unifiedAIStreaming.lastResponse?.timestamp,
      //   timeSinceLastResponse: unifiedAIStreaming.lastResponse ? Date.now() - unifiedAIStreaming.lastResponse.timestamp : 'N/A',
      //   currentAdventureId: currentAdventureId,
      //   chatMessagesLength: chatMessages.length
      // });
      
      // 🚫 ABSOLUTE BLOCK: If unified system is active OR legacy system recently ran, don't generate
      if (unifiedAIStreaming.isUnifiedSessionActive || 
          unifiedAIStreaming.isStreaming || 
          unifiedAIStreaming.isGeneratingImage || 
          hasRecentUnifiedActivity ||
          hasRecentLegacyImage) {
        // console.log(`🚫 [generateAutoImage()] ABSOLUTE BLOCK - Unified/Legacy system active or recent activity detected`);
        // console.log(`🚫 [generateAutoImage()] Blocking reason:`, {
        //   isUnifiedSessionActive: unifiedAIStreaming.isUnifiedSessionActive,
        //   isStreaming: unifiedAIStreaming.isStreaming,
        //   isGeneratingImage: unifiedAIStreaming.isGeneratingImage,
        //   hasRecentUnifiedActivity: hasRecentUnifiedActivity,
        //   hasRecentLegacyImage: hasRecentLegacyImage,
        //   blockingSystem: hasRecentLegacyImage ? 'legacy' : 'unified'
        // });
        return; // Exit without generating
      }
      
      // console.log(`✅ [generateAutoImage()] ABSOLUTE COORDINATION PASSED - Safe to proceed with generation`);
      
      // Get current adventure summary from session
      let adventureSummary = '';
      // console.log(`🎨 AUTO IMAGE: Current session ID:`, currentSessionId);
      
      if (currentSessionId) {
        try {
          // console.log(`🎨 AUTO IMAGE: Fetching session data...`);
          const sessionData = await adventureSessionService.getAdventureSession(currentSessionId);
          adventureSummary = sessionData?.chatSummary?.summary || '';
          
          // console.log(`🎨 AUTO IMAGE: Session data retrieved:`, {
          //   hasSessionData: !!sessionData,
          //   hasSummary: !!sessionData?.chatSummary?.summary,
          //   summaryLength: adventureSummary.length,
          //   summaryPreview: adventureSummary.substring(0, 100) + '...'
          // });
        } catch (error) {
          console.warn('⚠️ AUTO IMAGE: Could not load adventure summary for auto image generation:', error);
        }
      } else {
        // console.log(`❌ AUTO IMAGE: No currentSessionId available`);
      }
      
      // Get last 30 user messages for recent context
      const userMessages = chatMessages.filter(msg => msg.type === 'user');
      const lastThirtyMessages = userMessages.slice(-10).map(msg => msg.content).join(' ');
      
      // Get recent AI messages
      const recentAIMessages = getRecentAIMessages();
      
      // console.log(`🎨 AUTO IMAGE: Message analysis:`, {
      //   totalChatMessages: chatMessages.length,
      //   totalUserMessages: userMessages.length,
      //   lastThirtyUserMessages: userMessages.slice(-30).map(msg => msg.content),
      //   combinedLastThirty: lastThirtyMessages,
      //   recentAIMessages: recentAIMessages.substring(0, 100) + '...'
      // });
      
      // Create enhanced prompt combining all contexts
      const combinedContext = adventureSummary 
        ? `Adventure so far: ${adventureSummary}. Recent user events: ${lastThirtyMessages}. Recent AI responses: ${recentAIMessages}`
        : `Recent user events: ${lastThirtyMessages}. Recent AI responses: ${recentAIMessages}`;
      
      // Prefix rule to ensure no text appears in the generated image
      const noTextRule = "There should be no text in the image whatsoever - no words, letters, signs, or any written content anywhere in the image.";
      const imagePromptForAuto = `${noTextRule} ${combinedContext}`;
      
      // console.log(`🎨 AUTO IMAGE: Final combined context:`, {
      //   length: combinedContext.length,
      //   hasAdventureSummary: !!adventureSummary,
      //   preview: combinedContext.substring(0, 200) + '...',
      //   fullContext: combinedContext
      // });
      
      // 🎯 NEW: Final check before generation - unified system might have become active
      if (unifiedAIStreaming.isUnifiedSessionActive) {
        // console.log('🚫 AUTO IMAGE: CANCELLED - Unified session became active during setup, aborting automatic generation');
        // console.log('🔍 AUTO IMAGE COORDINATION: Session state at cancellation:', {
        //   isUnifiedSessionActive: unifiedAIStreaming.isUnifiedSessionActive,
        //   isStreaming: unifiedAIStreaming.isStreaming,
        //   isGeneratingImage: unifiedAIStreaming.isGeneratingImage,
        //   reason: 'unified_session_took_priority_during_setup'
        // });
        return;
      }
      
      // Re-enabled legacy auto image generation since unified system is not integrated yet
      // Disabled: do not call aiService.generateAdventureImage()
      // console.log(`🎨 AUTO IMAGE: Parameters:`, {
      //   prompt: imagePromptForAuto,
      //   chatMessagesLength: chatMessages.length,
      //   fallbackPrompt: "adventure scene"
      // });
      
      const generatedImageResult = await aiService.generateAdventureImage(
        imagePromptForAuto,
        chatMessages,
        "adventure scene",
        undefined,
        currentAdventureId || undefined
      );
      
      // console.log(`🎨 AUTO IMAGE: Generation result:`, {
      //   hasResult: !!generatedImageResult,
      //   imageUrl: generatedImageResult?.imageUrl?.substring(0, 50) + '...',
      //   usedPrompt: generatedImageResult?.usedPrompt?.substring(0, 100) + '...'
      // });
      
      if (!generatedImageResult) {
        // console.log('❌ AUTO IMAGE: Generation failed, skipping this cycle');
        return;
      }
      
      // 🛡️ RACE CONDITION PREVENTION: Validate that this image is for the current adventure
      if (generatedImageResult.adventureId && generatedImageResult.adventureId !== currentAdventureId) {
        // console.log(`🚫 AUTO IMAGE VALIDATION: Ignoring image from wrong adventure`, {
        //   imageAdventureId: generatedImageResult.adventureId,
        //   currentAdventureId: currentAdventureId,
        //   reason: 'adventure_mismatch'
        // });
        return;
      }
      
      let image: string;
      let panelText: string;
      
      // Use Firebase caching if user is authenticated and wait for permanent URL
      if (user?.uid) {
        try {
          const permanentUrl = await cacheAdventureImageHybrid(
            user.uid,
            generatedImageResult.imageUrl,
            combinedContext,
            combinedContext,
            currentAdventureId || undefined
          );
          
          // Use the permanent Firebase URL if caching succeeded
          if (permanentUrl && permanentUrl !== generatedImageResult.imageUrl) {
            image = permanentUrl;
            // console.log(`🔄 Using permanent Firebase URL instead of temporary DALL-E URL`);
          } else {
            image = generatedImageResult.imageUrl;
            // console.log(`⚠️ Using temporary DALL-E URL (Firebase caching may have failed)`);
          }
        } catch (cacheError) {
          console.warn('⚠️ Failed to cache auto-generated image:', cacheError);
          image = generatedImageResult.imageUrl; // Fallback to original URL
        }
      } else {
        // User not authenticated, use temporary URL
        image = generatedImageResult.imageUrl;
        // console.log(`⚠️ Using temporary DALL-E URL (user not authenticated)`);
      }
      
      // Generate contextual response text based on actual generated content
      try {
        const contextualResponse = await aiService.generateAdventureImageResponse(
          combinedContext,
          generatedImageResult.usedPrompt,
          chatMessages
        );
        panelText = contextualResponse;
      } catch (responseError) {
        console.warn('⚠️ Failed to generate contextual response, using fallback:', responseError);
        panelText = "A new scene unfolds in your adventure...";
      }
      
      // 🎯 ENHANCED: Final check before displaying - unified/legacy systems take priority
      const hasLegacyImageInChat = chatMessages.some(msg => 
        msg.type === 'ai' && 
        msg.content?.includes('![Legacy Image]') &&
        (Date.now() - (msg.timestamp || 0)) < 5000 // Within last 30 seconds
      );

      if (unifiedAIStreaming.isGeneratingImage || unifiedAIStreaming.isUnifiedSessionActive || hasLegacyImageInChat) {
        // console.log('🚫 AUTO IMAGE: RESULT DISCARDED - Unified/Legacy system has priority, discarding automatic image');
        // console.log('🔍 AUTO IMAGE COORDINATION: Session state at discard:', {
        //   isUnifiedSessionActive: unifiedAIStreaming.isUnifiedSessionActive,
        //   isStreaming: unifiedAIStreaming.isStreaming,
        //   isGeneratingImage: unifiedAIStreaming.isGeneratingImage,
        //   hasLegacyImageInChat: hasLegacyImageInChat,
        //   generatedImageUrl: image.substring(0, 50) + '...',
        //   reason: hasLegacyImageInChat ? 'legacy_system_priority_discard' : 'unified_system_priority_discard'
        // });
        
        // 🧹 CRITICAL: Clear loading states when discarding to prevent infinite loading
        setIsGeneratingAdventureImage(false);
        // console.log('🧹 AUTO IMAGE: Cleared loading states after discard');
        
        return; // Discard the result completely - unified/legacy system has priority
      }
      
      // Disabled: do not add auto-generated panels or perform zoom animations
      
    } catch (error) {
      console.error('🎨 AUTO IMAGE ERROR:', error);
      console.error('🎨 AUTO IMAGE ERROR DETAILS:', {
        errorMessage: error.message,
        errorStack: error.stack,
        timestamp: Date.now()
      });
      
      // Disabled
    }
  }, [addPanel, images, chatMessages, currentSessionId, currentAdventureId, user?.uid, unifiedAIStreaming]);

  // DISABLED: Helper functions for old automatic image generation system
  // const detectSceneChange = useCallback((messages: ChatMessage[]) => {
  //   if (messages.length < 2) return false;
  //   
  //   const sceneKeywords = [
  //     // Movement/location changes
  //     'go to', 'went to', 'arrive', 'reached', 'enter', 'entered', 'exit', 'left', 'move to', 'walk to', 'run to', 'fly to', 'travel', 'journey',
  //     // New environments
  //     'room', 'building', 'house', 'forest', 'mountain', 'ocean', 'space', 'planet', 'ship', 'cave', 'city', 'town', 'village', 'island',
  //     // New characters/encounters
  //     'meet', 'met', 'see', 'saw', 'found', 'discover', 'encounter', 'appear', 'appeared', 'approach', 'arrived',
  //     // Action changes
  //     'suddenly', 'then', 'next', 'after', 'meanwhile', 'later', 'now', 'finally'
  //   ];
  //   
  //   const recent2Messages = messages.slice(-2).map(msg => msg.content.toLowerCase()).join(' ');
  //   const recent3Messages = messages.slice(-3).map(msg => msg.content.toLowerCase()).join(' ');
  //   
  //   return sceneKeywords.some(keyword => 
  //     recent2Messages.includes(keyword) || recent3Messages.includes(keyword)
  //   );
  // }, []);

  // const isDescriptiveMessage = useCallback((messageContent: string) => {
  //   const descriptiveKeywords = [
  //     // Visual descriptors
  //     'looks like', 'appears', 'seems', 'bright', 'dark', 'colorful', 'shiny', 'glowing', 'sparkling',
  //     'beautiful', 'amazing', 'incredible', 'stunning', 'magnificent', 'gigantic', 'tiny', 'huge', 'massive',
  //     // Physical descriptions
  //     'covered in', 'filled with', 'surrounded by', 'made of', 'built from', 'decorated with',
  //     'tall', 'short', 'wide', 'narrow', 'thick', 'thin', 'round', 'square', 'triangular',
  //     // Colors
  //     'red', 'blue', 'green', 'yellow', 'purple', 'orange', 'pink', 'black', 'white', 'silver', 'gold',
  //     // Textures/materials
  //     'smooth', 'rough', 'soft', 'hard', 'metal', 'wood', 'stone', 'glass', 'crystal', 'fabric',
  //     // Atmospheric
  //     'misty', 'foggy', 'cloudy', 'sunny', 'stormy', 'peaceful', 'chaotic', 'mysterious', 'eerie'
  //   ];
  //   
  //   const lowerContent = messageContent.toLowerCase();
  //   return descriptiveKeywords.some(keyword => lowerContent.includes(keyword));
  // }, []);

  // Auto image generation trigger - based on adventure summary + last 3 messages
  React.useEffect(() => {
    const userMessages = chatMessages.filter(msg => msg.type === 'user');
    const currentMessageCount = userMessages.length;
    
    // COMPREHENSIVE DEBUG LOGGING
    // console.log(`🔍 AUTO IMAGE DEBUG:`, {
    //   totalChatMessages: chatMessages.length,
    //   userMessageCount: currentMessageCount,
    //   userMessages: userMessages.map(msg => msg.content.substring(0, 30) + '...'),
    //   isAutoImageGenerationActive,
    //   currentAdventureId,
    //   currentScreen,
    //   isInAdventureMode: currentScreen === 1,
    //   lastAutoImageMessageCount,
    //   AUTO_IMAGE_TRIGGER_INTERVAL,
    //   messagesSinceLastAuto: currentMessageCount - lastAutoImageMessageCount
    // });
    
    // Don't trigger if disabled, no adventure ID, no messages, or not enough messages
    if (!isAutoImageGenerationActive) {
      // console.log(`❌ AUTO IMAGE BLOCKED: isAutoImageGenerationActive = false`);
      return;
    }
    
    // Don't trigger if not in adventure mode
    if (currentScreen !== 1) {
      // console.log(`❌ AUTO IMAGE BLOCKED: Not in adventure mode (currentScreen = ${currentScreen})`);
      return;
    }
    
    if (!currentAdventureId) {
      // console.log(`❌ AUTO IMAGE BLOCKED: No currentAdventureId`);
      return;
    }
    
    if (currentMessageCount < 2) {
      // console.log(`❌ AUTO IMAGE BLOCKED: Not enough user messages (${currentMessageCount} < 2)`);
      return;
    }
    
    // 🎯 IMPROVED LOGIC: Only generate when (message count - offset) is divisible by interval
    // and we haven't already generated for this count (prevents duplicate triggers)
    const isExactInterval = currentMessageCount > 0 && ((currentMessageCount - AUTO_IMAGE_TRIGGER_OFFSET) % AUTO_IMAGE_TRIGGER_INTERVAL === 0);
    const notAlreadyGenerated = lastAutoImageMessageCount !== currentMessageCount;
    
    // 🚫 CLASH DETECTION: Check if unified system was called for the current message cycle
    // Get the latest user message (the one that would trigger auto generation)
    const filteredUserMessages = chatMessages.filter(msg => msg.type === 'user');
    const latestUserMessage = filteredUserMessages[filteredUserMessages.length - 1];
    
    // Check if there's an AI response to this latest user message that contains an image
    // This includes both unified system success AND legacy fallback success
    const unifiedCalledForCurrentMessage = latestUserMessage && chatMessages.some(msg => 
      msg.type === 'ai' && 
      msg.timestamp && latestUserMessage.timestamp &&
      msg.timestamp > latestUserMessage.timestamp && // AI message came after user message
      (msg.content?.includes('[Generated Image]') || // Unified system success
       msg.content?.includes('![Legacy Image]')) // Legacy fallback success
    );
    
    const shouldGenerate = isExactInterval && notAlreadyGenerated && !unifiedCalledForCurrentMessage;

    const messagesSinceLastAuto = currentMessageCount - lastAutoImageMessageCount;
    
    // console.log(`🎨 AUTO IMAGE CALCULATION (IMPROVED):`, {
    //   currentMessageCount,
    //   lastAutoImageMessageCount,
    //   messagesSinceLastAuto,
    //   AUTO_IMAGE_TRIGGER_INTERVAL,
    //   isExactInterval,
    //   notAlreadyGenerated,
    //   unifiedCalledForCurrentMessage,
    //   latestUserMessageId: latestUserMessage?.timestamp,
    //   shouldGenerate,
    //   explanation: shouldGenerate ? 'EXACT_INTERVAL_MATCH' : unifiedCalledForCurrentMessage ? 'SKIPPED_DUE_TO_UNIFIED_CLASH' : 'NOT_INTERVAL_OR_ALREADY_GENERATED'
    // });
    
    // 🛡️ LAYER 1 COORDINATION: Check if unified session is active before scheduling
    // console.log('🔍 [AUTO IMAGE COORDINATION] LAYER 1 - Checking unified system state before scheduling:', {
    //   isUnifiedSessionActive: unifiedAIStreaming.isUnifiedSessionActive,
    //   isStreaming: unifiedAIStreaming.isStreaming,
    //   isGeneratingImage: unifiedAIStreaming.isGeneratingImage,
    //   shouldGenerate: shouldGenerate,
    //   currentSessionId: unifiedAIStreaming.sessionId
    // });
    
    if (unifiedAIStreaming.isUnifiedSessionActive) {
      // console.log('🚫 [AUTO IMAGE COORDINATION] LAYER 1 BLOCKED - Unified session is active, skipping scheduling');
      // console.log('🔍 [AUTO IMAGE COORDINATION] LAYER 1 - Unified session state:', {
      //   isUnifiedSessionActive: unifiedAIStreaming.isUnifiedSessionActive,
      //   isStreaming: unifiedAIStreaming.isStreaming,
      //   isGeneratingImage: unifiedAIStreaming.isGeneratingImage,
      //   reason: 'unified_system_priority'
      // });
      return; // Exit early - don't schedule generation
    }
    
    if (unifiedAIStreaming.isStreaming || unifiedAIStreaming.isGeneratingImage) {
      // console.log('🚫 [AUTO IMAGE COORDINATION] LAYER 1 BLOCKED - Unified system is busy, skipping scheduling');
      return; // Exit early - don't schedule generation
    }
    
    if (shouldGenerate) {
      // console.log(`✅ [AUTO IMAGE COORDINATION] LAYER 1 PASSED - Scheduling generation for message count ${currentMessageCount}`);
      // console.log(`🎨 [AUTO IMAGE COORDINATION] Setting lastAutoImageMessageCount from ${lastAutoImageMessageCount} to ${currentMessageCount}`);
      
      // Update the counter IMMEDIATELY to prevent duplicate triggers
      setLastAutoImageMessageCount(currentMessageCount);
      // Small delay to ensure message rendering is complete, then run Layer 2 check
    } else {
      if (unifiedCalledForCurrentMessage && isExactInterval) {
        // Skip this cycle due to clash, wait for next cycle
        const nextTrigger = currentMessageCount + AUTO_IMAGE_TRIGGER_INTERVAL;
        // console.log(`🚫 AUTO IMAGE: UNIFIED CLASH DETECTED - Skipping cycle ${currentMessageCount}, will generate at message ${nextTrigger} instead`);
        // console.log(`🔍 AUTO IMAGE: Unified system already generated image for message ${currentMessageCount}, avoiding duplicate generation`);
      } else {
        // Next trigger that satisfies (n - offset) % interval === 0, strictly after current count
        const base = currentMessageCount < AUTO_IMAGE_TRIGGER_OFFSET
          ? AUTO_IMAGE_TRIGGER_OFFSET
          : ((Math.floor((currentMessageCount - AUTO_IMAGE_TRIGGER_OFFSET) / AUTO_IMAGE_TRIGGER_INTERVAL) + 1) * AUTO_IMAGE_TRIGGER_INTERVAL) + AUTO_IMAGE_TRIGGER_OFFSET;
        const nextTrigger = base <= currentMessageCount
          ? base + AUTO_IMAGE_TRIGGER_INTERVAL
          : base;
        const remaining = Math.max(0, nextTrigger - currentMessageCount);
        // console.log(`⏳ AUTO IMAGE: Waiting for next interval. Current: ${currentMessageCount}, Next trigger: ${nextTrigger}, Remaining: ${remaining} messages`);
      }
    }
  }, [
    chatMessages.filter(msg => msg.type === 'user').length, 
    currentAdventureId, 
    isAutoImageGenerationActive, 
    lastAutoImageMessageCount, 
    generateAutoImage,
    currentScreen,
    unifiedAIStreaming.isUnifiedSessionActive // NEW: Re-check when unified session state changes
  ]);

  // Store attempt count for the most recent correct SpellBox answer and guard against double-advance
  const lastSpellAttemptCountRef = useRef<number | null>(null);
  const isAdvancingSpellRef = useRef<boolean>(false);
  // When a SpellBox answer is correct and waiting for Next, disable input bar
  const [disableInputForSpell, setDisableInputForSpell] = useState<boolean>(false);
  // When user clicks disabled input, highlight the Next chevron
  const [highlightSpellNext, setHighlightSpellNext] = useState<boolean>(false);
  const [isWhiteboardPromptActive, setIsWhiteboardPromptActive] = React.useState(false);
  const WHITEBOARD_PROMPT_TTS_VOICE = AVAILABLE_VOICES.find(v => v.name === 'Jessica')?.id || 'cgSgspJ2msm6clMCkdW9';
  const WHITEBOARD_LESSON_TOPIC = React.useMemo(() => {
    // Prefer the currently selected topic if it has a script; otherwise fall back to the first available script
    if (selectedTopicId && getLessonScript(selectedTopicId)) return selectedTopicId;
    const keys = Object.keys(lessonScripts || {});
    return keys[0] || '1-H.1';
  }, [selectedTopicId]);
  const whiteboardSuppressionKey = `lesson-active-${WHITEBOARD_LESSON_TOPIC}`;

  // Header topic progress (Spellbox) - tracked separately to ensure rerenders
  const [headerTopicProgressPct, setHeaderTopicProgressPct] = React.useState<number>(0);

  const recomputeHeaderTopicProgress = React.useCallback(() => {
    const currentGrade = selectedGradeFromDropdown || userData?.gradeDisplayName || '';
    if (!currentGrade || !selectedTopicId) {
      setHeaderTopicProgressPct(0);
      return 0;
    }
    const tp = getSpellboxTopicProgress(currentGrade, selectedTopicId);
    // Use success rate (first-attempt correct ratio), same metric used in View Progress
    const pct = tp ? Math.max(0, Math.min(100, tp.successRate || 0)) : 0;
    setHeaderTopicProgressPct(Math.round(pct));
    return pct;
  }, [selectedGradeFromDropdown, userData?.gradeDisplayName, selectedTopicId]);

  // Keep header progress in sync when topic/grade changes or local spelling state moves
  React.useEffect(() => {
    recomputeHeaderTopicProgress();
    // eslint-disable-next-line react-hooks/exhaustive-deps
  }, [recomputeHeaderTopicProgress, spellingProgressIndex, completedSpellingIds]);

  // SpellBox event handlers
  const handleSpellComplete = useCallback((isCorrect: boolean, userAnswer?: string, attemptCount: number = 1) => {
    playClickSound();
    
    if (isCorrect) {
      // Defer progression and messaging until user clicks Next
      lastSpellAttemptCountRef.current = attemptCount;
      // Disable input until Next is clicked
      setDisableInputForSpell(true);
      // Do not highlight yet; wait for user to tap the disabled input
    } else {
      // Provide encouragement for incorrect answers
      const encouragementMessage: ChatMessage = {
        type: 'ai',
        content: `Good try! Let's keep working on spelling "${currentSpellQuestion?.word}". You're getting better! 💪`,
        timestamp: Date.now()
      };
      
      setChatMessages(prev => {
        playMessageSound();
        // Auto-speak the encouragement
        const messageId = `index-chat-${encouragementMessage.timestamp}-${prev.length}`;
        ttsService.speakAIMessage(encouragementMessage.content, messageId)
          .catch(error => console.error('TTS error for encouragement:', error));
        return [...prev, encouragementMessage];
      });
    }
  }, [currentSpellQuestion, setChatMessages, currentSessionId, chatMessages, ttsService, spellingProgressIndex, completedSpellingIds, selectedGradeFromDropdown, userData?.gradeDisplayName]);

  // Proceed to next after user clicks Next in SpellBox
  const handleSpellNext = useCallback(() => {
    if (isAdvancingSpellRef.current) return;
    isAdvancingSpellRef.current = true;

    // Re-enable input and remove highlight immediately when Next is clicked
    setDisableInputForSpell(false);
    setHighlightSpellNext(false);

    const effectiveAttemptCount = lastSpellAttemptCountRef.current ?? 1;

    // Update sequential spelling progress (keep existing system intact)
    const currentGrade = selectedGradeFromDropdown || userData?.gradeDisplayName;
    const nextIndex = spellingProgressIndex + 1;
    const updatedCompletedIds = currentSpellQuestion ? [...completedSpellingIds, currentSpellQuestion.id] : completedSpellingIds;
    
    // Update local state
    setSpellingProgressIndex(nextIndex);
    setCompletedSpellingIds(updatedCompletedIds);
    
    // Save progress to localStorage
    if (currentGrade) {
      saveSpellingProgress(currentGrade, nextIndex, updatedCompletedIds);
      // console.log(`📝 Spelling progress saved: Grade ${currentGrade}, Index ${nextIndex}, Completed IDs: ${updatedCompletedIds.length}`);
    }
    
  // Update SpellBox topic progress with Firebase sync
    if (currentGrade && currentSpellQuestion) {
      const isFirstAttempt = effectiveAttemptCount === 1;
      try {
        // Emit spell_resolved when the learner gets the word correct
        analytics.capture('spell_resolved', {
          topic_id: currentSpellQuestion.topicId,
          question_id: currentSpellQuestion.id,
          attempts_total: effectiveAttemptCount,
          first_try: isFirstAttempt,
        });
      } catch {}
      // Optimistically update header accuracy so the thin bar reflects immediately
      try {
        const prev = getSpellboxTopicProgress(currentGrade, currentSpellQuestion.topicId);
        const prevAttempted = prev?.questionsAttempted || 0;
        const prevFirstCorrect = prev?.firstAttemptCorrect || 0;
        const nextAttempted = prevAttempted + 1;
        const nextFirstCorrect = prevFirstCorrect + (isFirstAttempt ? 1 : 0);
        const optimisticPct = Math.round((nextFirstCorrect / nextAttempted) * 100);
        setHeaderTopicProgressPct(optimisticPct);
        // If this was the final question (10th), immediately launch whiteboard for next topic
        if (whiteboardGradeEligible && nextAttempted >= 10) {
          try { ttsService.stop(); } catch {}
          // Persist final attempt so topic is marked completed for SpellBox progress
          try {
            updateSpellboxTopicProgress(currentGrade, currentSpellQuestion.topicId, isFirstAttempt, user?.uid).catch(() => {});
          } catch {}
          // Hide SpellBox immediately
          setShowSpellBox(false);
          setCurrentSpellQuestion(null);
          // Determine next SpellBox topic based on grade progression
          const allSpellTopics = getSpellingTopicIds(currentGrade);
          let nextTopicId = getNextSpellboxTopic(currentGrade, allSpellTopics) || null;
          // If progression returns the same topic (e.g., not passing), move to the next in list
          if (!nextTopicId || nextTopicId === currentSpellQuestion.topicId) {
            const idx = allSpellTopics.indexOf(currentSpellQuestion.topicId);
            const nextIdx = idx >= 0 ? (idx + 1) % (allSpellTopics.length || 1) : 0;
            nextTopicId = allSpellTopics[nextIdx] || currentSpellQuestion.topicId;
          }
          if (nextTopicId) {
            setSelectedTopicId(nextTopicId);
            try { setCurrentTopic(nextTopicId); } catch {}
            try { whiteboardTriggeredTopicsRef.current.add(nextTopicId); } catch {}
            try { clearQuestionProgress(); } catch {}
          }
          // Switch to adventure and show whiteboard prompt (with chevron) for next topic
          setCurrentScreen(1);
          const name = userData?.username?.trim() || 'friend';
          if (whiteboardGradeEligible) {
            const topicForLesson = (nextTopicId && getLessonScript(nextTopicId)) ? nextTopicId : WHITEBOARD_LESSON_TOPIC;
            const introText = `Alright, let's skill up so I can keep growing!\nReady? 🌱`;
            setWhiteboardPrompt({
              topicId: topicForLesson,
              text: introText,
              shouldAutoplay: true,
              isAcknowledged: false,
            });
            setWhiteboardPinnedText(introText);
            setWhiteboardPromptLocked(false);
            setLessonReady(false);
            setIsWhiteboardPromptActive(true);
          }
          // Note: enabling the lesson is deferred to chevron via dismissWhiteboardPrompt()
          // Do not proceed with normal continuation flow
          isAdvancingSpellRef.current = false;
          return;
        }
      } catch {}
      updateSpellboxTopicProgress(currentGrade, currentSpellQuestion.topicId, isFirstAttempt, user?.uid)
        .then(() => {
          // Recompute header progress after persistence
          recomputeHeaderTopicProgress();
          try {
            // Emit topic_progress_snapshot to simplify dashboards (using available fields)
            const tp = getSpellboxTopicProgress(currentGrade, currentSpellQuestion.topicId);
            if (tp) {
              analytics.capture('topic_progress_snapshot', {
                topic_id: currentSpellQuestion.topicId,
                questions_attempted: tp.questionsAttempted || 0,
                questions_correct_first_try: tp.firstAttemptCorrect || 0,
                avg_attempts_per_question: null,
                questions_to_mastery: null,
                mastery_threshold: '>=70% success over 10',
              });
            }
          } catch {}
        })
        .catch(error => {
          console.error('Failed to update Spellbox topic progress:', error);
        });
    }
    
    // Award 10 coins for correct spelling answer (adventure coins for pet care tracking)
    addAdventureCoins(10, currentAdventureType);
    
    // Update progress in Firestore user state
    try {
      const currentPetId = PetProgressStorage.getCurrentSelectedPet() || 'dog';
      const petType = PetProgressStorage.getPetType(currentPetId) || currentPetId;
      if (user?.uid) {
        stateStoreApi.updateProgressOnQuestionSolved({
          userId: user.uid,
          pet: petType,
          questionsSolved: 1,
          adventureKey: currentAdventureType || undefined,
        }).catch((e)=>console.warn('updateProgressOnQuestionSolved failed:', e));
      }
    } catch (e) {
      console.warn('Failed to push Firestore progress update:', e);
    }

    setSpellProgress(prev => ({
      ...prev,
      currentIndex: prev.currentIndex + 1
    }));
    
    // Add adventure story using functional state (avoids stale closure)
    setChatMessages(prev => {
      // Suppress continuation chat if whiteboard is active or its prompt is visible
      if (devWhiteboardEnabled || isWhiteboardPromptActive || whiteboardPinnedText) {
        return prev;
      }
      const latestWithContinuation = prev
        .filter(msg => msg.type === 'ai' && (msg as any).content_after_spelling)
        .slice(-1)[0] as any;

      const continuation = latestWithContinuation?.content_after_spelling || currentSpellingSentence || "Great job! Let's continue our adventure! ✨";

      const adventureStoryMessage: ChatMessage = {
        type: 'ai',
        content: `${continuation}`,
        timestamp: Date.now() + 1
      };

      playMessageSound();
      // Use the same derived bubble ID so the bottom-right speaker shows stop
      const adventureMessageId = bubbleMessageIdFromHtml(formatAIMessage(adventureStoryMessage.content));
      ttsService.speakAIMessage(adventureStoryMessage.content, adventureMessageId)
        .catch(error => console.error('TTS error:', error));
      if (currentSessionId) {
        adventureSessionService.addChatMessage(currentSessionId, adventureStoryMessage);
      }
      return [...prev, adventureStoryMessage];
    });

    // Remember this word as resolved to prevent immediate re-open
    lastResolvedWordRef.current = currentSpellQuestion?.audio || currentSpellQuestion?.word || null;
    
    // Hide spell box after success
    setShowSpellBox(false);
    setCurrentSpellQuestion(null);

    // Emotion trigger: after Q1, Q4, Q7... (1 + 3k) and only if none active
    (async () => {
      try {
        const currentPetId = PetProgressStorage.getCurrentSelectedPet() || 'dog';
        if (!currentPetId) return;
        const solvedCount = spellProgress.currentIndex + 1;
        const isTrigger = (solvedCount - 1) % 3 === 0; // 1,4,7...
        const key = `pet_emotion_${currentPetId}`;
        const raw = localStorage.getItem(key);
        const parsed = raw ? JSON.parse(raw) : null;
        const emotionActive = parsed ? Boolean(parsed.emotionActive) : false;
        if (!emotionActive && isTrigger) {
          const nextRequired = parsed?.emotionNextAction || 'water';
          localStorage.setItem(key, JSON.stringify({ emotionActive: true, emotionRequiredAction: nextRequired, emotionNextAction: nextRequired, emotionActivatedAtMs: Date.now() }));
          setEmotionRequiredAction(nextRequired);
          setEmotionActive(true);
          trackEvent('heart_shown', { petId: currentPetId, required: nextRequired });
          // Immediately show needy GIF while need is active, but do not override if an action GIF is playing (let it finish)
          if (!overrideMediaClearRef.current) {
            const petType = PetProgressStorage.getPetType(currentPetId) || currentPetId;
            const needyMedia = getPetEmotionActionMedia(petType, 'needy');
            setOverridePetMediaUrl(needyMedia);
          }
        }
      } catch (e) {
        console.warn('Emotion trigger failed:', e);
      } finally {
        isAdvancingSpellRef.current = false;
      }
    })();
  }, [currentSpellQuestion, currentSpellingSentence, spellingProgressIndex, completedSpellingIds, selectedGradeFromDropdown, userData?.gradeDisplayName]);

  const handleSpellSkip = useCallback(() => {
    playClickSound();
    
    // Add skip message to chat
    const skipMessage: ChatMessage = {
      type: 'ai',
      content: `No worries! We can practice spelling "${currentSpellQuestion?.word}" another time. Let's continue our adventure! ✨`,
      timestamp: Date.now()
    };
    
    setChatMessages(prev => {
      playMessageSound();
      return [...prev, skipMessage];
    });
    
    // Hide spell box
    setShowSpellBox(false);
    setCurrentSpellQuestion(null);
  }, [currentSpellQuestion, setChatMessages]);

  // DEV: Instantly advance the current SpellBox without typing
  const devAdvanceSpellbox = useCallback(() => {
    try { ttsService.stop(); } catch {}
    // If a SpellBox is active, simulate a correct completion and advance
    if (showSpellBox && currentSpellQuestion) {
      try {
        // Mark as completed correctly (attemptCount = 1)
        handleSpellComplete(true, currentSpellQuestion.word, 1);
      } catch {}
      // Proceed to next immediately (no UI interaction required)
      try {
        handleSpellNext();
      } catch {}
    }
  }, [showSpellBox, currentSpellQuestion, handleSpellComplete, handleSpellNext]);

  // DEV: Send the message 'else' through the same flow as the input bar
  const devSendElse = useCallback(() => {
    try { ttsService.stop(); } catch {}
    onGenerate('else');
  }, [onGenerate]);

  // Removed manual Next handler; flow advances automatically on completion

  // Special handling for pet page - render full screen without header
  if (currentScreen === 4) {
    return (
      <div className="h-screen w-screen overflow-hidden">
        <script
          type="application/ld+json"
          dangerouslySetInnerHTML={{ __html: JSON.stringify(jsonLd) }}
        />
        
        
        <PetPage 
          onStartAdventure={(topicId: string, mode: 'new' | 'continue', adventureType?: string) => {
            // console.log('🎯 Index: PetPage onStartAdventure wrapper called with:', { topicId, mode, adventureType });
            handleStartAdventure(topicId, mode, adventureType || 'food');
          }}
          onContinueSpecificAdventure={handleContinueSpecificAdventure}
        />
      </div>
    );
  }

  const [whiteboardPrompt, setWhiteboardPrompt] = React.useState<{
    topicId: string;
    text: string;
    shouldAutoplay: boolean;
    isAcknowledged: boolean;
  } | null>(null);
  const [whiteboardSeenThisSession, setWhiteboardSeenThisSession] = React.useState<Record<string, boolean>>({});
  const [lessonReady, setLessonReady] = React.useState(false);
  const [whiteboardPromptLocked, setWhiteboardPromptLocked] = React.useState(false);
  // Keep the original whiteboard intro text fixed in the pet bubble while lesson runs
  const [whiteboardPinnedText, setWhiteboardPinnedText] = React.useState<string | null>(null);
  // Grade 1 only: topic shown in the top-left chip that updates exactly when whiteboard triggers
  const [grade1DisplayedTopicId, setGrade1DisplayedTopicId] = React.useState<string | null>(null);
  // Manual toggle for fullscreen whiteboard overlay via lesson chip
  const [isManualWhiteboardOpen, setIsManualWhiteboardOpen] = React.useState(false);
  const lastSpellTopicRef = React.useRef<string | null>(null);
  const shouldTriggerWhiteboardOnFirstQuestionRef = React.useRef<boolean>(false);
  const firstAdventureStartedRef = React.useRef<boolean>(false);
  const suppressInitialGreetingRef = React.useRef<boolean>(false);

  // Consider the whiteboard lesson "active" whenever the dev toggle (or URL flag)
  // is on AND a script exists for the selected topic. We use this to
  // 1) keep the input dock disabled, and 2) avoid mutating the pet bubble.
  const isWhiteboardLessonActive = React.useMemo(() => {
    const urlEnabled = (typeof window !== 'undefined') && new URLSearchParams(window.location.search).get('whiteboard') === '1';
    const lessonEnabled = whiteboardGradeEligible && (urlEnabled || devWhiteboardEnabled);
    if (!lessonEnabled) return false;
    const script = getLessonScript(selectedTopicId) || getLessonScript(WHITEBOARD_LESSON_TOPIC);
    return !!script;
  }, [devWhiteboardEnabled, selectedTopicId, whiteboardGradeEligible]);

  React.useEffect(() => {
    if (!whiteboardGradeEligible) return;
    if (!selectedTopicId || selectedTopicId !== WHITEBOARD_LESSON_TOPIC) return;
    // Avoid double-start: skip if we are about to trigger via first-question path,
    // or if a prompt is already active, or if lesson already enabled.
    if (shouldTriggerWhiteboardOnFirstQuestionRef.current) return;
    if (isWhiteboardPromptActive) return;
    if (devWhiteboardEnabled) return;
    const name = userData?.username?.trim() || 'friend';
    const alreadySeen = whiteboardSeenThisSession[WHITEBOARD_LESSON_TOPIC];
    if (alreadySeen) return;
    // Defer whiteboard prompt until trainer (Krafty) overlay is not showing,
    // otherwise their voices will clash for new users.
    if (showStep5Intro) return;
    const topicForLesson = (WHITEBOARD_LESSON_TOPIC && getLessonScript(WHITEBOARD_LESSON_TOPIC)) ? WHITEBOARD_LESSON_TOPIC : selectedTopicId;
    const introText = `Alright, let's skill up so I can keep growing!\nReady? 🌱`;
    setWhiteboardPrompt({
      topicId: topicForLesson,
      text: introText,
      shouldAutoplay: true,
      isAcknowledged: false,
    });
    setWhiteboardPinnedText(introText);
    setWhiteboardPromptLocked(false);
    setLessonReady(false);
    setIsWhiteboardPromptActive(true);
  }, [selectedTopicId, whiteboardSeenThisSession, userData?.username, devWhiteboardEnabled, isWhiteboardPromptActive]);

  React.useEffect(() => {
    // Intentionally do nothing here when dev whiteboard is enabled.
    // The prompt is shown explicitly via `showWhiteboardPromptAgain()`
    // and dismissed via `dismissWhiteboardPrompt()`, which then flips
    // `devWhiteboardEnabled` to true to actually display the lesson.
    // Re-creating the prompt on enable caused the chevron to persist
    // and TTS to re-speak over the whiteboard narration.
  }, [devWhiteboardEnabled, userData?.username]);

  // Clear pinned text when lesson finishes (dev toggle turned off)
  React.useEffect(() => {
    if (!devWhiteboardEnabled) {
      setWhiteboardPinnedText(null);
    }
  }, [devWhiteboardEnabled]);

  // Trigger the whiteboard once per SpellBox topic change using the current spelling question's topic
  const whiteboardTriggeredTopicsRef = React.useRef<Set<string>>(new Set());
  React.useEffect(() => {
    if (!whiteboardGradeEligible) return;
    const spellTopic = currentSpellQuestion?.topicId || currentSpellQuestion?.topicName;
    if (!spellTopic) return;
    const isFirstQuestionId = currentSpellQuestion?.id === 1;
    const name = userData?.username?.trim() || 'friend';
    const alreadySeenLesson = !!whiteboardSeenThisSession[WHITEBOARD_LESSON_TOPIC];

    // First adventure start: if first question (id === 1) and flag set, trigger immediately with custom prompt
    if (whiteboardGradeEligible && shouldTriggerWhiteboardOnFirstQuestionRef.current && isFirstQuestionId && !alreadySeenLesson) {
      shouldTriggerWhiteboardOnFirstQuestionRef.current = false; // consume flag so it doesn't re-trigger later
      whiteboardTriggeredTopicsRef.current.add(spellTopic);
      // Do not force-stop here so we don't cut off ongoing trainer voice
      const topicForLesson = (spellTopic && getLessonScript(spellTopic)) ? spellTopic : WHITEBOARD_LESSON_TOPIC;
      const introText = `Alright, let's skill up so I can keep growing!\nReady? 🌱`;
      setWhiteboardPrompt({
        topicId: topicForLesson,
        text: introText,
        shouldAutoplay: true,
        isAcknowledged: false,
      });
      setWhiteboardPinnedText(introText);
      setWhiteboardPromptLocked(false);
      setLessonReady(false);
      setIsWhiteboardPromptActive(true);
      setCurrentScreen(1);
      setDevWhiteboardEnabled(true);
      // Grade 1 only: update displayed topic at the moment whiteboard is triggered
      if (whiteboardGradeEligible && spellTopic) {
        setGrade1DisplayedTopicId(spellTopic);
      }
      lastSpellTopicRef.current = spellTopic;
      return;
    }
    // If this is the first detected spell topic for the session, remember it but don't trigger
    if (lastSpellTopicRef.current === null) {
      lastSpellTopicRef.current = spellTopic;
      return;
    }
    // Only trigger on actual topic transitions (previous topic exists and is different)
    if (spellTopic !== lastSpellTopicRef.current) {
      // Only allow auto-trigger if the first question id for this topic is 1, otherwise skip
      // And skip activation when resuming mid-topic per saved SpellBox topic progress
      if (!isFirstQuestionId) {
        lastSpellTopicRef.current = spellTopic;
        return;
      }
      const topicIdForProgress = currentSpellQuestion?.topicId || currentSpellQuestion?.topicName || '';
      const topicProgress = (currentGradeDisplayName && topicIdForProgress) ? getSpellboxTopicProgress(currentGradeDisplayName, topicIdForProgress) : null;
      const isMidTopic = !!topicProgress && (topicProgress.questionsAttempted || 0) >= 1;
      if (isMidTopic) {
        lastSpellTopicRef.current = spellTopic;
        return;
      }
      // Do not auto-trigger if we explicitly just enabled via chevron or end-of-topic
        if (whiteboardGradeEligible && !devWhiteboardEnabled && !whiteboardTriggeredTopicsRef.current.has(spellTopic) && !alreadySeenLesson) {
        whiteboardTriggeredTopicsRef.current.add(spellTopic);
        try { ttsService.stop(); } catch {}
        setCurrentScreen(1);
        setDevWhiteboardEnabled(true);
        // Ensure the pet bubble shows the whiteboard intro instead of any prior continuation
        const topicForLesson = (spellTopic && getLessonScript(spellTopic)) ? spellTopic : WHITEBOARD_LESSON_TOPIC;
        const introText = `Alright, let's skill up so I can keep growing!\nReady? 🌱`;
        setWhiteboardPinnedText(introText);
        // Grade 1 only: update displayed topic at the moment whiteboard is triggered
        if (spellTopic) {
          setGrade1DisplayedTopicId(spellTopic);
        }
      }
      lastSpellTopicRef.current = spellTopic;
      return;
    }
    // Keep ref in sync
    lastSpellTopicRef.current = spellTopic;
  }, [currentSpellQuestion?.topicId, currentSpellQuestion?.topicName, devWhiteboardEnabled, whiteboardSeenThisSession]);

  const shouldShowWhiteboardPrompt = !!whiteboardPrompt;
  const dismissWhiteboardPrompt = React.useCallback(() => {
    if (!whiteboardPrompt || whiteboardPromptLocked) return;
    const topicId = whiteboardPrompt.topicId;
    setWhiteboardPromptLocked(true);
    setWhiteboardSeenThisSession(prev => ({ ...prev, [topicId]: true }));
    setWhiteboardPrompt(null);
    setLessonReady(true);
    setDevWhiteboardEnabled(true);
    setIsWhiteboardPromptActive(false);
    // Grade 1 only: set the displayed topic at the moment whiteboard flow is confirmed via chevron
    if (whiteboardGradeEligible) {
      try {
        const nextSpellQuestion = getNextSpellboxQuestion(currentGradeDisplayName);
        const nextSpellTopicId = (nextSpellQuestion && nextSpellQuestion.id === 1)
          ? (nextSpellQuestion.topicId || (nextSpellQuestion as any).topicName)
          : (lastSpellTopicRef.current || null);
        if (nextSpellTopicId) {
          setGrade1DisplayedTopicId(nextSpellTopicId);
        }
      } catch {}
    }
    // After Step 5 overlay is dismissed, previously suppressed non-Krafty
    // messages (like whiteboard prompt) should be replayed
    try { ttsService.replayLastSuppressed?.(); } catch {}
  }, [whiteboardPrompt, whiteboardPromptLocked]);

  const showWhiteboardPromptAgain = React.useCallback(() => {
    const name = userData?.username?.trim() || 'friend';
    setDevWhiteboardEnabled(false);
    setLessonReady(false);
    setWhiteboardPromptLocked(false);
    setWhiteboardSeenThisSession(prev => {
      const next = { ...prev };
      delete next[WHITEBOARD_LESSON_TOPIC];
      return next;
    });
    if (whiteboardGradeEligible) {
      const topicForLesson = (WHITEBOARD_LESSON_TOPIC && getLessonScript(WHITEBOARD_LESSON_TOPIC)) ? WHITEBOARD_LESSON_TOPIC : (selectedTopicId || WHITEBOARD_LESSON_TOPIC);
      const nextText = `Alright, let's skill up so I can keep growing!\nReady? 🌱`;
      setWhiteboardPrompt({
        topicId: topicForLesson,
        text: nextText,
        shouldAutoplay: true,
        isAcknowledged: false,
      });
      setWhiteboardPinnedText(nextText);
      setIsWhiteboardPromptActive(true);
    } else {
      setWhiteboardPrompt(null);
      setWhiteboardPinnedText(null);
      setIsWhiteboardPromptActive(false);
      setDevWhiteboardEnabled(false);
    }
  }, [userData?.username, whiteboardGradeEligible]);

  const clearLessonIntroForDev = React.useCallback(() => {
    try {
      const next = { ...whiteboardSeenThisSession };
      delete next[WHITEBOARD_LESSON_TOPIC];
      localStorage.setItem('whiteboard-lesson-intro-state', JSON.stringify(next));
      setWhiteboardSeenThisSession(next);
    } catch {}
    setWhiteboardPrompt(null);
  }, [whiteboardSeenThisSession]);

  React.useEffect(() => {
    try {
      if (devWhiteboardEnabled) {
        localStorage.setItem('whiteboard-dev-trigger', '1');
      } else {
        localStorage.removeItem('whiteboard-dev-trigger');
      }
    } catch {}
  }, [devWhiteboardEnabled]);

  const chatMessagesRef = React.useRef(chatMessages);
  React.useEffect(() => {
    chatMessagesRef.current = chatMessages;
  }, [chatMessages]);

  // Grade 1: initialize displayed topic from the current question topic
  // when the adventure mounts/resumes, but only if not already set by a whiteboard trigger
  React.useEffect(() => {
    if (!whiteboardGradeEligible) return;
    if (grade1DisplayedTopicId) return;
    const topicFromQuestion = currentSpellQuestion?.topicId || (currentSpellQuestion as any)?.topicName || null;
    if (topicFromQuestion) {
      setGrade1DisplayedTopicId(topicFromQuestion);
    }
  }, [whiteboardGradeEligible, grade1DisplayedTopicId, currentSpellQuestion?.topicId]);

  const isAdventureInputDisabled = disableInputForSpell || isWhiteboardPromptActive || isWhiteboardLessonActive;

  return (
    <div className="h-full w-full mobile-keyboard-aware bg-pattern flex flex-col overflow-hidden">
      {/* Signup Gate Modal */}
      <Dialog open={signupGateOpen && (!!user && (user as any).isAnonymous === true)} onOpenChange={(o) => {
        setSignupGateOpen(o);
        try { localStorage.setItem('guest_signup_gate_open', o ? '1' : ''); } catch {}
      }}>
        <DialogContent>
          <DialogHeader>
            <DialogTitle>Create your account to continue</DialogTitle>
            <DialogDescription>
              You've reached the free trial limit. Create an account to save progress and continue your adventure.
            </DialogDescription>
          </DialogHeader>
          <div className="flex flex-col gap-3 mt-2">
            <Button
              className="w-full"
              onClick={() => {
                playClickSound();
                navigate('/auth?mode=upgrade&redirect=/');
              }}
            >
              Create account
            </Button>
            <Button
              variant="outline"
              className="w-full"
              onClick={() => {
                playClickSound();
                navigate('/auth?redirect=/');
              }}
            >
              I already have an account
            </Button>
          </div>
        </DialogContent>
      </Dialog>
      <script
        type="application/ld+json"
        dangerouslySetInnerHTML={{ __html: JSON.stringify(jsonLd) }}
      />
      <div className="w-full flex-1 flex flex-col min-h-0">
        {/* Header Panel */}
        <header 
          className="relative flex items-center justify-center py-3 lg:py-4 border-b border-white/20 text-white overflow-hidden header-panel-gradient"
          style={{
            borderBottomColor: 'hsl(var(--primary) / 0.35)',
            boxShadow: '0 10px 24px -10px rgba(20, 20, 60, 0.45)'
          }}
        >
          <div className="pointer-events-none absolute inset-0 opacity-[0.55] mix-blend-soft-light bg-[radial-gradient(circle_at_10%_20%,rgba(255,255,255,0.65),transparent_55%),radial-gradient(circle_at_85%_15%,rgba(255,255,255,0.45),transparent_50%),radial-gradient(circle_at_50%_120%,rgba(255,255,255,0.25),transparent_65%)]"></div>
          {/* Top Left Home Button - Show on all screens except home (-1) when user is logged in */}
          <div 
            className="absolute left-0 flex items-center gap-2 lg:gap-3"
            style={{
              marginLeft: `clamp(16px, 5vw, 48px)`,
              top: '50%',
              transform: 'translateY(-50%)'
            }}
          >
            {userData && currentScreen !== -1 && (
              <Button 
                variant="default"
                size="icon"
                onClick={async () => {
                  playClickSound();
                  await handleCloseSession(); // Save current adventure before going home
                  
                  // Navigate back to pet page (home)
                  if (onBackToPetPage) {
                    onBackToPetPage();
                  } else {
                    navigate('/');
                  }
                }}
                className="w-10 h-10 rounded-full bg-white text-black font-semibold border-2 border-foreground shadow-solid btn-animate flex items-center justify-center"
              >
                <Home className="h-5 w-5" />
              </Button>
            )}

            {/* Lesson chip with inline progress - shown when a topic is active. Click to toggle whiteboard */}
            {selectedTopicId && (
              (() => {
                const topicForChip = whiteboardGradeEligible ? (grade1DisplayedTopicId || selectedTopicId) : selectedTopicId;
                const scriptForChip = getLessonScript(topicForChip);
                const resolvedTopicId = (scriptForChip?.topicId) || topicForChip;
                const lessonNumber = getGlobalSpellingLessonNumber(resolvedTopicId) || 1;
                const lessonTitle = (scriptForChip?.title) || topicForChip;
                const canOpen = !!scriptForChip;
                const handleToggle = () => {
                  if (!canOpen) return;
                  setIsManualWhiteboardOpen(prev => !prev);
                };
                const handleKeyDown: React.KeyboardEventHandler<HTMLDivElement> = (e) => {
                  if (e.key === 'Enter' || e.key === ' ') {
                    e.preventDefault();
                    handleToggle();
                  }
                };
                return (
                  <div
                    role="button"
                    tabIndex={0}
                    onClick={handleToggle}
                    onKeyDown={handleKeyDown}
                    title={canOpen ? 'Open whiteboard' : 'Whiteboard unavailable'}
                    className={`hidden sm:flex items-center ml-2 px-3 py-1.5 rounded-full bg-white text-black border-2 border-foreground shadow-solid relative ${canOpen ? 'cursor-pointer hover:bg-gray-50' : 'cursor-not-allowed opacity-80'}`}
                    style={{ minWidth: '220px' }}
                  >
                    <span className="font-kids font-extrabold text-[hsl(var(--primary))] mr-2">{`Lesson ${lessonNumber}`}</span>
                    <span className="text-sm whitespace-nowrap overflow-hidden text-ellipsis max-w-[240px]">{` • ${lessonTitle}`}</span>
                  </div>
                );
              })()
            )}
            
            {/* Grade Selection Button - Only show on HomePage */}
            {userData && currentScreen === -1 && (
              <DropdownMenu>
                <DropdownMenuTrigger asChild>
                  <Button
                    variant="default"
                    className={`flex items-center gap-2 rounded-full px-4 py-2 text-sm font-semibold transition-all duration-300 btn-animate border border-white/50 backdrop-blur ${selectedPreference ? 'bg-white/20 hover:bg-white/25' : 'bg-white/10 hover:bg-white/20'} text-white shadow-[0_4px_0_rgba(0,0,0,0.3)]`}
                    onClick={() => playClickSound()}
                  >
                    <div className="flex items-center justify-center w-6 h-6 rounded-full bg-gradient-to-br from-white/80 to-white/60 text-primary shadow-sm">
                      <GraduationCap className="h-3.5 w-3.5" />
                    </div>
                    {(() => {
                      const currentGrade = selectedGradeFromDropdown || userData?.gradeDisplayName || 'Grade';
                      const buttonText = selectedTopicFromPreference 
                        ? `Next: ${selectedTopicFromPreference}` 
                        : selectedPreference 
                          ? `${currentGrade} ${selectedPreference === 'start' ? 'Start' : 'Middle'} Level` 
                          : 'Grade Selection';
                      // console.log('Button render - selectedGradeFromDropdown:', selectedGradeFromDropdown, 'selectedTopicFromPreference:', selectedTopicFromPreference, 'selectedPreference:', selectedPreference, 'buttonText:', buttonText);
                      return buttonText;
                    })()}
                    <ChevronDown className="h-4 w-4 opacity-80" />
                  </Button>
                </DropdownMenuTrigger>
                <DropdownMenuContent 
                  className="w-64 border border-white/30 bg-white/95 text-slate-900 shadow-xl rounded-2xl backdrop-blur"
                  align="start"
                >
                  {/* Kindergarten */}
                  <DropdownMenuSub>
                    <DropdownMenuSubTrigger className={`flex items-center gap-2 px-4 py-3 hover:bg-blue-50 cursor-pointer rounded-lg ${selectedGradeAndLevel?.grade === 'Kindergarten' ? 'bg-blue-100' : ''}`}>
                      <span className="text-lg">🎓</span>
                      <span className="font-semibold">Kindergarten</span>
                      {selectedGradeAndLevel?.grade === 'Kindergarten' && (
                        <span className="ml-auto text-blue-600 text-sm">✓</span>
                      )}
                    </DropdownMenuSubTrigger>
                    <DropdownMenuSubContent 
                      className="w-48 border border-white/30 bg-white/95 text-slate-900 shadow-xl rounded-2xl backdrop-blur"
                    >
                      <DropdownMenuItem 
                        className={`flex items-center gap-2 px-4 py-3 hover:bg-green-50 cursor-pointer rounded-lg ${selectedGradeAndLevel?.grade === 'Kindergarten' && selectedGradeAndLevel?.level === 'start' ? 'bg-green-100' : ''}`}
                        onClick={() => handlePreferenceSelection('start', 'Kindergarten')}
                      >
                        <span className="text-lg">🌱</span>
                        <div>
                          <div className="font-semibold">Start</div>
                          <div className="text-sm text-gray-500">Beginning level</div>
                        </div>
                        {selectedGradeAndLevel?.grade === 'Kindergarten' && selectedGradeAndLevel?.level === 'start' ? <span className="ml-auto text-green-600">✓</span> : null}
                      </DropdownMenuItem>
                      <DropdownMenuItem 
                        className={`flex items-center gap-2 px-4 py-3 hover:bg-blue-50 cursor-pointer rounded-lg ${selectedGradeAndLevel?.grade === 'Kindergarten' && selectedGradeAndLevel?.level === 'middle' ? 'bg-blue-100' : ''}`}
                        onClick={() => handlePreferenceSelection('middle', 'Kindergarten')}
                      >
                        <span className="text-lg">🚀</span>
                        <div>
                          <div className="font-semibold">Middle</div>
                          <div className="text-sm text-gray-500">Intermediate level</div>
                        </div>
                        {selectedGradeAndLevel?.grade === 'Kindergarten' && selectedGradeAndLevel?.level === 'middle' ? <span className="ml-auto text-blue-600">✓</span> : null}
                      </DropdownMenuItem>
                    </DropdownMenuSubContent>
                  </DropdownMenuSub>

                  {/* 1st Grade */}
                  <DropdownMenuSub>
                    <DropdownMenuSubTrigger className={`flex items-center gap-2 px-4 py-3 hover:bg-blue-50 cursor-pointer rounded-lg ${selectedGradeAndLevel?.grade === '1st Grade' ? 'bg-blue-100' : ''}`}>
                      <span className="text-lg">🎓</span>
                      <span className="font-semibold">1st Grade</span>
                      {selectedGradeAndLevel?.grade === '1st Grade' && (
                        <span className="ml-auto text-blue-600 text-sm">✓</span>
                      )}
                    </DropdownMenuSubTrigger>
                    <DropdownMenuSubContent 
                      className="w-48 border border-white/30 bg-white/95 text-slate-900 shadow-xl rounded-2xl backdrop-blur"
                    >
                      <DropdownMenuItem 
                        className={`flex items-center gap-2 px-4 py-3 hover:bg-green-50 cursor-pointer rounded-lg ${selectedGradeAndLevel?.grade === '1st Grade' && selectedGradeAndLevel?.level === 'start' ? 'bg-green-100' : ''}`}
                        onClick={() => handlePreferenceSelection('start', '1st Grade')}
                      >
                        <span className="text-lg">🌱</span>
                        <div>
                          <div className="font-semibold">Start</div>
                          <div className="text-sm text-gray-500">Beginning level</div>
                        </div>
                        {selectedGradeAndLevel?.grade === '1st Grade' && selectedGradeAndLevel?.level === 'start' ? <span className="ml-auto text-green-600">✓</span> : null}
                      </DropdownMenuItem>
                      <DropdownMenuItem 
                        className={`flex items-center gap-2 px-4 py-3 hover:bg-blue-50 cursor-pointer rounded-lg ${selectedGradeAndLevel?.grade === '1st Grade' && selectedGradeAndLevel?.level === 'middle' ? 'bg-blue-100' : ''}`}
                        onClick={() => handlePreferenceSelection('middle', '1st Grade')}
                      >
                        <span className="text-lg">🚀</span>
                        <div>
                          <div className="font-semibold">Middle</div>
                          <div className="text-sm text-gray-500">Intermediate level</div>
                        </div>
                        {selectedGradeAndLevel?.grade === '1st Grade' && selectedGradeAndLevel?.level === 'middle' ? <span className="ml-auto text-blue-600">✓</span> : null}
                      </DropdownMenuItem>
                    </DropdownMenuSubContent>
                  </DropdownMenuSub>

                  {/* 2nd Grade */}
                  <DropdownMenuSub>
                    <DropdownMenuSubTrigger className={`flex items-center gap-2 px-4 py-3 hover:bg-blue-50 cursor-pointer rounded-lg ${selectedGradeAndLevel?.grade === '2nd Grade' ? 'bg-blue-100' : ''}`}>
                      <span className="text-lg">🎓</span>
                      <span className="font-semibold">2nd Grade</span>
                      {selectedGradeAndLevel?.grade === '2nd Grade' && (
                        <span className="ml-auto text-blue-600 text-sm">✓</span>
                      )}
                    </DropdownMenuSubTrigger>
                    <DropdownMenuSubContent 
                      className="w-48 border border-white/30 bg-white/95 text-slate-900 shadow-xl rounded-2xl backdrop-blur"
                    >
                      <DropdownMenuItem 
                        className={`flex items-center gap-2 px-4 py-3 hover:bg-green-50 cursor-pointer rounded-lg ${selectedGradeAndLevel?.grade === '2nd Grade' && selectedGradeAndLevel?.level === 'start' ? 'bg-green-100' : ''}`}
                        onClick={() => handlePreferenceSelection('start', '2nd Grade')}
                      >
                        <span className="text-lg">🌱</span>
                        <div>
                          <div className="font-semibold">Start</div>
                          <div className="text-sm text-gray-500">Beginning level</div>
                        </div>
                        {selectedGradeAndLevel?.grade === '2nd Grade' && selectedGradeAndLevel?.level === 'start' ? <span className="ml-auto text-green-600">✓</span> : null}
                      </DropdownMenuItem>
                      <DropdownMenuItem 
                        className={`flex items-center gap-2 px-4 py-3 hover:bg-blue-50 cursor-pointer rounded-lg ${selectedGradeAndLevel?.grade === '2nd Grade' && selectedGradeAndLevel?.level === 'middle' ? 'bg-blue-100' : ''}`}
                        onClick={() => handlePreferenceSelection('middle', '2nd Grade')}
                      >
                        <span className="text-lg">🚀</span>
                        <div>
                          <div className="font-semibold">Middle</div>
                          <div className="text-sm text-gray-500">Intermediate level</div>
                        </div>
                        {selectedGradeAndLevel?.grade === '2nd Grade' && selectedGradeAndLevel?.level === 'middle' ? <span className="ml-auto text-blue-600">✓</span> : null}
                      </DropdownMenuItem>
                    </DropdownMenuSubContent>
                  </DropdownMenuSub>

                  {/* 3rd Grade */}
                  <DropdownMenuSub>
                    <DropdownMenuSubTrigger className={`flex items-center gap-2 px-4 py-3 hover:bg-blue-50 cursor-pointer rounded-lg ${selectedGradeAndLevel?.grade === '3rd Grade' ? 'bg-blue-100' : ''}`}>
                      <span className="text-lg">🎓</span>
                      <span className="font-semibold">3rd Grade</span>
                      {selectedGradeAndLevel?.grade === '3rd Grade' && (
                        <span className="ml-auto text-blue-600 text-sm">✓</span>
                      )}
                    </DropdownMenuSubTrigger>
                    <DropdownMenuSubContent 
                      className="w-48 border-2 border-gray-300 bg-white shadow-xl rounded-xl"
                    >
                      <DropdownMenuItem 
                        className={`flex items-center gap-2 px-4 py-3 hover:bg-green-50 cursor-pointer rounded-lg ${selectedGradeAndLevel?.grade === '3rd Grade' && selectedGradeAndLevel?.level === 'start' ? 'bg-green-100' : ''}`}
                        onClick={() => handlePreferenceSelection('start', '3rd Grade')}
                      >
                        <span className="text-lg">🌱</span>
                        <div>
                          <div className="font-semibold">Start</div>
                          <div className="text-sm text-gray-500">Beginning level</div>
                        </div>
                        {selectedGradeAndLevel?.grade === '3rd Grade' && selectedGradeAndLevel?.level === 'start' ? <span className="ml-auto text-green-600">✓</span> : null}
                      </DropdownMenuItem>
                      <DropdownMenuItem 
                        className={`flex items-center gap-2 px-4 py-3 hover:bg-blue-50 cursor-pointer rounded-lg ${selectedGradeAndLevel?.grade === '3rd Grade' && selectedGradeAndLevel?.level === 'middle' ? 'bg-blue-100' : ''}`}
                        onClick={() => handlePreferenceSelection('middle', '3rd Grade')}
                      >
                        <span className="text-lg">🚀</span>
                        <div>
                          <div className="font-semibold">Middle</div>
                          <div className="text-sm text-gray-500">Intermediate level</div>
                        </div>
                        {selectedGradeAndLevel?.grade === '3rd Grade' && selectedGradeAndLevel?.level === 'middle' ? <span className="ml-auto text-blue-600">✓</span> : null}
                      </DropdownMenuItem>
                    </DropdownMenuSubContent>
                  </DropdownMenuSub>

                  {/* 4th Grade */}
                  <DropdownMenuSub>
                    <DropdownMenuSubTrigger className={`flex items-center gap-2 px-4 py-3 hover:bg-blue-50 cursor-pointer rounded-lg ${selectedGradeAndLevel?.grade === '4th Grade' ? 'bg-blue-100' : ''}`}>
                      <span className="text-lg">🎓</span>
                      <span className="font-semibold">4th Grade</span>
                      {selectedGradeAndLevel?.grade === '4th Grade' && (
                        <span className="ml-auto text-blue-600 text-sm">✓</span>
                      )}
                    </DropdownMenuSubTrigger>
                    <DropdownMenuSubContent 
                      className="w-48 border-2 border-gray-300 bg-white shadow-xl rounded-xl"
                    >
                      <DropdownMenuItem 
                        className={`flex items-center gap-2 px-4 py-3 hover:bg-green-50 cursor-pointer rounded-lg ${selectedGradeAndLevel?.grade === '4th Grade' && selectedGradeAndLevel?.level === 'start' ? 'bg-green-100' : ''}`}
                        onClick={() => handlePreferenceSelection('start', '4th Grade')}
                      >
                        <span className="text-lg">🌱</span>
                        <div>
                          <div className="font-semibold">Start</div>
                          <div className="text-sm text-gray-500">Beginning level</div>
                        </div>
                        {selectedGradeAndLevel?.grade === '4th Grade' && selectedGradeAndLevel?.level === 'start' ? <span className="ml-auto text-green-600">✓</span> : null}
                      </DropdownMenuItem>
                      <DropdownMenuItem 
                        className={`flex items-center gap-2 px-4 py-3 hover:bg-blue-50 cursor-pointer rounded-lg ${selectedGradeAndLevel?.grade === '4th Grade' && selectedGradeAndLevel?.level === 'middle' ? 'bg-blue-100' : ''}`}
                        onClick={() => handlePreferenceSelection('middle', '4th Grade')}
                      >
                        <span className="text-lg">🚀</span>
                        <div>
                          <div className="font-semibold">Middle</div>
                          <div className="text-sm text-gray-500">Intermediate level</div>
                        </div>
                        {selectedGradeAndLevel?.grade === '4th Grade' && selectedGradeAndLevel?.level === 'middle' ? <span className="ml-auto text-blue-600">✓</span> : null}
                      </DropdownMenuItem>
                    </DropdownMenuSubContent>
                  </DropdownMenuSub>

                  {/* 5th Grade */}
                  <DropdownMenuSub>
                    <DropdownMenuSubTrigger className={`flex items-center gap-2 px-4 py-3 hover:bg-blue-50 cursor-pointer rounded-lg ${selectedGradeAndLevel?.grade === '5th Grade' ? 'bg-blue-100' : ''}`}>
                      <span className="text-lg">🎓</span>
                      <span className="font-semibold">5th Grade</span>
                      {selectedGradeAndLevel?.grade === '5th Grade' && (
                        <span className="ml-auto text-blue-600 text-sm">✓</span>
                      )}
                    </DropdownMenuSubTrigger>
                    <DropdownMenuSubContent 
                      className="w-48 border-2 border-gray-300 bg-white shadow-xl rounded-xl"
                    >
                      <DropdownMenuItem 
                        className={`flex items-center gap-2 px-4 py-3 hover:bg-green-50 cursor-pointer rounded-lg ${selectedGradeAndLevel?.grade === '5th Grade' && selectedGradeAndLevel?.level === 'start' ? 'bg-green-100' : ''}`}
                        onClick={() => handlePreferenceSelection('start', '5th Grade')}
                      >
                        <span className="text-lg">🌱</span>
                        <div>
                          <div className="font-semibold">Start</div>
                          <div className="text-sm text-gray-500">Beginning level</div>
                        </div>
                        {selectedGradeAndLevel?.grade === '5th Grade' && selectedGradeAndLevel?.level === 'start' ? <span className="ml-auto text-green-600">✓</span> : null}
                      </DropdownMenuItem>
                      <DropdownMenuItem 
                        className={`flex items-center gap-2 px-4 py-3 hover:bg-blue-50 cursor-pointer rounded-lg ${selectedGradeAndLevel?.grade === '5th Grade' && selectedGradeAndLevel?.level === 'middle' ? 'bg-blue-100' : ''}`}
                        onClick={() => handlePreferenceSelection('middle', '5th Grade')}
                      >
                        <span className="text-lg">🚀</span>
                        <div>
                          <div className="font-semibold">Middle</div>
                          <div className="text-sm text-gray-500">Intermediate level</div>
                        </div>
                        {selectedGradeAndLevel?.grade === '5th Grade' && selectedGradeAndLevel?.level === 'middle' ? <span className="ml-auto text-blue-600">✓</span> : null}
                      </DropdownMenuItem>
                    </DropdownMenuSubContent>
                  </DropdownMenuSub>

                  {/* Choose Topic Option */}
                      <DropdownMenuItem 
                    className="flex items-center gap-2 px-4 py-3 hover:bg-purple-50 cursor-pointer rounded-lg border-t"
                        onClick={() => {
                          playClickSound();
                          setCurrentScreen(0); // Navigate to topics screen
                        }}
                      >
                        <span className="text-lg">📚</span>
                        <div>
                          <div className="font-semibold">Choose Topic</div>
                          <div className="text-sm text-gray-500">Pick your adventure</div>
                        </div>
                      </DropdownMenuItem>

                  {/* Sign Out Option */}
                  <DropdownMenuItem 
                    className="flex items-center gap-2 px-4 py-3 hover:bg-red-50 cursor-pointer rounded-lg border-t"
                    onClick={async () => {
                      playClickSound();
                      try {
                        await signOut();
                      } catch (error) {
                        console.error('Error signing out:', error);
                      }
                    }}
                  >
                    <LogOut className="h-4 w-4 text-red-600" />
                    <div>
                      <div className="font-semibold text-red-600">Sign Out</div>
                      <div className="text-sm text-gray-500">Return to login</div>
                    </div>
                  </DropdownMenuItem>
                </DropdownMenuContent>
              </DropdownMenu>
            )}
          </div>
          
          {/* Center Title */}
          <div className="flex-1 flex justify-center items-center gap-4">
            {/* Screen Navigation Buttons - Only visible when dev tools are active */}
            {devToolsVisible && (
              <>
                <Button
                  variant="outline"
                  size="sm"
                  onClick={() => {
                    playClickSound();
                    setCurrentScreen(-1);
                  }}
                  disabled={currentScreen === -1}
                className="rounded-full px-3 py-2 text-xs font-semibold bg-white text-black border-2 border-foreground shadow-solid btn-animate flex items-center gap-2"
                >
                  <Home className="h-3.5 w-3.5" />
                  Home
                </Button>
                <Button
                  variant="outline"
                  size="sm"
                  onClick={() => {
                    playClickSound();
                    setCurrentScreen(0);
                  }}
                  disabled={currentScreen === 0}
                className="rounded-full px-3 py-2 text-xs font-semibold bg-white text-black border-2 border-foreground shadow-solid btn-animate"
                >
                  Topics
                </Button>
                <Button
                  variant="outline"
                  size="sm"
                  onClick={() => {
                    playClickSound();
                    setCurrentScreen(1);
                  }}
                  disabled={currentScreen === 1}
                  className="rounded-full px-3 py-2 text-xs font-semibold bg-white text-black border-2 border-foreground shadow-solid btn-animate"
                >
                  Adventure
                </Button>
                <Button
                  variant="outline"
                  size="sm"
                  onClick={() => {
                    playClickSound();
                    setCurrentScreen(4);
                  }}
                  disabled={false}
                  className="rounded-full px-3 py-2 text-xs font-semibold bg-white text-black border-2 border-foreground shadow-solid btn-animate"
                >
                  Pets
                </Button>
              </>
            )}
            
            <div className="text-center">
              {currentScreen === 1 ? (
                <div className="flex items-center justify-center">
                  {/* Adventure Feeding Progress (persistent) */}
                  <PersistentAdventureProgressBar />
                </div>
              ) : (
                <h1 className="text-xl lg:text-2xl font-bold text-white drop-shadow-lg font-kids tracking-wide">
                  {devToolsVisible ? `YOUR ADVENTURE - Screen ${currentScreen}` : 
                   userData && currentScreen === -1 ? `Welcome back ${userData.username}!` :
                   currentScreen === 0 ? 'CHOOSE YOUR ADVENTURE' :
                   'QUIZ TIME'}
                </h1>
              )}
              {userData && !devToolsVisible && currentScreen !== 1 && (
                <div className="flex items-center justify-center gap-2 mt-1">
                  <span className="text-sm lg:text-base font-semibold text-white/85">
                    🎓 {selectedGradeFromDropdown || userData.gradeDisplayName}
                  </span>
                </div>
              )}
            </div>
            
            {devToolsVisible && (
              <>

                <Button
                  variant="outline"
                  size="sm"
                  onClick={() => {
                    playClickSound();
                    setCurrentScreen(3);
                  }}
                  disabled={currentScreen === 3}
                className="rounded-full px-3 py-2 text-xs font-semibold bg-white hover:bg-white text-black border border-white shadow-[0_4px_0_rgba(0,0,0,0.35)] btn-animate"
                >
                  MCQ Screen
                  <ChevronRight className="h-4 w-4 ml-1" />
                </Button>
              </>
            )}
          </div>
          
          {/* Right Buttons Group - Positioned to align with purple container */}
          <div 
            className="absolute right-0 flex items-center gap-3"
            style={{
              marginRight: `clamp(16px, 5vw, 48px)`
            }}
          >

            
            {/* Voice Selector - Show on Screen 1 */}
            {(currentScreen === 1 || currentScreen === 3) && selectedTopicId && (
              <VoiceSelector />
            )}
            
            {/* Theme Changer and How To buttons - Show on all screens */}
            <Popover>
              <PopoverTrigger asChild>
        <Button 
          variant="outline" 
          size="icon" 
          aria-label="Change theme color" 
          className="border-2 border-foreground shadow-solid bg-white text-black btn-animate w-10 h-10 rounded-full flex items-center justify-center"
          onClick={() => playClickSound()}
        >
          <Palette className="h-5 w-5" />
                </Button>
              </PopoverTrigger>
              <PopoverContent className="w-auto p-2" align="start">
                <div className="grid grid-cols-5 gap-2">
                  {colorThemes.map((theme) => (
                    <Button
                      key={theme.name}
                      variant="comic"
                      size="sm"
                      onClick={() => changeTheme(theme)}
                      className={`h-8 w-8 btn-animate rounded-full ${
                        selectedTheme.name === theme.name ? 'ring-2 ring-foreground ring-offset-2' : ''
                      }`}
                      aria-label={`Change theme to ${theme.name}`}
                      style={{
                        backgroundColor: `hsl(${theme.primary})`
                      }}
                    >
                    </Button>
                  ))}
                </div>
              </PopoverContent>
            </Popover>
            
            {!showOnboarding && (
              <>
                <Dialog>
                  <DialogTrigger asChild>
                    <Button 
                      variant="default" 
                      aria-label="View whole comic" 
                      className="border-2 border-foreground bg-white text-black font-semibold btn-animate px-5 py-2 shadow-solid hover:bg-white flex items-center gap-2 rounded-full"
                      onClick={() => playClickSound()}
                    >
                      <BookOpen className="h-4 w-4" />
                      <span className="tracking-wide">Comic</span>
                    </Button>
                  </DialogTrigger>
                  <DialogContent className="max-w-3xl max-h-[80vh] flex flex-col">
                    <DialogHeader>
                      <DialogTitle>Your Adventure (All Panels)</DialogTitle>
                    </DialogHeader>
                    <div className="flex-1 overflow-auto pr-2">
                      <div className="grid grid-cols-2 gap-4 sm:grid-cols-3 pb-4">
                        {panels
                          .filter(p => p.text !== "The brave astronaut climbs into ROCKET!") // Exclude the default starting panel
                          .map((p, i) => (
                            <PanelOneLinerFigure key={p.id} panel={p} index={i} />
                          ))}
                      </div>
                    </div>
                  </DialogContent>
                </Dialog>
              </>
            )}
            
          </div>
        </header>



        {/* Conditional Screen Rendering */}
          {isLoadingUserData ? (
          <div className="flex-1 flex items-center justify-center">
            <div className="text-center">
              <div className="animate-spin rounded-full h-16 w-16 border-b-2 border-primary mx-auto mb-4"></div>
              <p className="text-lg text-gray-600">Loading your profile...</p>
            </div>
          </div>
        ) : showOnboarding ? (
          <UserOnboarding onComplete={handleOnboardingComplete} />
        ) : currentScreen === -1 ? (
                    <HomePage 
            userData={userData!} 
            onNavigate={handleHomeNavigation} 
            onStartAdventure={(topicId: string, mode: 'new' | 'continue', adventureType?: string) => {
              // console.log('🎯 Index: HomePage onStartAdventure wrapper called with:', { topicId, mode, adventureType });
              handleStartAdventure(topicId, mode, adventureType || 'food');
            }} 
            onContinueSpecificAdventure={handleContinueSpecificAdventure}
            selectedTopicFromPreference={selectedTopicFromPreference}
            onPetNavigation={handlePetNavigation}
          />
        ) : currentScreen === 0 ? (
          <TopicSelection onTopicSelect={handleTopicSelect} />
        ) : currentScreen === 1 ? (
          <main 
            className="flex-1 flex flex-col min-h-0 overflow-y-auto px-4 py-4 lg:px-6 bg-primary/60 relative" 
            style={{
              backgroundImage: `url('/backgrounds/random.png')`,
              backgroundSize: 'cover',
              backgroundPosition: 'center',
              backgroundBlendMode: 'multiply'
            }}
            role="main"
          >
            {/* Glass blur overlay to soften the background */}
            <div className="absolute inset-0 backdrop-blur-sm bg-primary/10"></div>

            {/* DEV tools: top-right */}
            {currentScreen === 1 && (
              <div className="fixed right-4 top-4 z-50 flex flex-col items-end gap-2">
                {/* Skip SpellBox when active */}
                {/*
                  DEV: Next Spell button intentionally disabled
                  {showSpellBox && currentSpellQuestion && (
                    <button
                      type="button"
                      onClick={() => { playClickSound(); devAdvanceSpellbox(); }}
                      className="px-3 py-1 rounded-md text-xs font-bold border-2 border-black bg-amber-300 shadow-[0_3px_0_rgba(0,0,0,0.6)] hover:brightness-105 active:translate-y-[1px]"
                      aria-label="DEV: Skip SpellBox"
                      title="DEV: Skip SpellBox"
                    >
                      DEV: Next Spell
                    </button>
                  )}
                */}
                {/* Send 'else' using input flow */}
                {/*
                  DEV: Send "else" button intentionally disabled
                  <button
                    type="button"
                    onClick={() => { playClickSound(); devSendElse(); }}
                    className="px-3 py-1 rounded-md text-xs font-bold border-2 border-black bg-cyan-300 shadow-[0_3px_0_rgba(0,0,0,0.6)] hover:brightness-105 active:translate-y-[1px]"
                    aria-label="DEV: Send 'else'"
                    title="DEV: Send 'else'"
                  >
                    DEV: Send "else"
                  </button>
                */}
              </div>
            )}
            
            {/* Left Arrow Navigation - Outside the main container */}
            {currentScreen === 1 && isInQuestionMode === false && (
              <>
                {/* Back Button - Only show if we have previous questions */}
                {(() => {
                  const shouldShowBackButton = topicQuestionIndex > 0;
                  // console.log('🔍 Back button debug:', { 
                  //   currentScreen, 
                  //   topicQuestionIndex, 
                  //   isInQuestionMode, 
                  //   shouldShowBackButton,
                  //   adventurePromptCount,
                  //   canAccessQuestions 
                  // });
                  return shouldShowBackButton;
                })() && (
                  <div 
                    className="fixed left-4 top-1/2 transform -translate-y-1/2 z-40 lg:absolute lg:left-8"
                    style={{
                      // Ensure button stays within viewport on all screen sizes
                      left: 'max(16px, min(32px, calc((100vw - 1280px) / 2 + 16px)))'
                    }}
                  >
                    <Button
                      variant="default"
                      size="lg"
                      onClick={() => {
                        playClickSound();
                        
                        // Navigate back in the question sequence
                        const newQuestionIndex = topicQuestionIndex - 1;
                        // console.log(`🔍 DEBUG Adventure: Going back from question ${topicQuestionIndex + 1} to ${newQuestionIndex + 1}`);
                        
                        setTopicQuestionIndex(newQuestionIndex);
                        
                        // Check if we should go back to MCQ mode or stay in adventure
                        // Go to MCQ if we're going back to a question that should be answered
                        if (newQuestionIndex >= 0) {
                          // Switch to MCQ mode to show the previous question
                          setCurrentScreen(3);
                          setIsInQuestionMode(true);
                          
                          // Add transition message
                          setTimeout(async () => {
                            const backToQuestionMessage: ChatMessage = {
                              type: 'ai',
                              content: `🔙 Let's go back to question ${newQuestionIndex + 1}! Take your time to review or change your answer. ✨`,
                              timestamp: Date.now()
                            };
                            
                            setChatMessages(prev => {
                              playMessageSound();
                              return [...prev, backToQuestionMessage];
                            });
                            
                            // Wait for the AI speech to complete
                            const messageId = `index-chat-${backToQuestionMessage.timestamp}-${chatMessages.length}`;
                            await ttsService.speakAIMessage(backToQuestionMessage.content, messageId);
                          }, 500);
                        }
                      }}
                      className="border-2 bg-purple-600 hover:bg-purple-700 text-white btn-animate h-16 w-16 p-0 rounded-full flex items-center justify-center shadow-lg"
                      style={{ borderColor: 'hsl(from hsl(var(--primary)) h s 25%)', boxShadow: '0 4px 0 black' }}
                      aria-label={`Back to Question ${topicQuestionIndex}`}
                    >
                      <ChevronLeft className="h-8 w-8" />
                    </Button>
                  </div>
                )}
              </>
            )}


            {/* Right Arrow Navigation - Outside the main container */}
            {false && (
              <div 
                className="fixed right-4 top-1/2 transform -translate-y-1/2 z-40 lg:absolute lg:right-8"
                style={{
                  // Ensure button stays within viewport on all screen sizes
                  right: 'max(16px, min(32px, calc((100vw - 1280px) / 2 + 16px)))'
                }}
              >
                <Button
                  variant="default"
                  size="lg"
                  onClick={() => {
                    playClickSound();
                    
                    // console.log(`🔍 DEBUG Adventure: Going to next question ${topicQuestionIndex + 1}`);
                    
                    // Switch to MCQ mode to show the next question
                    setCurrentScreen(3);
                    setIsInQuestionMode(true);
                    
                    // COMMENTED OUT: Add transition message
                    /*
                    setTimeout(async () => {
                      const toQuestionMessage: ChatMessage = {
                        type: 'ai',
                        content: `🎯 Time for question ${topicQuestionIndex + 1}! Let's test your reading skills. Ready for the challenge? 📚✨`,
                        timestamp: Date.now()
                      };
                      
                      setChatMessages(prev => {
                        playMessageSound();
                        return [...prev, toQuestionMessage];
                      });
                      
                      // Wait for the AI speech to complete
                      const messageId = `index-chat-${toQuestionMessage.timestamp}-${chatMessages.length}`;
                      await ttsService.speakAIMessage(toQuestionMessage.content, messageId);
                    }, 500);
                    */
                  }}
                  className="border-2 bg-green-600 hover:bg-green-700 text-white btn-animate h-16 w-16 p-0 rounded-full flex items-center justify-center shadow-lg"
                  style={{ borderColor: 'hsl(from hsl(142 76% 36%) h s 25%)', boxShadow: '0 4px 0 black' }}
                  aria-label="Answer Questions"
                >
                  <ChevronRight className="h-8 w-8" />
                </Button>
              </div>
            )}
            
            {/* Full-height content container */}
            <div 
              className="relative flex-1 min-h-0 w-full"
              style={{ 
                padding: '8px',
                transition: 'all 0.3s ease-in-out'
              }}
            >
              {/* Background Container with Border and Fill */}
              <div 
                className="absolute inset-0 rounded-3xl z-0"
                style={{ 
                  border: '4px solid hsl(var(--primary) / 0.9)',
                  boxShadow: '0 0 12px 3px rgba(0, 0, 0, 0.15)',
                  backgroundColor: 'hsl(var(--primary) / 0.9)'
                }}
              ></div>

              {/* Content Container - Comic Panel + Sidebar */}
              <div 
                ref={containerRef}
                className="flex relative z-10 h-full w-full"
                style={{ 
                  padding: '8px'
                }}
              >
              {/* Main Comic Panel - Center */}
              <section 
                aria-label="Main comic panel" 
                className="flex flex-col min-h-0 relative flex-1 bg-white rounded-3xl overflow-hidden border-2 border-black transition-all duration-300 ease-in-out"
                style={{ marginRight: sidebarCollapsed ? '0px' : '5px' }}
              >
                <div className="flex-1 min-h-0 relative">
                  {(() => {
                    // When the whiteboard lesson is active, show a soft blurred thematic background on the left side
                    const urlEnabled = (typeof window !== 'undefined') && new URLSearchParams(window.location.search).get('whiteboard') === '1';
                    const lessonEnabled = whiteboardGradeEligible && (urlEnabled || devWhiteboardEnabled);
                    const hasLesson = !!(lessonEnabled && (getLessonScript(selectedTopicId) || getLessonScript(WHITEBOARD_LESSON_TOPIC)));
                    if (!hasLesson) return null;
                    const bgImage = (current?.image && typeof current.image === 'string') ? current.image : (rocket1 as string);
                    return (
                      <div
                        aria-hidden
                        className="pointer-events-none absolute inset-y-0 left-0 w-1/2 z-[1]"
                        style={{
                          backgroundImage: `url(${bgImage})`,
                          backgroundSize: 'cover',
                          backgroundPosition: 'center',
                          filter: 'blur(20px) brightness(0.75) contrast(1.1) saturate(1.1)',
                          transform: 'scale(1.08)',
                          opacity: 0.8
                        }}
                      >
                        {/* no vignette for cleaner feel */}
                      </div>
                    );
                  })()}
                  {(() => {
                    const urlEnabled = (typeof window !== 'undefined') && new URLSearchParams(window.location.search).get('whiteboard') === '1';
                    const lessonEnabled = whiteboardGradeEligible && (urlEnabled || devWhiteboardEnabled);
<<<<<<< HEAD
                    // Prefer explicit selection (e.g., from top-right +1 button) when dev whiteboard is enabled
                    const selectedScript = lessonEnabled ? (getLessonScript(selectedTopicId) || null) : null;
                    let script = selectedScript;
                    if (!script && lessonEnabled) {
                      // Fallback: resolve from next Spellbox topic
                      const nextSpellQuestion = getNextSpellboxQuestion(currentGradeDisplayName);
                      const nextSpellTopicId = nextSpellQuestion
                        ? (nextSpellQuestion.topicId || nextSpellQuestion.topicName)
                        : null;
                      script = nextSpellTopicId ? getLessonScript(nextSpellTopicId) : null;
                    }
                    if (lessonEnabled && script && !shouldShowWhiteboardPrompt) {
=======
                    // Auto-trigger path: Resolve from the next Spellbox question at topic start (id === 1)
                    const nextSpellQuestion = lessonEnabled ? getNextSpellboxQuestion(currentGradeDisplayName) : null;
                    const nextSpellTopicId = (nextSpellQuestion && nextSpellQuestion.id === 1)
                      ? (nextSpellQuestion.topicId || nextSpellQuestion.topicName)
                      : null;
                    const autoScript = (lessonEnabled && nextSpellTopicId) ? getLessonScript(nextSpellTopicId) : null;
                    // Manual toggle path: Use the topic shown in the lesson chip
                    const manualTopicId = isManualWhiteboardOpen
                      ? (whiteboardGradeEligible ? (grade1DisplayedTopicId || selectedTopicId) : selectedTopicId)
                      : null;
                    const manualScript = (isManualWhiteboardOpen && manualTopicId) ? getLessonScript(manualTopicId) : null;
                    const script = manualScript || autoScript;
                    if ((lessonEnabled && script && !shouldShowWhiteboardPrompt) || (isManualWhiteboardOpen && script)) {
>>>>>>> 4f796124
                      return (
                        <WhiteboardLesson
                          topicId={script.topicId}
                          fullscreen={isManualWhiteboardOpen}
                          onRequestClose={() => setIsManualWhiteboardOpen(false)}
                          onCompleted={() => {
                            setLessonReady(false);
                            setDevWhiteboardEnabled(false);
                            setWhiteboardPromptLocked(false);
                            // Mark lesson as seen so the intro prompt does not reappear
                            setWhiteboardSeenThisSession(prev => ({ ...prev, [WHITEBOARD_LESSON_TOPIC]: true }));
                            // Clear any pinned intro text from the pet bubble
                            setWhiteboardPinnedText(null);
                            const name = userData?.username?.trim() || 'friend';
                            const celebration = `Great job!`;
                            setWhiteboardPrompt({
                              topicId: WHITEBOARD_LESSON_TOPIC,
                              text: celebration,
                              shouldAutoplay: true,
                              isAcknowledged: true,
                            });
                            setIsWhiteboardPromptActive(false);
                            setIsManualWhiteboardOpen(false);
                            setTimeout(() => {
                              try { ttsService.stop(); } catch {}
                              const selectedVoice = (() => {
                                try { return ttsService.getSelectedVoice?.().id; } catch { return undefined; }
                              })();
                              const selectedSpeed = (() => {
                                try { return ttsService.getSelectedSpeed?.(); } catch { return undefined; }
                              })() || 0.8;
                              ttsService.speak(celebration, {
                                messageId: 'krafty-whiteboard-celebration',
                                voice: selectedVoice,
                                stability: 0.7,
                                similarity_boost: 0.9,
                                speed: selectedSpeed,
                              }).catch(() => {});
                            }, 150);
                            setTimeout(() => {
                              // Clear celebration prompt
                              setWhiteboardPrompt(null);
                              // Lift suppression so a fresh, natural follow-up can be generated if needed
                              suppressInitialGreetingRef.current = false;
                              // AI-generated conversational follow-up (no spelling word → no SpellBox)
                              (async () => {
                                try {
                                  const currentPetId = PetProgressStorage.getCurrentSelectedPet();
                                  const petName = PetProgressStorage.getPetDisplayName(currentPetId);
                                  const petType = PetProgressStorage.getPetType(currentPetId);
                                  const postLessonUserCue = `POST_LESSON_FOLLOWUP: We just finished a quick skill lesson on the whiteboard. Write one short, friendly line as the ${petType} speaking to ${name}. Keep it conversational and inviting, ask a light next-step question, do not mention spelling or lessons, no emojis, under 18 words.`;
                                  const resp = await aiService.generateResponse(
                                    postLessonUserCue,
                                    chatMessagesRef.current,
                                    null,
                                    userData,
                                    undefined,
                                    currentAdventureContext,
                                    undefined,
                                    currentAdventureContext?.summary,
                                    petName,
                                    petType,
                                    currentAdventureType || 'food'
                                  );
                                  const followUp = (resp?.adventure_story || '').trim() || `Great work! What should we do next?`;
                                  const msg: ChatMessage = {
                                    type: 'ai',
                                    content: followUp,
                                    timestamp: Date.now()
                                  };
                                  setChatMessages(prev => {
                                    const next = [...prev, msg];
                                    try {
                                      const id = bubbleMessageIdFromHtml(formatAIMessage(followUp));
                                      ttsService.speakAIMessage(followUp, id).catch(() => {});
                                    } catch {}
                                    try {
                                      if (currentSessionId) adventureSessionService.addChatMessage(currentSessionId, msg);
                                    } catch {}
                                    return next;
                                  });
                                } catch {}
                              })();
                            }, 3600);
                          }}
                          sendMessage={sendMessage}
                          interruptRealtimeSession={interruptRealtimeSession}
                        />
                      );
                    }
                    return null;
                  })()}
                  {/* Left pet overlay with AI bubble - overlays inside the stage container */}
                  {(() => {
                    const urlEnabled = (typeof window !== 'undefined') && new URLSearchParams(window.location.search).get('whiteboard') === '1';
                    const lessonEnabled = whiteboardGradeEligible && (urlEnabled || devWhiteboardEnabled);
                    return (
                  <LeftPetOverlay 
                    petImageUrl={currentPetAvatarImage}
                    overridePetMediaUrl={overridePetMediaUrl}
                    emotionActive={lessonReady ? false : emotionActive}
                    emotionRequiredAction={lessonReady ? null : emotionRequiredAction}
                    showAttentionBadge={lessonReady ? false : inYawnMode}
                    onEmotionAction={lessonReady ? undefined : handleEmotionAction}
                    forceTopLayer={showStep5Intro}
                    aiMessageHtml={
                      shouldShowWhiteboardPrompt
                        ? undefined
                        : (
                            lessonEnabled
                              ? (whiteboardPinnedText ? formatAIMessage(whiteboardPinnedText) : undefined)
                              : (showSpellBox && currentSpellQuestion ? undefined :
                                  (chatMessages.filter(m => !m.hiddenInChat && m.type === 'ai').slice(-1)[0]?.content
                                    ? formatAIMessage(
                                        chatMessages.filter(m => !m.hiddenInChat && m.type === 'ai').slice(-1)[0]?.content as string,
                                        chatMessages.filter(m => !m.hiddenInChat && m.type === 'ai').slice(-1)[0]?.spelling_word
                                      )
                                    : undefined)
                                )
                          )
                    }
                    isThinking={lessonReady ? false : (isAIResponding && !shouldShowWhiteboardPrompt)}
                    draggable={false}
                    onBubbleVisibilityChange={lessonReady ? undefined : setIsLeftBubbleVisible}
                    interruptRealtimeSession={interruptRealtimeSession}
                    spellInline={
                      shouldShowWhiteboardPrompt
                        ? {
                            show: true,
                            promptText: whiteboardPrompt?.text ?? '',
                            onNext: whiteboardPrompt?.isAcknowledged ? undefined : dismissWhiteboardPrompt,
                            highlightNext: !whiteboardPromptLocked && !whiteboardPrompt?.isAcknowledged,
                            sendMessage,
                            isDisabled: whiteboardPromptLocked || !!whiteboardPrompt?.isAcknowledged,
                          }
                        : {
                            show: !lessonEnabled && (showSpellBox && !!currentSpellQuestion),
                            word: currentSpellQuestion?.word || currentSpellingWord || null,
                            sentence:
                              (!lessonEnabled && (showSpellBox && currentSpellQuestion))
                                ? (chatMessages.filter(message => message.type === 'ai').slice(-1)[0]?.spelling_sentence || null)
                                : (
                                  chatMessages.filter(message => message.type === 'ai').slice(-1)[0]?.content_after_spelling ||
                                  chatMessages.filter(message => message.type === 'ai').slice(-1)[0]?.content ||
                                  chatMessages.filter(message => message.type === 'ai').slice(-1)[0]?.spelling_sentence || null
                                ),
                            question: currentSpellQuestion ? {
                              id: currentSpellQuestion.id,
                              word: currentSpellQuestion.word,
                              questionText: currentSpellQuestion.questionText || '',
                              correctAnswer: currentSpellQuestion.correctAnswer,
                              audio: currentSpellQuestion.audio,
                              explanation: currentSpellQuestion.explanation,
                              isPrefilled: currentSpellQuestion.isPrefilled,
                              prefilledIndexes: currentSpellQuestion.prefilledIndexes,
                            } : null,
                            showHints: true,
                            showExplanation: true,
                            onComplete: handleSpellComplete,
                            onSkip: handleSpellSkip,
                            onNext: handleSpellNext,
                            highlightNext: highlightSpellNext,
                            sendMessage,
                          }
                    }
                  />
                    );
                  })()}
                  {/* Mirror user overlay at bottom-right so the conversation feels two-sided */}
                  <RightUserOverlay
                    userImageUrl={user?.photoURL || null}
                    userMessageText={chatMessages.filter(m => m.type === 'user').slice(-1)[0]?.content}
                    bottomOffsetPx={14} // leave room for the collapsed input dock directly below
                    showCameraInAvatar={true}
                    side="left"
                  />
                  {(() => {
                    const urlEnabled = (typeof window !== 'undefined') && new URLSearchParams(window.location.search).get('whiteboard') === '1';
                    const lessonEnabled = whiteboardGradeEligible && (urlEnabled || devWhiteboardEnabled);
                    const scriptAvailable = lessonEnabled ? (getLessonScript(selectedTopicId) || getLessonScript(WHITEBOARD_LESSON_TOPIC)) : null;
                    // Hide ComicPanel only while the whiteboard lesson is actively mounted.
                    // Keep it visible during the interim prompt so the panel isn't blank.
                    return !(lessonEnabled && scriptAvailable);
                  })() && (
                  <ComicPanelComponent
                    image={current.image}
                    className="h-full w-full"
                    isNew={current.id === newlyCreatedPanelId}
                    isGenerating={isGeneratingAdventureImage}
                    softFocus={isLeftBubbleVisible && !isGeneratingAdventureImage}
                    onImageDisplayed={() => {
                      // console.log('🖼️ Image displayed for panel:', current.id);
                    }}
                    shouldZoom={current.id === zoomingPanelId}
                    onPreviousPanel={() => {
                      if (currentIndex > 0) {
                        setCurrent(currentIndex - 1);
                      }
                    }}
                    onNextPanel={() => {
                      if (currentIndex < panels.length - 1) {
                        setCurrent(currentIndex + 1);
                      }
                    }}
                    hasPrevious={currentIndex > 0}
                    hasNext={currentIndex < panels.length - 1}
                    // When inline spellbox is active, hide the central overlay SpellBox to avoid duplication
                    spellWord={undefined}
                    spellSentence={undefined}
                    onSpellComplete={undefined}
                    onSpellSkip={undefined}
                    onSpellNext={undefined}
                    showSpellBox={false}
                    spellQuestion={undefined}
                    showProgress={false}
                    totalQuestions={undefined}
                    currentQuestionIndex={undefined}
                    showHints={false}
                    showExplanation={false}
                    sendMessage={undefined}

                  />)}
                </div>
              </section>

                            {/* No separator needed with rounded design */}

                {/* Right Sidebar with Avatar, Messages and Input */}
                <aside 
                  ref={resizeRef}
                  className={`flex flex-col min-h-0 z-10 relative rounded-3xl overflow-hidden border-2 border-black transition-all duration-300 ease-in-out ${isResizing ? 'chat-panel-resizing' : ''}`}
                  style={{ 
                    width: sidebarCollapsed ? '0%' : `${chatPanelWidthPercent}%`,
                    minWidth: sidebarCollapsed ? '0px' : '320px',
                    maxWidth: sidebarCollapsed ? '0px' : '450px',
                    opacity: sidebarCollapsed ? 0 : 1,
                    height: '100%',
                    backgroundImage: `url('/backgrounds/random.png')`,
                    backgroundSize: 'cover',
                    backgroundPosition: 'center',
                                       marginLeft: sidebarCollapsed ? '0px' : '5px',
                    pointerEvents: sidebarCollapsed ? 'none' : 'auto'
                  }}
                  >
                  {/* Glass Film Overlay - Between pattern and content */}
                  <div 
                    className="absolute inset-0 backdrop-blur-sm bg-gradient-to-b from-primary/15 via-white/40 to-primary/10"
                    style={{ zIndex: 1 }}
                  ></div>
                  
                  {/* Content Container - Above the glass film */}
                  <div className="relative z-10 flex flex-col h-full">
                                {/* Close Button - Top Right */}
                  {!sidebarCollapsed && (
                    <div className="absolute top-3 right-3 z-20">
                      <Button
                        variant="ghost"
                        size="sm"
                        onClick={() => {
                          playClickSound();
                          setSidebarCollapsed(true);
                        }}
                        className="h-8 w-8 p-0 text-muted-foreground hover:text-foreground btn-animate bg-white/20 backdrop-blur-sm rounded-full"
                        aria-label="Close chat panel"
                      >
                        <X className="h-4 w-4" />
                      </Button>
                    </div>
                  )}
                
                                {/* Content only shown when not collapsed */}
                  {!sidebarCollapsed && (
                    <ResizableChatLayout
                      defaultPetRatio={0.65}
                      minPetRatio={0.25}
                      maxPetRatio={0.8}
                      petContent={
                        <div className="relative h-full">
                          {/* Darker theme film for avatar section */}
                          <div className="absolute inset-0 bg-gradient-to-b from-primary/30 via-primary/20 to-primary/25 backdrop-blur-sm"></div>
                          <div className="relative z-10 h-full">
                            <ChatAvatar key={overridePetMediaUrl || currentPetAvatarImage} avatar={overridePetMediaUrl || currentPetAvatarImage} size="responsive" />
                          </div>
                        </div>
                      }
                      chatContent={
                        <div className="flex flex-col h-full">
                          {/* Messages */}
                          <div className="flex-1 min-h-0 relative">
                            {/* Messages Container */}
                            <div 
                              ref={messagesScrollRef}
                              className="h-full overflow-y-auto space-y-3 p-3 bg-white/95 backdrop-blur-sm"
                            >
                              {chatMessages.length === 0 ? (
                                <div className="flex items-center justify-center h-full text-muted-foreground text-lg">
                                  <p>💬 Start chatting with Krafty!</p>
                                </div>
                              ) : (
                                <>
                                  {chatMessages.filter(m => !m.hiddenInChat).map((message, index) => (
                                    <div
                                      key={`${message.timestamp}-${index}`}
                                      className={cn(
                                        "flex animate-slide-up-smooth",
                                        message.type === 'user' ? "justify-end" : "justify-start"
                                      )}
                                      style={{ 
                                        animationDelay: index < lastMessageCount - 1 ? `${Math.min(index * 0.04, 0.2)}s` : "0s"
                                      }}
                                    >
                                      <div
                                        className={cn(
                                          "max-w-[80%] rounded-lg px-3 py-2 text-xl transition-all duration-200 relative",
                                          message.type === 'user' 
                                            ? "bg-primary text-primary-foreground" 
                                            : "bg-gradient-to-br from-primary/20 via-primary/10 to-primary/5"
                                        )}
                                        style={{}}
                                      >
                                        <div className="font-medium text-lg mb-1 opacity-70">
                                          {message.type === 'user' ? 'You' : 'Krafty'}
                                        </div>
                                        <div className={message.type === 'ai' ? 'pr-6' : ''}>
                                          {message.type === 'ai' ? (
                                            <div dangerouslySetInnerHTML={{ __html: formatAIMessage(message.content, message.spelling_word) }} />
                                          ) : (
                                            message.content
                                          )}
                                        </div>
                                        {/* Speaker button for AI messages only */}
                                        {message.type === 'ai' && (
                                          <SpeakerButton message={message} index={index} />
                                        )}
                                      </div>
                                    </div>
                                  ))}
                                  
                                  {/* AI Typing Indicator */}
                                  {isAIResponding && (
                                    <div className="flex justify-start animate-slide-up-smooth">
                                      <div className="max-w-[80%] rounded-lg px-3 py-2 text-xl bg-card border-2"
                                           style={{ borderColor: 'hsla(var(--primary), 0.9)' }}>
                                        <div className="font-medium text-lg mb-1 opacity-70">
                                          
                                        </div>
                                        <div className="flex items-center gap-1">
                                          <span>Krafty is thinking</span>
                                          <div className="flex gap-1">
                                            {[...Array(3)].map((_, i) => (
                                              <div
                                                key={i}
                                                className="w-1 h-1 bg-primary rounded-full animate-pulse"
                                                style={{
                                                  animationDelay: `${i * 0.2}s`,
                                                  animationDuration: '1s'
                                                }}
                                              />
                                            ))}
                                          </div>
                                        </div>
                                      </div>
                                    </div>
                                  )}
                                </>
                              )}
                            </div>
                          </div>
                          
                          {/* Input Bar */}
                          <div className={cn(
                            "flex-shrink-0 p-3 border-t border-primary/30 bg-gradient-to-r from-primary/5 to-transparent",
                            isAdventureInputDisabled && "opacity-60 pointer-events-none"
                          )}>
                            {unifiedAIStreaming.isStreaming && (
          <div className="mb-2 flex items-center gap-2 text-xs text-blue-600 bg-blue-50 rounded-full px-3 py-1">
            <div className="w-2 h-2 bg-blue-500 rounded-full animate-ping"></div>
            <span>{unifiedAIStreaming.isGeneratingImage ? '🎨 Creating magical visuals...' : '💭 Thinking...'}</span>
          </div>
        )}
                            <InputBar
                              onGenerate={onGenerate}
                              onAddMessage={onAddMessage}
                              disabled={isAdventureInputDisabled}
                              onDisabledClick={() => setHighlightSpellNext(true)}
                            />
                          </div>
                        </div>

                      }
                    />

                  )}
                
                {/* Resize Handle - Hidden on mobile and when collapsed */}
                {!sidebarCollapsed && (
                  <div
                    className="absolute top-0 left-0 w-1 h-full cursor-ew-resize bg-transparent hover:bg-foreground/20 transition-colors duration-200 group hidden sm:block"
                    onMouseDown={handleResizeStart}
                    title="Drag to resize chat panel"
                  >
                    <div className="absolute top-1/2 -translate-y-1/2 left-0 w-1 h-12 bg-transparent group-hover:bg-foreground/50 transition-colors duration-200" />
                  </div>
                )}
                  </div>
                           </aside>
              </div>
            </div>
            {/* Dev: Top-right hotspot to increment the whiteboard lesson by 1 */}
            {import.meta.env.DEV && currentScreen === 1 && (
              <button
                aria-label="dev-increment-whiteboard-lesson"
                title="Next whiteboard lesson"
                onClick={() => {
                  try {
                    const keys = Object.keys(lessonScripts);
                    const currentId = (getLessonScript(selectedTopicId)?.topicId) || WHITEBOARD_LESSON_TOPIC;
                    const idx = keys.indexOf(currentId);
                    const next = keys[(idx >= 0 ? idx + 1 : 1) % keys.length];
                    setSelectedTopicId(next);
                    setLessonReady(true);
                    setDevWhiteboardEnabled(true);
                  } catch (e) {
                    console.warn('Dev increment lesson failed', e);
                  }
                }}
                className="fixed top-2 right-2 w-9 h-9 rounded-full border-2 border-black bg-yellow-300 text-black shadow-lg z-[9999]"
                style={{ boxShadow: '0 3px 0 rgba(0,0,0,0.6)' }}
              >
                +1
              </button>
            )}
          </main>
        ) : (
          <MCQScreenTypeA
            getAspectRatio={getAspectRatio}
            sidebarCollapsed={sidebarCollapsed}
            setSidebarCollapsed={setSidebarCollapsed}
            chatMessages={chatMessages}
            setChatMessages={setChatMessages}
            onGenerate={onGenerate}
            chatPanelWidthPercent={chatPanelWidthPercent}
            setChatPanelWidthPercent={setChatPanelWidthPercent}
            isResizing={isResizing}
            setIsResizing={setIsResizing}
            messagesScrollRef={messagesScrollRef}
            lastMessageCount={lastMessageCount}
            handleResizeStart={handleResizeStart}
            selectedTopicId={selectedTopicId}
            startingQuestionIndex={computedStartingQuestionIndex} // Pass the computed question index - fixes try again bug
            key={`mcq-${selectedTopicId}-${topicQuestionIndex}`} // Force re-render when question index changes
            onBackToTopics={() => {
              playClickSound();
              setCurrentScreen(0); // Go back to topic selection
            }}
            onRetryTopic={() => {
              playClickSound();
              // New retry logic - fix for try again going to q10 instead of q1
              setIsRetryMode(true); // Enter retry mode
              setRetryQuestionIndex(0); // Start from question 1 (index 0)
              setTopicQuestionIndex(0); // Reset the main topic question index as well
              setIsInQuestionMode(true); // Ensure we're in question mode
              setAdventurePromptCount(0); // Reset adventure prompt count for clean retry
              setCanAccessQuestions(true); // Allow questions immediately on retry
              // Clear saved question progress for clean restart
              clearQuestionProgress();
              // console.log('🔄 RETRY: Reset to question 1, retry mode enabled, progress cleared');
            }}
            onBack={handleBackFromMCQ}
            onQuestionChange={(questionIndex: number) => {
              // Save progress whenever question changes
              if (selectedTopicId) {
                saveQuestionProgress(selectedTopicId, questionIndex);
                setTopicQuestionIndex(questionIndex);
              }
            }}
            onNextTopic={(nextTopicId) => {
              playClickSound();
              
              // console.log(`🔍 DEBUG: Question completed. Current topicQuestionIndex: ${topicQuestionIndex}`);
              // If whiteboard lesson is available, override normal flow and launch it immediately
              try { ttsService.stop(); } catch {}
              const hasLesson = whiteboardGradeEligible && !!(getLessonScript(WHITEBOARD_LESSON_TOPIC));
              const alreadySeenLesson = !!whiteboardSeenThisSession?.[WHITEBOARD_LESSON_TOPIC];
              // Guard: Only enable whiteboard takeover if we're at the true start of a topic (first question id===1)
              // and not resuming mid-topic based on saved SpellBox topic progress.
              const isFirstSpellQuestion = (currentSpellQuestion?.id === 1);
              const progressTopicId = currentSpellQuestion?.topicId || currentSpellQuestion?.topicName || '';
              const topicProgress = (currentGradeDisplayName && progressTopicId) ? getSpellboxTopicProgress(currentGradeDisplayName, progressTopicId) : null;
              const isMidTopic = !!topicProgress && (topicProgress.questionsAttempted || 0) >= 1;
              if (hasLesson && !alreadySeenLesson && isFirstSpellQuestion && !isMidTopic) {
                // Ensure the next topic is selected first (if provided)
                if (nextTopicId) {
                  setSelectedTopicId(nextTopicId);
                  try { whiteboardTriggeredTopicsRef.current.add(nextTopicId); } catch {}
                }
                // Switch to Adventure screen where the whiteboard is rendered
                setCurrentScreen(1);
                setDevWhiteboardEnabled(true);
                return; // Do not render the regular SpellBox message; whiteboard takes over
              }
              
              // Handle question progression in the automatic flow
              if (isInQuestionMode) {
                let newQuestionIndex;
                // New logic to handle retry mode properly
                if (isRetryMode) {
                  newQuestionIndex = retryQuestionIndex + 1;
                  setRetryQuestionIndex(newQuestionIndex);
                  // console.log(`🔍 DEBUG RETRY: Setting retryQuestionIndex to: ${newQuestionIndex}`);
                  // Exit retry mode after first question progression to return to normal flow
                  if (newQuestionIndex > 0) {
                    setIsRetryMode(false);
                    setTopicQuestionIndex(newQuestionIndex);
                    // console.log(`🔍 DEBUG RETRY: Exiting retry mode, setting topicQuestionIndex to: ${newQuestionIndex}`);
                  }
                } else {
                  newQuestionIndex = topicQuestionIndex + 1;
                  setTopicQuestionIndex(newQuestionIndex);
                  // console.log(`🔍 DEBUG: Setting topicQuestionIndex to: ${newQuestionIndex}`);
                }
                
                // Check if we should return to adventure mode based on the flow pattern (3-1 cadence)
                // After completing each batch of 3 questions (Q3, Q6, Q9), newQuestionIndex will be a multiple of 3 (< 10)
                if (newQuestionIndex % 3 === 0 && newQuestionIndex < 10) {
                  // console.log(`🔍 DEBUG: Adventure break after question ${newQuestionIndex}. Going to adventure mode.`);
                  // After q3, q6, or q9, return to adventure mode
                  setIsInQuestionMode(false);
                  setCurrentScreen(1); // Return to adventure screen
                  
                  // Reset adventure threshold for next sequence - user needs to send prompts again
                  setAdventurePromptCount(0);
                  setCanAccessQuestions(false);
                  // console.log(`🔍 DEBUG: Reset adventure threshold for next sequence`);
                  
                  // Add transition message and wait for speech to complete
                  setTimeout(async () => {
                    const backToAdventureMessage: ChatMessage = {
                      type: 'ai',
                      content: `🚀 Excellent work on those questions! Now let's continue building your amazing adventure! What happens next in your story? ✨`,
                      timestamp: Date.now()
                    };
                    
                    setChatMessages(prev => {
                      playMessageSound();
                      return [...prev, backToAdventureMessage];
                    });
                    
                    // Wait for the AI speech to complete
                    const messageId = `index-chat-${backToAdventureMessage.timestamp}-${chatMessages.length}`;
                    await ttsService.speakAIMessage(backToAdventureMessage.content, messageId);
                  }, 500);
                  return;
                } else if (newQuestionIndex === 10) {
                  // console.log(`🔍 DEBUG: All 10 questions completed! Starting new adventure for next topic.`);
                  
                  // Topic completed - create completely new adventure (same as Create New Adventure button)
                  // Determine the next topic
                  const topicToNavigateTo = nextTopicId || getNextTopic(Object.keys(sampleMCQData.topics));
                  
                  if (topicToNavigateTo) {
                    // Start a completely new adventure
                    setSelectedTopicId(topicToNavigateTo);
                    setAdventureMode('new');
                    
                    // Reset everything for new adventure (same as handleStartAdventure with mode='new')
                    setChatMessages([]);                    // Clear chat history
                    setMessageCycleCount(0);                // Reset message cycle count
                    setCurrentAdventureId(crypto.randomUUID()); // New adventure ID
                    reset(initialPanels);                   // Reset comic panels to default
                    
                    // Reset question flow state
                    setTopicQuestionIndex(0);
                    setIsInQuestionMode(false);
                    setAdventurePromptCount(0);
                    setCanAccessQuestions(false);
                    setIsRetryMode(false);
                    setRetryQuestionIndex(0);
                    
                    // Reset session coins for new adventure
                    resetSessionCoins();
                    
                    // Reset initial response ref
                    initialResponseSentRef.current = null;
                    
                    // console.log('🚀 Started completely new adventure for next topic');
                    
                    // Go to adventure screen to start fresh
                    setCurrentScreen(1);
                    return; // Exit early - don't execute the topic navigation logic below
                  } else {
                    // No more topics, go back to topic selection
                    setCurrentScreen(0);
                    return; // Exit early
                  }
                }
                
                // console.log(`🔍 DEBUG: Continuing to next question. New index will be: ${newQuestionIndex}`);
              }
              
              // If a specific next topic is provided, use it
              // Otherwise, determine the next topic from progress tracking
              const topicToNavigateTo = nextTopicId || getNextTopic(Object.keys(sampleMCQData.topics));
              
              if (topicToNavigateTo) {
                // Navigate to the next topic
                setSelectedTopicId(topicToNavigateTo);
                // Stay on MCQ screen (currentScreen = 3)
              } else {
                // No more topics, go back to topic selection
                setCurrentScreen(0);
              }
            }}
            currentSessionId={currentSessionId}
          />
        )}

        {/* Compact input dock when sidebar is collapsed (next to user avatar)
            Only show on Adventure screen and never during onboarding */}
        {currentScreen === 1 && sidebarCollapsed && !showOnboarding && !showStep5Intro && !showStep6Intro && (
          <CollapsedInputDock
            onGenerate={onGenerate}
            onAddMessage={onAddMessage}
            disabled={isAdventureInputDisabled}
            onDisabledClick={() => setHighlightSpellNext(true)}
          />
        )}

        {/* Invisible dev trigger to show pet dialogue (Spellbox + chevron) for whiteboard */}
        {currentScreen === 1 && (
          <button
            aria-label="dev-whiteboard-trigger"
            onClick={() => {
              try {
                showWhiteboardPromptAgain();
              } catch (e) {
                console.warn('Dev whiteboard prompt trigger failed:', e);
              }
            }}
            className="fixed bottom-3 right-3 w-10 h-10 opacity-0 focus:opacity-100"
            style={{ zIndex: 60 }}
          />
        )}

        {/* Step 5 Intro Overlay - one-time, shown after tapping adventure on pet page */}
        {showStep5Intro && currentScreen === 1 && (
          <div className="fixed inset-0 z-[60]">
            {/* Dim background with stronger top opacity, lighter near bottom */}
            <div className="absolute inset-0 bg-black/50" />
            <div className="absolute inset-0 bg-gradient-to-b from-black/20 via-black/30 to-black/5" />

            {/* Bottom-left Krafty assistant with speech bubble */}
            <div className="absolute left-4 bottom-4 z-[61] flex items-start gap-5">
              {/* Freestanding Krafty image (outside circular avatar) */}
              <div className="shrink-0">
                <img
                  src="/avatars/krafty.png"
                  alt="Krafty"
                  className="w-28 sm:w-32 md:w-40 lg:w-48 object-contain"
                />
              </div>
              <div className="max-w-2xl mt-10 sm:mt-14 md:mt-16 lg:mt-20">
                <div className="bg-white/95 border border-primary/20 rounded-2xl px-7 py-6 flex items-center gap-4 shadow-2xl ring-1 ring-primary/40">
                  <p className="flex-1 text-base sm:text-lg md:text-xl leading-relaxed font-kids">
                    {(() => {
                      const currentPetId = PetProgressStorage.getCurrentSelectedPet();
                      const petType = PetProgressStorage.getPetType(currentPetId) || 'pet';
                      // Suppress non-Krafty speech while Step 5 overlay is visible
                      try { ttsService.setSuppressNonKrafty(true); } catch {}
                      return `Brighten your ${petType}’s day. Spend time talking and create a house it will truly love. The more creative, the better!`;
                    })()}
                  </p>
                  <Button
                    className="px-5 bg-primary hover:bg-primary/90 text-primary-foreground"
                    onClick={() => {
                      try { ttsService.stop(); } catch {}
                      // Allow pet speech again after overlay
                      try { ttsService.setSuppressNonKrafty(false); } catch {}
                      setShowStep5Intro(false);
                      completeAdventureStep5Intro();
                      // If the whiteboard prompt was suppressed while the trainer spoke,
                      // play it now so the Jessica message is heard immediately
                      try { ttsService.replayLastSuppressed(); } catch {}
                    }}
                  >
                    Next
                  </Button>
                </div>
              </div>
            </div>
          </div>
        )}

        {/* Step 6 Intro Overlay - one-time, shown when adventure progress bar fills */}
        {showStep6Intro && currentScreen === 1 && (
          <div className="fixed inset-0 z-[70]">
            {/* Dim background */}
            <div className="absolute inset-0 bg-black/40" />

            {/* Bottom-left Krafty assistant with speech bubble (match Step 5) */}
            <div className="absolute left-4 bottom-4 z-[71] flex items-start gap-5">
              <div className="shrink-0">
                <img
                  src="/avatars/krafty.png"
                  alt="Krafty"
                  className="w-28 sm:w-32 md:w-40 lg:w-48 object-contain"
                />
              </div>
              <div className="max-w-2xl mt-10 sm:mt-14 md:mt-16 lg:mt-20">
                <div className="bg-white/95 border border-primary/20 rounded-2xl px-7 py-6 flex items-center gap-4 shadow-2xl ring-1 ring-primary/40">
                  <p className="flex-1 text-base sm:text-lg md:text-xl leading-relaxed font-kids">
                    {(() => {
                      const currentPetId = PetProgressStorage.getCurrentSelectedPet();
                      const petType = PetProgressStorage.getPetType(currentPetId) || 'pet';
                      // Suppress non-Krafty speech while Step 6 overlay is visible
                      try { ttsService.setSuppressNonKrafty(true); } catch {}
                      return `Happiness bar is full! Your ${petType} feels good. You can continue creating or go back home.`;
                    })()}
                  </p>
                  <Button
                    className="px-5 bg-primary hover:bg-primary/90 text-primary-foreground"
                    onClick={() => {
                      try { ttsService.stop(); } catch {}
                      // Allow pet speech again after overlay
                      try { ttsService.setSuppressNonKrafty(false); } catch {}
                      setShowStep6Intro(false);
                      completeAdventureStep6Intro();
                      // Set pending Step 7 trigger only when today's quest was House
                      // and only if Step 7 is actually needed
                      try {
                        const pendingActivity = persistentActivity;
                        if (pendingActivity === 'house') {
                          // Avoid re-arming Step 7 if already completed
                          const stateStr = localStorage.getItem('reading-app-tutorial-state');
                          let alreadyCompleted = false;
                          if (stateStr) {
                            try {
                              const s = JSON.parse(stateStr);
                              alreadyCompleted = !!s.adventureStep7HomeMoreIntroCompleted;
                            } catch {}
                          }
                          if (!alreadyCompleted) {
                            localStorage.setItem('pending_step7_home_more', 'true');
                          }
                        }
                      } catch {}
                      // Continue normal adventure flow
                      // If any pet line was suppressed while the overlay was visible, replay it now
                      try { ttsService.replayLastSuppressed(); } catch {}
                    }}
                  >
                    Next
                  </Button>
                </div>
              </div>
            </div>

            {/* Removed extra emoji indicator per design feedback */}
          </div>
        )}



        {/* Bottom Left Back to Adventure Button - Show on Screen 3 */}
        {/* Note: The back button functionality is now handled by the onBack prop in MCQScreenTypeA */}
        {/* MCQScreenTypeA component will render its own back button with the sequential navigation logic */}

        {/* Dev Tools Indicator */}
        {devToolsVisible && (
          <div className="fixed bottom-4 right-4 z-50 bg-primary text-primary-foreground px-3 py-2 rounded-lg shadow-lg border-2 border-black font-bold text-sm">
            🛠️ DEV MODE ACTIVE (A+S+D to toggle)
          </div>
        )}

        {/* Feedback Modal */}
        <FeedbackModal
          isOpen={showFeedbackModal}
          onClose={() => setShowFeedbackModal(false)}
          onSubmit={handleFeedbackSubmit}
        />
      </div>
    </div>
  );
};

export default Index;


<|MERGE_RESOLUTION|>--- conflicted
+++ resolved
@@ -5353,7 +5353,6 @@
                   {(() => {
                     const urlEnabled = (typeof window !== 'undefined') && new URLSearchParams(window.location.search).get('whiteboard') === '1';
                     const lessonEnabled = whiteboardGradeEligible && (urlEnabled || devWhiteboardEnabled);
-<<<<<<< HEAD
                     // Prefer explicit selection (e.g., from top-right +1 button) when dev whiteboard is enabled
                     const selectedScript = lessonEnabled ? (getLessonScript(selectedTopicId) || null) : null;
                     let script = selectedScript;
@@ -5366,21 +5365,6 @@
                       script = nextSpellTopicId ? getLessonScript(nextSpellTopicId) : null;
                     }
                     if (lessonEnabled && script && !shouldShowWhiteboardPrompt) {
-=======
-                    // Auto-trigger path: Resolve from the next Spellbox question at topic start (id === 1)
-                    const nextSpellQuestion = lessonEnabled ? getNextSpellboxQuestion(currentGradeDisplayName) : null;
-                    const nextSpellTopicId = (nextSpellQuestion && nextSpellQuestion.id === 1)
-                      ? (nextSpellQuestion.topicId || nextSpellQuestion.topicName)
-                      : null;
-                    const autoScript = (lessonEnabled && nextSpellTopicId) ? getLessonScript(nextSpellTopicId) : null;
-                    // Manual toggle path: Use the topic shown in the lesson chip
-                    const manualTopicId = isManualWhiteboardOpen
-                      ? (whiteboardGradeEligible ? (grade1DisplayedTopicId || selectedTopicId) : selectedTopicId)
-                      : null;
-                    const manualScript = (isManualWhiteboardOpen && manualTopicId) ? getLessonScript(manualTopicId) : null;
-                    const script = manualScript || autoScript;
-                    if ((lessonEnabled && script && !shouldShowWhiteboardPrompt) || (isManualWhiteboardOpen && script)) {
->>>>>>> 4f796124
                       return (
                         <WhiteboardLesson
                           topicId={script.topicId}
