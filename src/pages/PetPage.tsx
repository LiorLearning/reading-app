--- conflicted
+++ resolved
@@ -2756,17 +2756,10 @@
         id: 'pikachu',
         emoji: '🦅',
         name: 'Pikachu',
-<<<<<<< HEAD
-        owned: isPetOwned('pikachu'),
-        cost: 1000,
-        requiredLevel: 10,
-        isLocked: userLevel < 10,
-=======
         owned: isPetOwned('Pikachu'),
         cost: 2000,
         requiredLevel: 20,
         isLocked: userLevel < 20,
->>>>>>> 07f6dba5
         category: 'legendary'
       },
     
