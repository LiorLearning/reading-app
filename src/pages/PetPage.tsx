--- conflicted
+++ resolved
@@ -14,11 +14,8 @@
 import { GraduationCap, ChevronDown, LogOut, ShoppingCart, MoreHorizontal, TrendingUp } from 'lucide-react';
 import { playClickSound } from '@/lib/sounds';
 import { sampleMCQData } from '../data/mcq-questions';
-<<<<<<< HEAD
-import { loadUserProgress, saveTopicPreference, loadTopicPreference, saveGradeSelection } from '@/lib/utils';
-=======
-import { loadUserProgress, saveTopicPreference, loadTopicPreference, getNextTopicByPreference } from '@/lib/utils';
->>>>>>> 0dd4f92e
+import { loadUserProgress, saveTopicPreference, loadTopicPreference, saveGradeSelection, getNextTopicByPreference } from '@/lib/utils';
+
 
 type Props = {
   onStartAdventure?: (topicId: string, mode: 'new' | 'continue', adventureType?: string) => void;
