import { ElevenLabsClient } from '@elevenlabs/elevenlabs-js';
import { isImageLoadingSoundCurrentlyPlaying } from './sounds';
import { PetProgressStorage } from './pet-progress-storage';

interface TTSOptions {
  voice?: string;
  model?: string;
  stability?: number;
  similarity_boost?: number;
  speed?: number; // Voice speed control (0.25-4.0, default 1.0)
  messageId?: string; // Add message ID for tracking
}

export interface Voice {
  id: string;
  name: string;
  description: string;
  previewText: string;
}

// Available voices for selection
export const AVAILABLE_VOICES: Voice[] = [
  // Pet-specific default voices
  // {
  //   id: 'CeNX9CMwmxDxUF5Q2Inm',
  //   name: 'Dog (Default)',
  //   description: 'Friendly, energetic tone fitting for a playful dog',
  //   previewText: "Woof! I'm your friendly dog, ready for fun adventures and learning together!"
  // },
  {
    id: 'cgSgspJ2msm6clMCkdW9',
    name: 'Jessica',
    description: 'Warm and friendly tone, perfect for children',
    previewText: "Hi there! I'm Jessica, and I love helping kids learn through stories and adventures. Let's explore together!"
  },
  {
    id: 'ocZQ262SsZb9RIxcQBOj',
    name: 'Cat',
    description: 'Calm and curious, purrfect for gentle guidance',
    previewText: "Meow! I'm a curious cat, here to guide you softly through new stories."
  },
  // {
  //   id: 'mdzEgLpu0FjTwYs5oot0',
  //   name: 'Hamster (Default)',
  //   description: 'Cheery and quick, great for lively narration',
  //   previewText: "Squeak! I'm your tiny hamster friend, excited to read and explore with you!"
  // },
<<<<<<< HEAD
  
=======
 
>>>>>>> d191003e
  // {
  //   id: 'EXAVITQu4vr4xnSDxMaL',
  //   name: 'Sarah',
  //   description: 'Clear and articulate, great for educational content',
  //   previewText: "Hello! I'm Sarah. I enjoy making learning fun and easy to understand. Ready to discover something new?"
  // },
  // {
  //   id: 'ErXwobaYiN019PkySvjV',
  //   name: 'Antoni',
  //   description: 'Deep and engaging voice for storytelling',
  //   previewText: "Greetings! I'm Antoni, and I love bringing stories to life. Let me take you on an amazing journey!"
  // },
  // {
  //   id: 'VR6AewLTigWG4xSOukaG',
  //   name: 'Arnold',
  //   description: 'Strong and confident, perfect for adventure stories',
  //   previewText: "Hey there, adventurer! I'm Arnold, ready to guide you through exciting quests and challenges!"
  // },
  // {
  //   id: '21m00Tcm4TlvDq8ikWAM',
  //   name: 'Rachel',
  //   description: 'Sweet and gentle, ideal for younger learners',
  //   previewText: "Hello sweetie! I'm Rachel, and I can't wait to share wonderful stories and help you learn new things!"
  // },
  {
    id: '7fbQ7yJuEo56rYjrYaEh',
    name: 'John Doe',
    description: 'Deep, mature voice perfect for audiobooks and storytelling',
    previewText: "Hello there! I'm John Doe, and I bring stories to life with my deep, resonant voice. Let's dive into an amazing adventure together!"
  }
];

// Kept for backward compatibility but no longer used for selection
const SELECTED_VOICE_KEY = 'reading_app_selected_voice';
const SELECTED_SPEED_KEY = 'reading_app_voice_speed';

class TextToSpeechService {
  private client: ElevenLabsClient | null = null;
  private isInitialized = false;
  private currentAudio: HTMLAudioElement | null = null;
  private isSpeaking = false;
  private selectedVoice: Voice;
  private selectedSpeed: number; // Voice speed (0.25-4.0, default 0.8)
  private currentSpeakingMessageId: string | null = null; // Track which message is speaking
  private speakingStateListeners: Set<(messageId: string | null) => void> = new Set(); // Listeners for speaking state changes

  constructor() {
    // Load initial voice using current pet preference or pet default
    this.selectedVoice = this.loadSelectedVoice();
    // Load selected speed from localStorage or default to 0.8
    this.selectedSpeed = this.loadSelectedSpeed();
    this.initialize();
  }

  private loadSelectedVoice(): Voice {
    // Resolve effective voice for current pet at service init
    try {
      const currentPetId = PetProgressStorage.getCurrentSelectedPet();
      if (currentPetId) {
        const preferred = PetProgressStorage.getPreferredVoiceIdForPet(currentPetId);
        if (preferred) {
          const v = AVAILABLE_VOICES.find(v => v.id === preferred);
          if (v) return v;
        }
      }
    } catch {}

    // Pet default mapping
    try {
      const currentPetId = PetProgressStorage.getCurrentSelectedPet();
      const PET_DEFAULT_VOICE_ID: Record<string, string> = {
        dog: 'cgSgspJ2msm6clMCkdW9',
        cat: 'ocZQ262SsZb9RIxcQBOj',
        hamster: 'ocZQ262SsZb9RIxcQBOj',
      };
      const defaultVoiceId = currentPetId ? PET_DEFAULT_VOICE_ID[currentPetId] : undefined;
      if (defaultVoiceId) {
        const petDefault = AVAILABLE_VOICES.find(v => v.id === defaultVoiceId);
        if (petDefault) return petDefault;
      }
    } catch {}

    // Fallback to first voice in the list
    return AVAILABLE_VOICES[0];
  }

  private loadSelectedSpeed(): number {
    try {
      const stored = localStorage.getItem(SELECTED_SPEED_KEY);
      if (stored) {
        const speed = parseFloat(stored);
        // Validate speed is within acceptable range (0.7-1.2)
        if (speed >= 0.7 && speed <= 1.2) {
          return speed;
        }
      }
    } catch (error) {
      console.warn('Failed to load selected speed from localStorage:', error);
    }
    
    // Default to 0.8 as requested
    return 0.8;
  }

  private saveSelectedVoice(voice: Voice): void {
    // Back-compat no-op for global key; preference is saved per pet in setSelectedVoice
    try {
      localStorage.setItem(SELECTED_VOICE_KEY, JSON.stringify(voice.id));
    } catch (error) {
      // Ignore
    }
  }

  private saveSelectedSpeed(speed: number): void {
    try {
      localStorage.setItem(SELECTED_SPEED_KEY, speed.toString());
    } catch (error) {
      console.warn('Failed to save selected speed to localStorage:', error);
    }
  }

  // Get effective selected voice for the current pet
  getSelectedVoice(): Voice {
    try {
      const currentPetId = PetProgressStorage.getCurrentSelectedPet();
      if (currentPetId) {
        const preferred = PetProgressStorage.getPreferredVoiceIdForPet(currentPetId);
        if (preferred) {
          const v = AVAILABLE_VOICES.find(v => v.id === preferred);
          if (v) return v;
        }
        // Fall back to pet default mapping
        const PET_DEFAULT_VOICE_ID: Record<string, string> = {
          dog: 'cgSgspJ2msm6clMCkdW9',
          cat: 'ocZQ262SsZb9RIxcQBOj',
          hamster: 'ocZQ262SsZb9RIxcQBOj',
        };
        const defaultVoiceId = PET_DEFAULT_VOICE_ID[currentPetId];
        const petDefault = AVAILABLE_VOICES.find(v => v.id === defaultVoiceId);
        if (petDefault) return petDefault;
      }
    } catch {}
    return this.selectedVoice;
  }

  // Set selected voice for the current pet
  setSelectedVoice(voice: Voice): void {
    this.selectedVoice = voice;
    try {
      const currentPetId = PetProgressStorage.getCurrentSelectedPet();
      if (currentPetId) {
        PetProgressStorage.setPreferredVoiceIdForPet(currentPetId, voice.id);
      }
    } catch {}
  }

  // Get all available voices
  getAvailableVoices(): Voice[] {
    return AVAILABLE_VOICES;
  }

  // Get current selected speed
  getSelectedSpeed(): number {
    return this.selectedSpeed;
  }

  // Set selected speed (0.7-1.2)
  setSelectedSpeed(speed: number): void {
    // Validate speed is within acceptable range
    if (speed < 0.7 || speed > 1.2) {
      console.warn('Speed must be between 0.7 and 1.2, using default 0.8');
      speed = 0.8;
    }
    
    this.selectedSpeed = speed;
    this.saveSelectedSpeed(speed);
  }

  // Preview a voice by having it introduce itself
  async previewVoice(voice: Voice): Promise<void> {
    await this.speak(voice.previewText, { voice: voice.id });
  }

  private initialize() {
    // Check if TTS API key is available
    const apiKey = import.meta.env.VITE_ELEVENLABS_API_KEY;
    
    if (apiKey) {
      this.client = new ElevenLabsClient({
        apiKey: apiKey,
      });
      this.isInitialized = true;
    } else {
      console.warn('TTS API key not found. TTS service will not be available.');
      this.isInitialized = false;
    }
  }

  // Add listener for speaking state changes
  addSpeakingStateListener(listener: (messageId: string | null) => void): void {
    this.speakingStateListeners.add(listener);
  }

  // Remove listener for speaking state changes
  removeSpeakingStateListener(listener: (messageId: string | null) => void): void {
    this.speakingStateListeners.delete(listener);
  }

  // Notify all listeners of speaking state change
  private notifySpeakingStateChange(messageId: string | null): void {
    this.speakingStateListeners.forEach(listener => listener(messageId));
  }

  // Speak text using selected voice
  async speak(text: string, options?: TTSOptions): Promise<void> {
    // Clean the text for better speech
    const cleanText = this.cleanTextForSpeech(text);
    
    // If not initialized or no API key, skip TTS
    if (!this.isInitialized || !this.client) {
      console.warn('TTS not configured. Cannot speak text.');
      return;
    }

    // Check if image loading sound is playing - if so, don't speak
    if (isImageLoadingSoundCurrentlyPlaying()) {
      console.debug('Image loading sound is playing, skipping TTS');
      return;
    }

    try {
      // Stop any current audio and clean up resources
      this.stop();
      
      // Add a small delay to ensure previous audio is fully stopped
      await new Promise(resolve => setTimeout(resolve, 50));

      // Set current speaking message ID
      this.currentSpeakingMessageId = options?.messageId || null;
      this.notifySpeakingStateChange(this.currentSpeakingMessageId);

      // Use selected voice or override from options
      // Resolve per-pet preference first, then pet default, then fallback
      let resolvedVoiceId: string | undefined;
      if (options?.voice) {
        resolvedVoiceId = options.voice;
      } else {
        try {
          const currentPetId = PetProgressStorage.getCurrentSelectedPet();
          if (currentPetId) {
            const preferred = PetProgressStorage.getPreferredVoiceIdForPet(currentPetId);
            if (preferred) {
              resolvedVoiceId = preferred;
            } else {
              const PET_DEFAULT_VOICE_ID: Record<string, string> = {
                dog: 'cgSgspJ2msm6clMCkdW9',
                cat: 'ocZQ262SsZb9RIxcQBOj',
                hamster: 'ocZQ262SsZb9RIxcQBOj',
              };
              resolvedVoiceId = PET_DEFAULT_VOICE_ID[currentPetId];
            }
          }
        } catch {}

        if (!resolvedVoiceId) {
          resolvedVoiceId = this.selectedVoice.id;
        }
      }

      const voiceId = resolvedVoiceId as string;

      // Generate audio using selected voice
      const audioStream = await this.client.textToSpeech.convert(
        voiceId,  // First parameter: voice ID as string
        {         // Second parameter: options object
          text: cleanText,
          modelId: options?.model || 'eleven_turbo_v2_5',
          voiceSettings: {
            stability: options?.stability || 0.5,
            similarityBoost: options?.similarity_boost || 0.75,
            speed: options?.speed || this.selectedSpeed,
          },
        }
      );

      // Convert the stream to audio blob
      const chunks: BlobPart[] = [];
      const reader = audioStream.getReader();
      
      while (true) {
        const { done, value } = await reader.read();
        if (done) break;
        chunks.push(value as unknown as BlobPart);
      }

      // Create audio blob and play
      const audioBlob = new Blob(chunks, { type: 'audio/mpeg' });
      const audioUrl = URL.createObjectURL(audioBlob);
      
      this.currentAudio = new Audio(audioUrl);
      this.isSpeaking = true;

      // Return a Promise that resolves when audio finishes playing
      return new Promise<void>((resolve, reject) => {
        if (!this.currentAudio) {
          reject(new Error('Audio not initialized'));
          return;
        }

        this.currentAudio.onended = () => {
          this.isSpeaking = false;
          this.currentSpeakingMessageId = null;
          this.notifySpeakingStateChange(null);
          URL.revokeObjectURL(audioUrl);
          resolve();
        };

        this.currentAudio.onerror = () => {
          this.isSpeaking = false;
          this.currentSpeakingMessageId = null;
          this.notifySpeakingStateChange(null);
          URL.revokeObjectURL(audioUrl);
          console.error('Error playing TTS audio');
          reject(new Error('Audio playback failed'));
        };

        // Start playing the audio
        this.currentAudio.play().catch((error) => {
          this.isSpeaking = false;
          this.currentSpeakingMessageId = null;
          this.notifySpeakingStateChange(null);
          URL.revokeObjectURL(audioUrl);
          reject(error);
        });
      });
    } catch (error) {
      console.error('TTS error:', error);
      this.isSpeaking = false;
      this.currentSpeakingMessageId = null;
      this.notifySpeakingStateChange(null);
      throw error;
    }
  }

  // Clean text for better speech synthesis
  private cleanTextForSpeech(text: string): string {
    return text
      // Remove emojis
      .replace(/[\u{1F600}-\u{1F64F}]|[\u{1F300}-\u{1F5FF}]|[\u{1F680}-\u{1F6FF}]|[\u{1F1E0}-\u{1F1FF}]|[\u{2600}-\u{26FF}]|[\u{2700}-\u{27BF}]/gu, '')
      // Remove markdown image syntax (![alt text](url) or ![alt text](url "title"))
      .replace(/!\[([^\]]*)\]\([^)]+\)/g, '')
      // Remove standalone URLs (http/https)
      .replace(/https?:\/\/[^\s]+/g, '')
      // Remove markdown formatting
      .replace(/\*\*(.*?)\*\*/g, '$1')
      .replace(/\*(.*?)\*/g, '$1')
      .replace(/__(.*?)__/g, '$1')
      .replace(/_(.*?)_/g, '$1')
      // Remove extra spaces and newlines
      .replace(/\s+/g, ' ')
      .trim();
  }

  // Stop current speech
  stop(): void {
    const wasPlaying = this.isSpeaking || this.currentAudio;
    
    if (this.currentAudio) {
      try {
        this.currentAudio.pause();
        this.currentAudio.currentTime = 0;
        
        // Clean up event listeners to prevent memory leaks
        this.currentAudio.onended = null;
        this.currentAudio.onerror = null;
        
        this.currentAudio = null;
      } catch (error) {
        console.warn('Error stopping TTS audio:', error);
      }
    }
    
    this.isSpeaking = false;
    const wasPlayingMessageId = this.currentSpeakingMessageId;
    this.currentSpeakingMessageId = null;
    
    // Only notify if there was actually something playing
    if (wasPlayingMessageId) {
      this.notifySpeakingStateChange(null);
    }
    
    if (wasPlaying) {
      console.debug('🔧 TTS stopped successfully');
    }
  }

  // Check if currently speaking
  getIsSpeaking(): boolean {
    return this.isSpeaking;
  }

  // Check if a specific message is currently speaking
  isMessageSpeaking(messageId: string): boolean {
    return this.currentSpeakingMessageId === messageId;
  }

  // Get the currently speaking message ID
  getCurrentSpeakingMessageId(): string | null {
    return this.currentSpeakingMessageId;
  }

  // Check if TTS service is properly configured
  isConfigured(): boolean {
    return this.isInitialized;
  }

  // Get configuration status
  getStatus(): { configured: boolean; message: string } {
    if (this.isInitialized) {
      return { configured: true, message: `TTS is ready with ${this.selectedVoice.name}'s voice!` };
    } else {
      return { 
        configured: false, 
        message: 'TTS API key required for TTS functionality.' 
      };
    }
  }

  // Speak question automatically with selected voice for educational content
  async speakQuestion(questionText: string): Promise<void> {
    await this.speak(questionText, {
      stability: 0.6,
      similarity_boost: 0.8,
    });
  }

  // Speak AI messages with selected voice
  async speakAIMessage(message: string, messageId?: string): Promise<void> {
    await this.speak(message, {
      stability: 0.7,
      similarity_boost: 0.9,
      messageId: messageId,
    });
  }

  // Speak answer text with selected voice (for the speaker button beside image)
  async speakAnswer(answerText: string): Promise<void> {
    await this.speak(answerText, {
      stability: 0.5,
      similarity_boost: 0.75,
    });
  }
}

// Export a singleton instance
export const ttsService = new TextToSpeechService();
export default TextToSpeechService;<|MERGE_RESOLUTION|>--- conflicted
+++ resolved
@@ -45,11 +45,7 @@
   //   description: 'Cheery and quick, great for lively narration',
   //   previewText: "Squeak! I'm your tiny hamster friend, excited to read and explore with you!"
   // },
-<<<<<<< HEAD
-  
-=======
  
->>>>>>> d191003e
   // {
   //   id: 'EXAVITQu4vr4xnSDxMaL',
   //   name: 'Sarah',
