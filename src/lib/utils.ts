import { clsx, type ClassValue } from "clsx"
import { twMerge } from "tailwind-merge"

export function cn(...inputs: ClassValue[]) {
  return twMerge(clsx(inputs))
}

// Local storage key for user adventure messages
const USER_ADVENTURE_KEY = "user_adventure";
// Local storage key for current adventure ID
const CURRENT_ADVENTURE_ID_KEY = "current_adventure_id";

// Chat message type for local storage
export interface ChatMessage {
  type: 'user' | 'ai';
  content: string;
  timestamp: number;
  spelling_sentence?: string;
  spelling_word?: string;
  content_after_spelling?: string;
  hiddenInChat?: boolean;
}

/**
 * Save the last 20 chat messages to local storage
 */
export const saveUserAdventure = (messages: ChatMessage[]): void => {
  try {
    // Keep only the last 20 messages to manage storage size
    const recentMessages = messages.slice(-20);
    const serialized = JSON.stringify(recentMessages);
    localStorage.setItem(USER_ADVENTURE_KEY, serialized);
  } catch (error) {
    console.warn('Failed to save user adventure to local storage:', error);
  }
};

/**
 * Load chat messages from local storage
 */
export const loadUserAdventure = (): ChatMessage[] => {
  try {
    const stored = localStorage.getItem(USER_ADVENTURE_KEY);
    if (!stored) {
      return [];
    }
    
    const parsed = JSON.parse(stored);
    
    // Validate the structure
    if (Array.isArray(parsed)) {
      return parsed.filter((msg): msg is ChatMessage => 
        typeof msg === 'object' && 
        msg !== null &&
        typeof msg.type === 'string' &&
        (msg.type === 'user' || msg.type === 'ai') &&
        typeof msg.content === 'string' &&
        typeof msg.timestamp === 'number'
      );
    }
    
    return [];
  } catch (error) {
    console.warn('Failed to load user adventure from local storage:', error);
    return [];
  }
};

/**
 * Clear user adventure from local storage
 */
export const clearUserAdventure = (): void => {
  try {
    localStorage.removeItem(USER_ADVENTURE_KEY);
  } catch (error) {
    console.warn('Failed to clear user adventure from local storage:', error);
  }
};

/**
 * Save current adventure ID to local storage
 */
export const saveCurrentAdventureId = (adventureId: string | null): void => {
  try {
    if (adventureId) {
      localStorage.setItem(CURRENT_ADVENTURE_ID_KEY, adventureId);
    } else {
      localStorage.removeItem(CURRENT_ADVENTURE_ID_KEY);
    }
  } catch (error) {
    console.warn('Failed to save current adventure ID to local storage:', error);
  }
};

/**
 * Load current adventure ID from local storage
 */
export const loadCurrentAdventureId = (): string | null => {
  try {
    return localStorage.getItem(CURRENT_ADVENTURE_ID_KEY);
  } catch (error) {
    console.warn('Failed to load current adventure ID from local storage:', error);
    return null;
  }
};

// Comic panel type for saved adventures
export interface ComicPanel {
  id: string;
  image: string;
  text: string;
}

// Utility to remove undefined values from objects (Firebase doesn't support undefined)
export function sanitizeForFirebase<T>(obj: T): T {
  if (obj === null || obj === undefined) {
    return obj;
  }

  // Preserve Firebase special objects (serverTimestamp, Timestamp, etc.)
  if (typeof obj === 'object' && obj !== null) {
    // Check if this is a Firebase serverTimestamp or Timestamp object
    if (
      (obj as any).constructor?.name === 'FirestoreDataConverter' ||
      (obj as any).isEqual ||  // Timestamp objects have isEqual method
      (obj as any).toMillis || // Timestamp objects have toMillis method  
      (obj as any)._methodName === 'FieldValue.serverTimestamp' || // serverTimestamp check
      typeof (obj as any).toString === 'function' && (obj as any).toString().includes('ServerTimestamp')
    ) {
      return obj; // Return Firebase objects as-is
    }
  }

  if (Array.isArray(obj)) {
    return obj.map(item => sanitizeForFirebase(item)) as T;
  }

  if (typeof obj === 'object') {
    const sanitized: any = {};
    Object.entries(obj).forEach(([key, value]) => {
      if (value !== undefined) {
        sanitized[key] = sanitizeForFirebase(value);
      }
    });
    return sanitized;
  }

  return obj;
}

// Adventure storage types and utilities
export interface SavedAdventure {
  id: string;
  name: string;
  summary: string;
  messages: ChatMessage[];
  createdAt: number;
  lastPlayedAt: number;
  comicPanelImage?: string;
  topicId?: string;
  comicPanels?: ComicPanel[]; // Store the comic panels
}

export interface AdventureSummary {
  id: string;
  name: string;
  summary: string;
  lastPlayedAt: number;
  comicPanelImage?: string;
}

const SAVED_ADVENTURES_KEY = 'readingapp_saved_adventures';
const ADVENTURE_SUMMARIES_KEY = 'readingapp_adventure_summaries';

/**
 * Save an adventure with AI-generated name and summary
 */
export const saveAdventure = (adventure: SavedAdventure): void => {
  try {
    const stored = localStorage.getItem(SAVED_ADVENTURES_KEY);
    const adventures: SavedAdventure[] = stored ? JSON.parse(stored) : [];
    
    // Remove existing adventure with same ID
    const filteredAdventures = adventures.filter(a => a.id !== adventure.id);
    
    // Add the new/updated adventure
    filteredAdventures.push(adventure);
    
    // Keep only last 10 adventures to manage storage
    const recentAdventures = filteredAdventures.slice(-10);
    
    localStorage.setItem(SAVED_ADVENTURES_KEY, JSON.stringify(recentAdventures));
  } catch (error) {
    console.warn('Failed to save adventure to local storage:', error);
  }
};

/**
 * Load all saved adventures
 */
export const loadSavedAdventures = (): SavedAdventure[] => {
  try {
    const stored = localStorage.getItem(SAVED_ADVENTURES_KEY);
    if (!stored) {
      return [];
    }
    
    const parsed = JSON.parse(stored);
    if (!Array.isArray(parsed)) {
      return [];
    }
    
    // Sort by lastPlayedAt in descending order (newest first) to match Firebase behavior
    return parsed.sort((a, b) => {
      const aLastPlayed = a.lastPlayedAt || 0;
      const bLastPlayed = b.lastPlayedAt || 0;
      return bLastPlayed - aLastPlayed;
    });
  } catch (error) {
    console.warn('Failed to load saved adventures from local storage:', error);
    return [];
  }
};

/**
 * Save adventure summaries for quick loading
 */
export const saveAdventureSummaries = (summaries: AdventureSummary[]): void => {
  try {
    localStorage.setItem(ADVENTURE_SUMMARIES_KEY, JSON.stringify(summaries));
  } catch (error) {
    console.warn('Failed to save adventure summaries to local storage:', error);
  }
};

/**
 * Load adventure summaries
 */
export const loadAdventureSummaries = (): AdventureSummary[] => {
  try {
    const stored = localStorage.getItem(ADVENTURE_SUMMARIES_KEY);
    if (!stored) {
      return [];
    }
    
    const parsed = JSON.parse(stored);
    if (!Array.isArray(parsed)) {
      return [];
    }
    
    // Sort by lastPlayedAt in descending order (newest first) to match Firebase behavior
    return parsed.sort((a, b) => {
      const aLastPlayed = a.lastPlayedAt || 0;
      const bLastPlayed = b.lastPlayedAt || 0;
      return bLastPlayed - aLastPlayed;
    });
  } catch (error) {
    console.warn('Failed to load adventure summaries from local storage:', error);
    return [];
  }
};

/**
 * Generate adventure summary from messages using AI
 */
export const generateAdventureSummary = async (messages: ChatMessage[]): Promise<string> => {
  if (messages.length === 0) return "An empty adventure waiting to be filled with excitement!";
  try {
    const OpenAI = (await import('openai')).default;
    const client = new OpenAI({
      dangerouslyAllowBrowser: true,
        apiKey: null,
      baseURL: 'https://api.readkraft.com/api/v1'
    });

    // Get a sample of the conversation for AI analysis
    const conversationSample = messages
      .slice(-10) // Last 10 messages to understand current state
      .map(msg => `${msg.type === 'user' ? 'Child' : 'Assistant'}: ${msg.content}`)
      .join('\n');

    const systemPrompt = `You are creating a brief, engaging description for a child's adventure story. 

Based on the conversation below, create a short description (30-50 words) that captures:
- The main characters or hero
- The setting or world
- The central conflict or adventure theme
- The child-friendly, exciting tone

Rules:
- Keep it under 50 words
- Use simple, exciting language for ages 6-11
- Focus on the adventure elements, not the conversation
- Make it sound like a book description that would excite a child

Conversation:
${conversationSample}

Generate a short, exciting adventure description:`;

    const response = await client.chat.completions.create({
      model: "gpt-3.5-turbo",
      messages: [
        { role: "system", content: systemPrompt }
      ],
      max_tokens: 100,
      temperature: 0.7
    });

    const aiDescription = response.choices[0]?.message?.content?.trim();
    
    if (aiDescription && aiDescription.length > 10) {
      // console.log('✨ AI-generated adventure description:', aiDescription);
      return aiDescription;
    } else {
      console.warn('⚠️ AI description too short or empty, using fallback');
      return generateAdventureSummaryFallback(messages);
    }

  } catch (error) {
    console.warn('⚠️ Failed to generate AI description, using fallback:', error);
    return generateAdventureSummaryFallback(messages);
  }
};

// Fallback function for when AI is not available
const generateAdventureSummaryFallback = (messages: ChatMessage[]): string => {
  // Get user messages to understand the adventure content
  const userMessages = messages
    .filter(msg => msg.type === 'user')
    .map(msg => msg.content)
    .join(' ');
  
  if (!userMessages.trim()) return "A mysterious adventure yet to unfold...";
  
  // Create a simple extractive summary from user messages
  const words = userMessages.split(' ').filter(word => word.length > 3);
  const uniqueWords = [...new Set(words)];
  const keyWords = uniqueWords.slice(0, 10).join(' ');
  
  return `An adventure involving ${keyWords}...`.substring(0, 100);
};

/**
 * Generate adventure name from messages using AI
 */
export const generateAdventureName = async (messages: ChatMessage[]): Promise<string> => {
  if (messages.length === 0) return "Untitled Adventure";
  try {
    const OpenAI = (await import('openai')).default;
    const client = new OpenAI({
      dangerouslyAllowBrowser: true,
        apiKey: null,
      baseURL: 'https://api.readkraft.com/api/v1'
    });

    // Get key conversation elements for AI analysis
    const conversationSample = messages
      .slice(0, 8) // First 8 messages to understand the adventure beginning
      .map(msg => `${msg.type === 'user' ? 'Child' : 'Assistant'}: ${msg.content}`)
      .join('\n');

    const systemPrompt = `You are creating a catchy, exciting title for a child's adventure story.

Based on the conversation below, create a short title (2-4 words) that captures:
- The main character or hero type
- The key setting or theme
- An adventure-focused feeling

Rules:
- Keep it 2-4 words maximum
- Use exciting, child-friendly language
- Make it sound like a cool book title
- Avoid generic words like "story" or "tale"
- Focus on action words or exciting nouns
- Examples of good titles: "Dragon Riders", "Space Heroes", "Magic Forest Quest", "Robot Battle"

Conversation:
${conversationSample}

Generate an exciting adventure title (2-4 words):`;

    const response = await client.chat.completions.create({
      model: "gpt-3.5-turbo",
      messages: [
        { role: "system", content: systemPrompt }
      ],
      max_tokens: 50,
      temperature: 0.8
    });

    const aiTitle = response.choices[0]?.message?.content?.trim();
    
    if (aiTitle && aiTitle.length > 3 && aiTitle.length < 50) {
      // Clean up the title (remove quotes if AI added them)
      const cleanTitle = aiTitle.replace(/^["']|["']$/g, '');
      // console.log('✨ AI-generated adventure title:', cleanTitle);
      return cleanTitle;
    } else {
      console.warn('⚠️ AI title invalid length, using fallback');
      return generateAdventureNameFallback(messages);
    }

  } catch (error) {
    console.warn('⚠️ Failed to generate AI title, using fallback:', error);
    return generateAdventureNameFallback(messages);
  }
};

// Fallback function for when AI is not available
const generateAdventureNameFallback = (messages: ChatMessage[]): string => {
  // Get first few user messages for naming
  const firstMessages = messages
    .filter(msg => msg.type === 'user')
    .slice(0, 3)
    .map(msg => msg.content)
    .join(' ');
  
  if (!firstMessages.trim()) return "Mystery Adventure";
  
  // Extract key themes for naming
  const themes = ['space', 'magic', 'dragon', 'superhero', 'ocean', 'forest', 'castle', 'robot', 'ninja', 'pirate'];
  const foundTheme = themes.find(theme => 
    firstMessages.toLowerCase().includes(theme)
  );
  
  if (foundTheme) {
    const adventureTypes = ['Quest', 'Journey', 'Adventure', 'Mission', 'Story'];
    const randomType = adventureTypes[Math.floor(Math.random() * adventureTypes.length)];
    return `${foundTheme.charAt(0).toUpperCase() + foundTheme.slice(1)} ${randomType}`;
  }
  
  // Fallback names
  const fallbackNames = [
    'Epic Adventure', 'Magical Journey', 'Hero Quest', 'Amazing Story',
    'Great Adventure', 'Fantastic Tale', 'Wonder Quest', 'Dream Journey'
  ];
  
  return fallbackNames[Math.floor(Math.random() * fallbackNames.length)];
};

// Progress tracking interfaces and utilities
export interface TopicProgress {
  topicId: string;
  completed: boolean;
  score?: number;
  completedAt?: number;
}

export interface UserProgress {
  completedTopics: TopicProgress[];
  currentTopicId?: string;
  totalTopicsCompleted: number;
  lastPlayedAt: number;
}

const USER_PROGRESS_KEY = 'readingapp_user_progress';

/**
 * Save user progress to local storage
 */
export const saveUserProgress = (progress: UserProgress): void => {
  try {
    const serialized = JSON.stringify(progress);
    localStorage.setItem(USER_PROGRESS_KEY, serialized);
  } catch (error) {
    console.warn('Failed to save user progress to local storage:', error);
  }
};

/**
 * Load user progress from local storage
 */
export const loadUserProgress = (): UserProgress | null => {
  try {
    const stored = localStorage.getItem(USER_PROGRESS_KEY);
    if (!stored) {
      return null;
    }
    
    const parsed = JSON.parse(stored);
    
    // Validate the structure
    if (
      typeof parsed === 'object' && 
      parsed !== null &&
      Array.isArray(parsed.completedTopics) &&
      typeof parsed.totalTopicsCompleted === 'number' &&
      typeof parsed.lastPlayedAt === 'number'
    ) {
      return parsed as UserProgress;
    }
    
    return null;
  } catch (error) {
    console.warn('Failed to load user progress from local storage:', error);
    return null;
  }
};

/**
 * Update progress when a topic is attempted (and mark as completed only with passing grade)
 */
export const markTopicCompleted = (topicId: string, score: number): void => {
  const currentProgress = loadUserProgress() || {
    completedTopics: [],
    totalTopicsCompleted: 0,
    lastPlayedAt: Date.now()
  };

  const PASSING_GRADE = 7; // Minimum score to consider topic completed
  const isPassingGrade = score >= PASSING_GRADE;

  // Check if topic was already completed
  const existingIndex = currentProgress.completedTopics.findIndex(t => t.topicId === topicId);
  
  if (existingIndex >= 0) {
    const wasAlreadyCompleted = currentProgress.completedTopics[existingIndex].completed;
    
    // Update existing attempt
    currentProgress.completedTopics[existingIndex] = {
      topicId,
      completed: isPassingGrade, // Only mark as completed if passing grade
      score,
      completedAt: Date.now()
    };
    
    // If this is first time passing (wasn't completed before but is now)
    if (!wasAlreadyCompleted && isPassingGrade) {
      currentProgress.totalTopicsCompleted++;
    }
    // If was completed before but now failing (shouldn't happen in normal flow but just in case)
    else if (wasAlreadyCompleted && !isPassingGrade) {
      currentProgress.totalTopicsCompleted = Math.max(0, currentProgress.totalTopicsCompleted - 1);
    }
  } else {
    // Add new attempt
    currentProgress.completedTopics.push({
      topicId,
      completed: isPassingGrade, // Only mark as completed if passing grade
      score,
      completedAt: Date.now()
    });
    
    // Only increment total if it's a passing grade
    if (isPassingGrade) {
      currentProgress.totalTopicsCompleted++;
    }
  }

  currentProgress.lastPlayedAt = Date.now();
  saveUserProgress(currentProgress);
  
  // Log progress update for debugging
  // console.log(`Topic ${topicId} attempted with score ${score}/10. ${isPassingGrade ? 'PASSED' : 'NEEDS PRACTICE'} - Total completed: ${currentProgress.totalTopicsCompleted}`);
};

/**
 * Set the current topic the user is working on
 */
export const setCurrentTopic = (topicId: string): void => {
  const currentProgress = loadUserProgress() || {
    completedTopics: [],
    totalTopicsCompleted: 0,
    lastPlayedAt: Date.now()
  };

  currentProgress.currentTopicId = topicId;
  currentProgress.lastPlayedAt = Date.now();
  saveUserProgress(currentProgress);
};

/**
 * Get the next topic the user should work on
 */
export const getNextTopic = (allTopicIds: string[]): string | null => {
  const progress = loadUserProgress();
  
  if (!progress) {
    // First time playing, return first topic
    return allTopicIds[0] || null;
  }

  // If user has a current topic and it's not completed with passing grade, continue with it
  if (progress.currentTopicId) {
    const currentTopicProgress = progress.completedTopics.find(
      t => t.topicId === progress.currentTopicId
    );
    
    // Continue with current topic if it's not completed with passing grade
    if (!currentTopicProgress || !currentTopicProgress.completed) {
      return progress.currentTopicId;
    }
  }

  // Find first uncompleted topic (not completed with passing grade)
  for (const topicId of allTopicIds) {
    const topicProgress = progress.completedTopics.find(
      t => t.topicId === topicId
    );
    
    // Topic is available if:
    // 1. Never attempted (not in completedTopics)
    // 2. Attempted but not completed with passing grade
    if (!topicProgress || !topicProgress.completed) {
      return topicId;
    }
  }

  // All topics completed with passing grades, return first topic for replay
  return allTopicIds[0] || null;
};

/**
 * Get the next topic in sequence after the current topic
 */
export const getNextTopicInSequence = (allTopicIds: string[], currentTopicId: string): string | null => {
  const currentIndex = allTopicIds.indexOf(currentTopicId);
  if (currentIndex >= 0 && currentIndex < allTopicIds.length - 1) {
    return allTopicIds[currentIndex + 1];
  }
  return null; // No next topic (reached the end)
};

/**
 * Check if user has made progress (completed at least one topic with passing grade)
 */
export const hasUserProgress = (): boolean => {
  const progress = loadUserProgress();
  return progress ? progress.totalTopicsCompleted > 0 : false;
};

/**
 * Get topic progress including score and completion status
 */
export const getTopicProgress = (topicId: string): TopicProgress | null => {
  const progress = loadUserProgress();
  if (!progress) return null;
  
  return progress.completedTopics.find(t => t.topicId === topicId) || null;
};

/**
 * Check if a topic is completed with passing grade
 */
export const isTopicCompleted = (topicId: string): boolean => {
  const topicProgress = getTopicProgress(topicId);
  return topicProgress ? topicProgress.completed : false;
};

/**
 * Get user's score for a specific topic
 */
export const getTopicScore = (topicId: string): number | null => {
  const topicProgress = getTopicProgress(topicId);
  return topicProgress ? (topicProgress.score || null) : null;
};

// Topic preference storage for grade level selection
const TOPIC_PREFERENCE_KEY = 'readingapp_topic_preference';
const GRADE_SELECTION_KEY = 'readingapp_grade_selection';

export interface TopicPreference {
  level: 'start' | 'middle';
  lastSelected: number;
}

export interface GradeSelection {
  gradeDisplayName: string;
  lastSelected: number;
}

/**
 * Map selected grade to content grade based on new requirements
 */
export const mapSelectedGradeToContentGrade = (gradeDisplayName: string): string => {
  const name = (gradeDisplayName || '').trim().toLowerCase();
  // Normalize common variants (including stored codes like grade3)
  const isGrade = (n: string, targets: Array<string | number>) =>
    targets.some(t => (typeof t === 'number' ? n.includes(`${t}`) : n.includes(t.toLowerCase())));

  // 4th/5th behave like grade 4 content
  if (isGrade(name, ['5th', 'fifth', 'grade 5', 'grade5', '5'])) return '4';
  if (isGrade(name, ['4th', 'fourth', 'grade 4', 'grade4', '4'])) return '4';
  if (isGrade(name, ['3rd', 'third', 'grade 3', 'grade3', '3'])) return '3';
  if (isGrade(name, ['2nd', 'second', 'grade 2', 'grade2', '2'])) return '2';
  if (isGrade(name, ['1st', 'first', 'grade 1', 'grade1', '1'])) return '1';
  if (isGrade(name, ['kindergarten', 'k', 'gradek'])) return 'K';
  // Default to grade 1 content
  return '1';
};

/**
 * Save user's topic level preference and determine the specific topic
 */
export const saveTopicPreference = (level: 'start' | 'middle', allTopicIds: string[], gradeDisplayName?: string): string | null => {
  try {
    const preference: TopicPreference = {
      level,
      lastSelected: Date.now()
    };
    localStorage.setItem(TOPIC_PREFERENCE_KEY, JSON.stringify(preference));
    
    // Immediately determine the specific topic and save it as current topic
    const specificTopic = getNextTopicByPreference(allTopicIds, level, gradeDisplayName);
    if (specificTopic) {
      setCurrentTopic(specificTopic);
      return specificTopic;
    }
    
    return null;
  } catch (error) {
    console.warn('Failed to save topic preference to local storage:', error);
    return null;
  }
};

/**
 * Load user's topic level preference
 */
export const loadTopicPreference = (): TopicPreference | null => {
  try {
    const stored = localStorage.getItem(TOPIC_PREFERENCE_KEY);
    if (!stored) {
      return null;
    }
    
    const parsed = JSON.parse(stored);
    
    if (
      typeof parsed === 'object' && 
      parsed !== null &&
      (parsed.level === 'start' || parsed.level === 'middle') &&
      typeof parsed.lastSelected === 'number'
    ) {
      return parsed as TopicPreference;
    }
    
    return null;
  } catch (error) {
    console.warn('Failed to load topic preference from local storage:', error);
    return null;
  }
};

/**
 * Save user's grade selection preference
 */
export const saveGradeSelection = (gradeDisplayName: string): void => {
  try {
    const gradeSelection: GradeSelection = {
      gradeDisplayName,
      lastSelected: Date.now()
    };
    localStorage.setItem(GRADE_SELECTION_KEY, JSON.stringify(gradeSelection));
    // console.log(`💾 Saved grade selection: ${gradeDisplayName}`);
    
    // Dispatch custom event for same-window real-time updates (like progress tracking page)
    window.dispatchEvent(new CustomEvent('gradeSelectionChanged', {
      detail: { gradeDisplayName, timestamp: Date.now() }
    }));
  } catch (error) {
    console.warn('Failed to save grade selection to local storage:', error);
  }
};

/**
 * Load user's grade selection preference
 */
export const loadGradeSelection = (): GradeSelection | null => {
  try {
    const stored = localStorage.getItem(GRADE_SELECTION_KEY);
    if (!stored) {
      return null;
    }
    
    const parsed = JSON.parse(stored);
    
    if (
      typeof parsed === 'object' && 
      parsed !== null &&
      typeof parsed.gradeDisplayName === 'string' &&
      typeof parsed.lastSelected === 'number'
    ) {
      // console.log(`📖 Loaded grade selection: ${parsed.gradeDisplayName}`);
      return parsed as GradeSelection;
    }
    
    return null;
  } catch (error) {
    console.warn('Failed to load grade selection from local storage:', error);
    return null;
  }
};

/**
 * Get the next available topic based on user's preference level, selected grade, and completed topics
 * Uses the actual ordering from mcq-questions.tsx data file
 */
export const getNextTopicByPreference = (allTopicIds: string[], level: 'start' | 'middle', gradeDisplayName?: string): string | null => {
  const progress = loadUserProgress();
  
  // Special-case: assignment grade always routes to A- topic only
  if ((gradeDisplayName || '').toLowerCase() === 'assignment') {
    return 'A-';
  }
  
  // Map selected grade to content grade
  const contentGrade = gradeDisplayName ? mapSelectedGradeToContentGrade(gradeDisplayName) : '1';
  // console.log(`🎯 Grade mapping - Selected: ${gradeDisplayName} → Content Grade: ${contentGrade}, Level: ${level}`);
  // console.log(`📚 Available topic IDs (first 10):`, allTopicIds.slice(0, 10));
  
  // Filter topics by grade first to see what's available (kept for future logic; not used below directly)
  const gradeTopics = allTopicIds.filter(id => {
    if (contentGrade === 'K') return id.startsWith('K-');
    if (contentGrade === '1') return id.startsWith('1-');
    if (contentGrade === '2') return id.startsWith('2-');
    if (contentGrade === '3') return id.startsWith('3-');
    if (contentGrade === '4') return id.startsWith('4-');
    return false;
  });
  
  // console.log(`📖 Found ${gradeTopics.length} topics for grade ${contentGrade}:`, gradeTopics.slice(0, 5));
  
  // Find starting index based on content grade and level
  let startIndex = 0;
  
  // Find the first topic that matches the content grade
  if (contentGrade === 'K') {
    // Start with Kindergarten topics (K- prefix)
    startIndex = allTopicIds.findIndex(id => id.startsWith('K-'));
    if (startIndex === -1) startIndex = 0;
  } else if (contentGrade === '1') {
    if (level === 'start') {
      // Grade 1 start level - find first 1- topic or use K- if 1- not found
      startIndex = allTopicIds.findIndex(id => id.startsWith('1-'));
      if (startIndex === -1) {
        startIndex = allTopicIds.findIndex(id => id.startsWith('K-'));
        if (startIndex === -1) startIndex = 0;
      }
    } else {
      // Grade 1 middle level - find 1-Q.4 or first 1- topic
      startIndex = allTopicIds.findIndex(id => id === '1-Q.4');
      if (startIndex === -1) {
        startIndex = allTopicIds.findIndex(id => id.startsWith('1-'));
        if (startIndex === -1) startIndex = 0;
      }
    }
  } else if (contentGrade === '2') {
    // Grade 2 content - find first 2- topic
    startIndex = allTopicIds.findIndex(id => id.startsWith('2-'));
    if (startIndex === -1) {
      // console.log(`⚠️ No Grade 2 topics found, falling back to Grade 1`);
      // Fallback to grade 1 if grade 2 topics not found
      startIndex = allTopicIds.findIndex(id => id.startsWith('1-'));
      if (startIndex === -1) startIndex = 0;
    }
  } else if (contentGrade === '3') {
    // Grade 3 content - find first 3- topic
    startIndex = allTopicIds.findIndex(id => id.startsWith('3-'));
    if (startIndex === -1) {
      // console.log(`⚠️ No Grade 3 topics found, falling back to Grade 2`);
      // Fallback to grade 2 if grade 3 topics not found
      startIndex = allTopicIds.findIndex(id => id.startsWith('2-'));
      if (startIndex === -1) {
        // console.log(`⚠️ No Grade 2 topics found, falling back to Grade 1`);
        startIndex = allTopicIds.findIndex(id => id.startsWith('1-'));
        if (startIndex === -1) startIndex = 0;
      }
    }
  } else if (contentGrade === '4') {
    // Grade 4 content - find first 4- topic
    startIndex = allTopicIds.findIndex(id => id.startsWith('4-'));
    if (startIndex === -1) {
      // Fallback to grade 3 → grade 2 → grade 1
      startIndex = allTopicIds.findIndex(id => id.startsWith('3-'));
      if (startIndex === -1) {
        startIndex = allTopicIds.findIndex(id => id.startsWith('2-'));
        if (startIndex === -1) {
          startIndex = allTopicIds.findIndex(id => id.startsWith('1-'));
          if (startIndex === -1) startIndex = 0;
        }
      }
    }
  }
  
  // console.log(`📍 Starting search from index ${startIndex}, topic: ${allTopicIds[startIndex] || 'none'}`);
  
  if (!progress) {
    // First time playing, return first topic from preferred starting point
    const selectedTopic = allTopicIds[startIndex] || null;
    // console.log(`🚀 First time playing - Starting with topic: ${selectedTopic} at index ${startIndex}`);
    return selectedTopic;
  }
  
  // console.log(`👤 User has progress data with ${progress.completedTopics.length} completed topics`);
  
  // Find first uncompleted topic starting from the preferred level and grade
  for (let i = startIndex; i < allTopicIds.length; i++) {
    const topicId = allTopicIds[i];
    const topicProgress = progress.completedTopics.find(
      t => t.topicId === topicId
    );
    
    // Topic is available if:
    // 1. Never attempted (not in completedTopics)
    // 2. Attempted but not completed with passing grade
    if (!topicProgress || !topicProgress.completed) {
      // console.log(`✅ Found available topic: ${topicId} at index ${i} (${topicProgress ? 'attempted but not completed' : 'never attempted'})`);
      return topicId;
    }
  }
  
  // console.log(`🔄 All topics from ${startIndex} onwards are completed, checking earlier topics`);
  
  // All topics from preferred starting point completed, check from beginning
  if (startIndex > 0) {
    for (let i = 0; i < startIndex; i++) {
      const topicId = allTopicIds[i];
      const topicProgress = progress.completedTopics.find(
        t => t.topicId === topicId
      );
      
      if (!topicProgress || !topicProgress.completed) {
        // console.log(`✅ Found available earlier topic: ${topicId} at index ${i}`);
        return topicId;
      }
    }
  }
  
  // All topics completed, return first topic for replay
  // console.log(`🔁 All topics completed, returning first topic for replay: ${allTopicIds[0]}`);
  return allTopicIds[0] || null;
};

// Local storage key for cached adventure images
const CACHED_ADVENTURE_IMAGES_KEY = 'readingapp_cached_adventure_images';

// Interface for cached adventure images
export interface CachedAdventureImage {
  id: string;
  url: string;
  prompt: string;
  adventureContext: string;
  timestamp: number;
  adventureId?: string;
}

/**
 * Save a generated adventure image to local cache
 */
export const cacheAdventureImage = (
  url: string, 
  prompt: string, 
  adventureContext: string = '',
  adventureId?: string
): void => {
  try {
    // Don't cache if URL is null, empty, or a local asset
    if (!url || url.startsWith('/') || url.startsWith('data:')) {
      return;
    }

    const cached = loadCachedAdventureImages();
    
    // Create new cached image entry
    const newImage: CachedAdventureImage = {
      id: crypto.randomUUID(),
      url,
      prompt,
      adventureContext,
      timestamp: Date.now(),
      adventureId
    };

    // Remove any existing image with the same URL to avoid duplicates
    const filteredImages = cached.filter(img => img.url !== url);
    
    // Add new image and keep only the last 10 adventure images (sorted by timestamp)
    const updatedImages = [...filteredImages, newImage]
      .sort((a, b) => b.timestamp - a.timestamp)
      .slice(0, 10);

    localStorage.setItem(CACHED_ADVENTURE_IMAGES_KEY, JSON.stringify(updatedImages));
    
    // console.log(`🖼️ Cached adventure image: ${prompt.substring(0, 50)}...`);
  } catch (error) {
    console.warn('Failed to cache adventure image:', error);
  }
};

/**
 * Load all cached adventure images (most recent first)
 */
export const loadCachedAdventureImages = (): CachedAdventureImage[] => {
  try {
    const stored = localStorage.getItem(CACHED_ADVENTURE_IMAGES_KEY);
    if (!stored) {
      return [];
    }
    
    const parsed = JSON.parse(stored);
    
    // Validate the structure
    if (Array.isArray(parsed)) {
      return parsed
        .filter((img): img is CachedAdventureImage => 
          typeof img === 'object' && 
          img !== null &&
          typeof img.id === 'string' &&
          typeof img.url === 'string' &&
          typeof img.prompt === 'string' &&
          typeof img.adventureContext === 'string' &&
          typeof img.timestamp === 'number'
        )
        .sort((a, b) => b.timestamp - a.timestamp); // Most recent first
    }
    
    return [];
  } catch (error) {
    console.warn('Failed to load cached adventure images from local storage:', error);
    return [];
  }
};

/**
 * Get cached adventure images for a specific adventure
 */
export const getCachedImagesForAdventure = (adventureId: string): CachedAdventureImage[] => {
  const allCached = loadCachedAdventureImages();
  return allCached.filter(img => img.adventureId === adventureId);
};

/**
 * Get recent cached adventure images (last 5 by default)
 */
export const getRecentCachedAdventureImages = (limit: number = 5): CachedAdventureImage[] => {
  const allCached = loadCachedAdventureImages();
  return allCached.slice(0, limit);
};

/**
 * Clear all cached adventure images
 */
export const clearCachedAdventureImages = (): void => {
  try {
    localStorage.removeItem(CACHED_ADVENTURE_IMAGES_KEY);
    // console.log('🗑️ Cleared all cached adventure images');
  } catch (error) {
    console.warn('Failed to clear cached adventure images:', error);
  }
};

/**
 * Get adventure image cache statistics
 */
export const getAdventureImageCacheStats = (): { totalImages: number, totalSize: string, oldestImage: number, newestImage: number } => {
  const cached = loadCachedAdventureImages();
  const totalSize = localStorage.getItem(CACHED_ADVENTURE_IMAGES_KEY)?.length || 0;
  
  return {
    totalImages: cached.length,
    totalSize: `${(totalSize / 1024).toFixed(2)} KB`,
    oldestImage: cached.length > 0 ? Math.min(...cached.map(img => img.timestamp)) : 0,
    newestImage: cached.length > 0 ? Math.max(...cached.map(img => img.timestamp)) : 0
  };
};

// Question Progress persistence - add after cached adventure images section
const QUESTION_PROGRESS_KEY = 'readingapp_question_progress';

export interface QuestionProgress {
  topicId: string;
  questionIndex: number;
  timestamp: number;
}

/**
 * Save current question progress for a topic
 */
export const saveQuestionProgress = (topicId: string, questionIndex: number): void => {
  try {
    const progress: QuestionProgress = {
      topicId,
      questionIndex,
      timestamp: Date.now()
    };
    localStorage.setItem(QUESTION_PROGRESS_KEY, JSON.stringify(progress));
    // console.log(`💾 Saved question progress: Topic ${topicId}, Question ${questionIndex + 1}`);
  } catch (error) {
    console.warn('Failed to save question progress to localStorage:', error);
  }
};

/**
 * Load question progress for current session
 */
export const loadQuestionProgress = (): QuestionProgress | null => {
  try {
    const stored = localStorage.getItem(QUESTION_PROGRESS_KEY);
    if (!stored) {
      return null;
    }
    
    const progress = JSON.parse(stored) as QuestionProgress;
    
    // Only return progress if it's less than 24 hours old to avoid stale progress
    const oneDay = 24 * 60 * 60 * 1000;
    if (Date.now() - progress.timestamp < oneDay) {
      return progress;
    }
    
    // Clear stale progress
    clearQuestionProgress();
    return null;
  } catch (error) {
    console.warn('Failed to load question progress from localStorage:', error);
    return null;
  }
};

/**
 * Clear question progress (called when topic is completed or abandoned)
 */
export const clearQuestionProgress = (): void => {
  try {
    localStorage.removeItem(QUESTION_PROGRESS_KEY);
    // console.log('🗑️ Cleared question progress');
  } catch (error) {
    console.warn('Failed to clear question progress from localStorage:', error);
  }
};

/**
 * Get starting question index for a topic, considering saved progress
 */
export const getStartingQuestionIndex = (topicId: string): number => {
  const progress = loadQuestionProgress();
  
  // If there's saved progress for the same topic, resume from there
  if (progress && progress.topicId === topicId) {
    // console.log(`🔄 Resuming topic ${topicId} from question ${progress.questionIndex + 1}`);
    return progress.questionIndex;
  }
  
  // Otherwise start from the beginning
  return 0;
};

// Spelling Progress persistence - sequential spelling question tracking
const SPELLING_PROGRESS_KEY = 'readingapp_spelling_progress';

export interface SpellingProgress {
  gradeDisplayName: string;
  currentSpellingIndex: number; // Track current position in sequential order
  completedSpellingIds: number[]; // Track completed questions to avoid repeats
  timestamp: number;
}

/**
 * Save current spelling progress for a grade
 */
export const saveSpellingProgress = (gradeDisplayName: string, currentIndex: number, completedIds: number[] = []): void => {
  try {
    const progress: SpellingProgress = {
      gradeDisplayName,
      currentSpellingIndex: currentIndex,
      completedSpellingIds: completedIds,
      timestamp: Date.now()
    };
    
    // Store progress per grade using a composite key
    const key = `${SPELLING_PROGRESS_KEY}_${gradeDisplayName}`;
    localStorage.setItem(key, JSON.stringify(progress));
    // console.log(`📝 Saved spelling progress: Grade ${gradeDisplayName}, Index ${currentIndex}, Completed: ${completedIds.length}`);
  } catch (error) {
    console.warn('Failed to save spelling progress to localStorage:', error);
  }
};

/**
 * Load spelling progress for a specific grade
 */
export const loadSpellingProgress = (gradeDisplayName?: string): SpellingProgress | null => {
  if (!gradeDisplayName) {
    return null;
  }
  
  try {
    const key = `${SPELLING_PROGRESS_KEY}_${gradeDisplayName}`;
    const stored = localStorage.getItem(key);
    if (!stored) {
      return null;
    }
    
    const progress = JSON.parse(stored) as SpellingProgress;
    
    // Only return progress if it's less than 7 days old to avoid stale progress
    const oneWeek = 7 * 24 * 60 * 60 * 1000;
    if (Date.now() - progress.timestamp < oneWeek) {
      return progress;
    }
    
    // Clear stale progress
    clearSpellingProgress(gradeDisplayName);
    return null;
  } catch (error) {
    console.warn('Failed to load spelling progress from localStorage:', error);
    return null;
  }
};

/**
 * Clear spelling progress for a specific grade
 */
export const clearSpellingProgress = (gradeDisplayName: string): void => {
  try {
    const key = `${SPELLING_PROGRESS_KEY}_${gradeDisplayName}`;
    localStorage.removeItem(key);
    // console.log(`🗑️ Cleared spelling progress for grade ${gradeDisplayName}`);
  } catch (error) {
    console.warn('Failed to clear spelling progress from localStorage:', error);
  }
};

/**
 * Reset spelling progress for a grade (start over)
 */
export const resetSpellingProgress = (gradeDisplayName: string): void => {
  saveSpellingProgress(gradeDisplayName, 0, []);
  // console.log(`🔄 Reset spelling progress for grade ${gradeDisplayName}`);
};

// Spellbox Topic Progress System - separate from main topic progress
const SPELLBOX_TOPIC_PROGRESS_KEY = 'readingapp_spellbox_topic_progress';

export interface SpellboxTopicProgress {
  topicId: string;
  questionsAttempted: number;
  firstAttemptCorrect: number;
  totalQuestions: number;
  isCompleted: boolean;
  completedAt?: number;
  successRate: number; // Calculated field for convenience
  // Mark that the whiteboard lesson for this topic has been completed at least once
  whiteboardSeen?: boolean;
  // IDs of questions mastered with a first-try correct on their latest showing (persisted across sessions)
  masteredQuestionIds?: number[];
  // The exact 10 questions presented in the first pass (locked order)
  firstPassQuestionIds?: number[];
  // Current round's pool (subset of the 10), iterated in order
  roundPoolQuestionIds?: number[];
  // Cursor within the current round pool
  roundPoolCursor?: number;
  // The next round's pool being built from current round's first-try incorrects
  nextRoundQuestionIds?: number[];
}

export interface SpellboxGradeProgress {
  gradeDisplayName: string;
  currentTopicId: string | null;
  topicProgress: Record<string, SpellboxTopicProgress>;
  timestamp: number;
}

/**
 * Save Spellbox topic progress for a specific grade
 */
export const saveSpellboxTopicProgress = (gradeDisplayName: string, progress: SpellboxGradeProgress): void => {
  try {
    const key = `${SPELLBOX_TOPIC_PROGRESS_KEY}_${gradeDisplayName}`;
    localStorage.setItem(key, JSON.stringify(progress));
    // console.log(`📝 Saved Spellbox topic progress: Grade ${gradeDisplayName}, Current Topic: ${progress.currentTopicId}`);
  } catch (error) {
    console.warn('Failed to save Spellbox topic progress to localStorage:', error);
  }
};

/**
 * Load Spellbox topic progress for a specific grade
 * Now supports Firebase loading for authenticated users
 */
export const loadSpellboxTopicProgress = (gradeDisplayName?: string, userId?: string): SpellboxGradeProgress | null => {
  if (!gradeDisplayName) {
    return null;
  }
  
  // For authenticated users, we'll load from Firebase in the background
  // but return localStorage data immediately for performance
  if (userId) {
    // Async load from Firebase (don't block UI)
    import('./firebase-spellbox-cache').then(({ loadSpellboxProgressHybrid }) => {
      loadSpellboxProgressHybrid(userId, gradeDisplayName).catch(error => {
        console.warn('Background Firebase load failed:', error);
      });
    }).catch(error => {
      console.warn('Failed to import Firebase cache:', error);
    });
  }
  
  // Always return localStorage data immediately for UI responsiveness
  try {
    const key = `${SPELLBOX_TOPIC_PROGRESS_KEY}_${gradeDisplayName}`;
    const stored = localStorage.getItem(key);
    if (!stored) {
      return null;
    }
    
    const progress = JSON.parse(stored) as SpellboxGradeProgress;
    
    // Only return progress if it's less than 30 days old to avoid stale progress
    const thirtyDays = 30 * 24 * 60 * 60 * 1000;
    if (Date.now() - progress.timestamp < thirtyDays) {
      return progress;
    }
    
    // Clear stale progress
    clearSpellboxTopicProgress(gradeDisplayName);
    return null;
  } catch (error) {
    console.warn('Failed to load Spellbox topic progress from localStorage:', error);
    return null;
  }
};

/**
 * Load Spellbox topic progress for a specific grade with Firebase priority
 * This is the async version that waits for Firebase data
 */
export const loadSpellboxTopicProgressAsync = async (
  gradeDisplayName: string, 
  userId?: string
): Promise<SpellboxGradeProgress | null> => {
  if (userId) {
    try {
      const { loadSpellboxProgressHybrid } = await import('./firebase-spellbox-cache');
      return await loadSpellboxProgressHybrid(userId, gradeDisplayName);
    } catch (error) {
      console.warn('Failed to load from Firebase, falling back to localStorage:', error);
    }
  }
  
  // Fallback to localStorage
  return loadSpellboxTopicProgress(gradeDisplayName);
};

/**
 * Clear Spellbox topic progress for a specific grade
 */
export const clearSpellboxTopicProgress = (gradeDisplayName: string): void => {
  try {
    const key = `${SPELLBOX_TOPIC_PROGRESS_KEY}_${gradeDisplayName}`;
    localStorage.removeItem(key);
    // console.log(`🗑️ Cleared Spellbox topic progress for grade ${gradeDisplayName}`);
  } catch (error) {
    console.warn('Failed to clear Spellbox topic progress from localStorage:', error);
  }
};

/**
 * Get Spellbox topic progress for a specific topic
 */
export const getSpellboxTopicProgress = (gradeDisplayName: string, topicId: string): SpellboxTopicProgress | null => {
  const gradeProgress = loadSpellboxTopicProgress(gradeDisplayName);
  if (!gradeProgress) return null;
  
  return gradeProgress.topicProgress[topicId] || null;
};

/**
 * Update Spellbox topic progress when a question is attempted
 * Now supports Firebase sync for authenticated users
 */
export const updateSpellboxTopicProgress = async (
  gradeDisplayName: string, 
  topicId: string, 
  isFirstAttemptCorrect: boolean,
  userId?: string,
  questionId?: number
): Promise<SpellboxTopicProgress> => {
  let gradeProgress = loadSpellboxTopicProgress(gradeDisplayName);
  
  // Initialize grade progress if it doesn't exist
  if (!gradeProgress) {
    gradeProgress = {
      gradeDisplayName,
      currentTopicId: topicId,
      topicProgress: {},
      timestamp: Date.now()
    };
  }
  
  // Initialize topic progress if it doesn't exist (no reset on fail; we persist mastery across repeats)
  const existingProgress = gradeProgress.topicProgress[topicId];
  if (!existingProgress) {
    gradeProgress.topicProgress[topicId] = {
      topicId,
      questionsAttempted: 0,
      firstAttemptCorrect: 0,
      totalQuestions: 10, // Fixed at 10 questions per topic
      isCompleted: false,
      successRate: 0,
      masteredQuestionIds: [],
      firstPassQuestionIds: [],
      roundPoolQuestionIds: [],
      roundPoolCursor: 0,
      nextRoundQuestionIds: []
    };
  } else if (!Array.isArray(existingProgress.masteredQuestionIds)) {
    existingProgress.masteredQuestionIds = [];
    if (!Array.isArray(existingProgress.firstPassQuestionIds)) existingProgress.firstPassQuestionIds = [];
    if (!Array.isArray(existingProgress.roundPoolQuestionIds)) existingProgress.roundPoolQuestionIds = [];
    if (typeof existingProgress.roundPoolCursor !== 'number') existingProgress.roundPoolCursor = 0;
    if (!Array.isArray(existingProgress.nextRoundQuestionIds)) existingProgress.nextRoundQuestionIds = [];
  }
  
  const topicProgress = gradeProgress.topicProgress[topicId];
  
  // Update progress
  topicProgress.questionsAttempted++;
  if (isFirstAttemptCorrect) {
    topicProgress.firstAttemptCorrect++;
  }
  
  // Calculate success rate
  topicProgress.successRate = (topicProgress.firstAttemptCorrect / topicProgress.questionsAttempted) * 100;
  
  // Track mastery by question ID when provided
  if (typeof questionId === 'number' && isFirstAttemptCorrect) {
    const set = new Set<number>(topicProgress.masteredQuestionIds || []);
    set.add(questionId);
    topicProgress.masteredQuestionIds = Array.from(set);
  }
  
  // Seed first pass (lock first 10 shown) incrementally as questions are attempted
  if (typeof questionId === 'number') {
    const fp = topicProgress.firstPassQuestionIds || [];
    if (fp.length < 10 && !fp.includes(questionId)) {
      fp.push(questionId);
      topicProgress.firstPassQuestionIds = fp;
      try { console.log('[Spellbox][FirstPass] Added question to first pass', { gradeDisplayName, topicId, questionId, firstPassCount: fp.length }); } catch {}
    }
  }

  // Build next round list incrementally whenever a word is NOT first-try correct
  if (typeof questionId === 'number' && !isFirstAttemptCorrect) {
    const nextPool = topicProgress.nextRoundQuestionIds || [];
    if (!nextPool.includes(questionId)) {
      nextPool.push(questionId);
      topicProgress.nextRoundQuestionIds = nextPool;
      try { console.log('[Spellbox][RoundBuild] Added to next round (not first-try correct)', { gradeDisplayName, topicId, questionId, nextRoundCount: nextPool.length }); } catch {}
    }
  }

  // If first pass just finished (10 collected) and round pool is not seeded yet, seed it now
  if ((topicProgress.firstPassQuestionIds?.length || 0) >= 10) {
    if ((topicProgress.roundPoolQuestionIds?.length || 0) === 0) {
      topicProgress.roundPoolQuestionIds = [...(topicProgress.nextRoundQuestionIds || [])];
      topicProgress.roundPoolCursor = 0;
      topicProgress.nextRoundQuestionIds = [];
      try { console.log('[Spellbox][Rounds] Seeded round pool from first pass incorrects', { gradeDisplayName, topicId, pool: topicProgress.roundPoolQuestionIds }); } catch {}
    }
  }

  // During rounds, update cursor and pools based on correctness
  const masteredCountForRound = (topicProgress.masteredQuestionIds || []).length;
  const inRounds = (topicProgress.firstPassQuestionIds?.length || 0) >= 10 && masteredCountForRound < 10;
  if (inRounds && typeof questionId === 'number') {
    const pool = topicProgress.roundPoolQuestionIds || [];
    let cursor = typeof topicProgress.roundPoolCursor === 'number' ? topicProgress.roundPoolCursor : 0;
    // Ensure cursor targets current question; if mismatch, try to locate
    if (cursor < 0) cursor = 0;
    if (cursor >= pool.length) cursor = pool.length; // will trigger rotation below if at end

    const idxAtCursor = pool[cursor];
    const actualIndex = pool.indexOf(questionId);
    try { console.log('[Spellbox][Rounds] Before update', { gradeDisplayName, topicId, questionId, isFirstAttemptCorrect, pool: [...pool], cursor, idxAtCursor, actualIndex, nextRoundCount: (topicProgress.nextRoundQuestionIds || []).length }); } catch {}

    if (isFirstAttemptCorrect) {
      // Remove from current pool if present
      const removeIndex = actualIndex >= 0 ? actualIndex : -1;
      if (removeIndex >= 0) {
        pool.splice(removeIndex, 1);
        // If we removed an item before the cursor, adjust cursor back by one to keep position stable
        if (removeIndex < cursor) {
          cursor = Math.max(0, cursor - 1);
        }
      }
      // Do not add to nextRound
    } else {
      // Append to next round if not already there (done above too, but ensure order)
      const nextPool = topicProgress.nextRoundQuestionIds || [];
      if (!nextPool.includes(questionId)) nextPool.push(questionId);
      topicProgress.nextRoundQuestionIds = nextPool;
      // Advance cursor to next item in the current pool
      if (cursor < pool.length) cursor = cursor + 1;
    }

    // If we reached end of current pool and still not mastered, rotate pools
    if (cursor >= pool.length) {
      if ((topicProgress.masteredQuestionIds?.length || 0) >= 10) {
        // mastery reached; nothing to rotate
      } else {
        const nextPool = topicProgress.nextRoundQuestionIds || [];
        topicProgress.roundPoolQuestionIds = [...nextPool];
        topicProgress.roundPoolCursor = 0;
        topicProgress.nextRoundQuestionIds = [];
        // Reset local vars for clarity (not strictly necessary)
        cursor = 0;
        try { console.log('[Spellbox][Rounds] Rotated to next round pool', { gradeDisplayName, topicId, newPool: topicProgress.roundPoolQuestionIds }); } catch {}
      }
    }

    topicProgress.roundPoolQuestionIds = pool;
    topicProgress.roundPoolCursor = cursor;
    try { console.log('[Spellbox][Rounds] After update', { gradeDisplayName, topicId, pool: [...(topicProgress.roundPoolQuestionIds || [])], cursor: topicProgress.roundPoolCursor, nextRoundCount: (topicProgress.nextRoundQuestionIds || []).length }); } catch {}
  }

  // New completion criteria: 10 unique words mastered first-try (aggregate over time)
  const masteredCount = (topicProgress.masteredQuestionIds || []).length;
  if (masteredCount >= 10 && !topicProgress.isCompleted) {
    topicProgress.isCompleted = true;
    topicProgress.completedAt = Date.now();
    try { console.log('[Spellbox][Mastery] Topic mastered', { gradeDisplayName, topicId, masteredCount }); } catch {}
  }
  
  // Update current topic
  gradeProgress.currentTopicId = topicId;
  gradeProgress.timestamp = Date.now();
  
  // Save progress with Firebase sync if user is authenticated
  if (userId) {
    try {
      const { saveSpellboxProgressHybrid } = await import('./firebase-spellbox-cache');
      await saveSpellboxProgressHybrid(userId, gradeProgress);
    } catch (error) {
      console.warn('Failed to sync to Firebase, saving locally only:', error);
      saveSpellboxTopicProgress(gradeDisplayName, gradeProgress);
    }
  } else {
    // Save to localStorage only
    saveSpellboxTopicProgress(gradeDisplayName, gradeProgress);
  }
  
  // console.log(`📊 Spellbox Topic Progress Updated: ${topicId} - ${topicProgress.questionsAttempted}/10 questions, ${topicProgress.firstAttemptCorrect} first-attempt correct (${topicProgress.successRate.toFixed(1)}%)`);
  
  return topicProgress;
};

/**
 * Check if the whiteboard lesson for a topic has been seen (completed) at least once.
 * Reads from locally cached grade progress (kept in sync with Firebase via hybrid loader).
 */
export const hasSeenWhiteboard = (gradeDisplayName: string, topicId: string): boolean => {
  if (!gradeDisplayName || !topicId) return false;
  const gradeProgress = loadSpellboxTopicProgress(gradeDisplayName);
  if (!gradeProgress) return false;
  const topic = gradeProgress.topicProgress[topicId];
  return !!topic?.whiteboardSeen;
};

/**
 * Mark the whiteboard lesson for a topic as seen (on completion only).
 * Persists via Firebase when userId is provided, otherwise local only.
 */
export const markWhiteboardSeen = async (
  gradeDisplayName: string,
  topicId: string,
  userId?: string
): Promise<void> => {
  if (!gradeDisplayName || !topicId) return;
  let gradeProgress = loadSpellboxTopicProgress(gradeDisplayName);
  if (!gradeProgress) {
    gradeProgress = {
      gradeDisplayName,
      currentTopicId: topicId,
      topicProgress: {},
      timestamp: Date.now()
    };
  }

  if (!gradeProgress.topicProgress[topicId]) {
    gradeProgress.topicProgress[topicId] = {
      topicId,
      questionsAttempted: 0,
      firstAttemptCorrect: 0,
      totalQuestions: 10,
      isCompleted: false,
      successRate: 0,
      whiteboardSeen: true
    };
  } else {
    gradeProgress.topicProgress[topicId].whiteboardSeen = true;
  }

  gradeProgress.timestamp = Date.now();

  if (userId) {
    try {
      const { saveSpellboxProgressHybrid } = await import('./firebase-spellbox-cache');
      await saveSpellboxProgressHybrid(userId, gradeProgress);
    } catch (error) {
      console.warn('Failed to sync whiteboardSeen to Firebase; saving locally:', error);
      saveSpellboxTopicProgress(gradeDisplayName, gradeProgress);
    }
  } else {
    saveSpellboxTopicProgress(gradeDisplayName, gradeProgress);
  }
};

/**
 * Check if a Spellbox topic meets the 70% success criteria
 */
export const isSpellboxTopicPassingGrade = (topicProgress: SpellboxTopicProgress): boolean => {
  const masteredCount = Array.isArray(topicProgress.masteredQuestionIds)
    ? topicProgress.masteredQuestionIds.length
    : 0;
  return masteredCount >= 10;
};

/**
 * Get the next Spellbox topic for a grade
 */
export const getNextSpellboxTopic = (gradeDisplayName: string, allTopicIds: string[], preferredLevel?: 'start' | 'middle'): string | null => {
  // Special-case: assignment always stays on assignment topic list (e.g., 'A-')
  if ((gradeDisplayName || '').toLowerCase() === 'assignment') {
    // Prefer 'A-' if available in the provided list; fallback to first
    const hasAssignment = allTopicIds.includes('A-');
    return hasAssignment ? 'A-' : (allTopicIds[0] || null);
  }

  const gradeProgress = loadSpellboxTopicProgress(gradeDisplayName);
  
  if (!gradeProgress) {
    // Respect current level anchor when no progress exists
    if (preferredLevel === 'middle') {
      const contentGrade = mapSelectedGradeToContentGrade(gradeDisplayName);
      const middleAnchors: Record<string, string> = { K: 'K-T.1.2', '1': '1-T.2.1', '2': '2-P.2', '3': '3-A.5' };
      const desired = middleAnchors[contentGrade];
      if (desired && allTopicIds.includes(desired)) {
        return desired;
      }
    }
    // Fallback to first in-grade topic
    return allTopicIds[0] || null;
  }
  
  // SAFETY: If stored currentTopicId is no longer present (e.g., schema changed from 3-A.3 → 3-A.3.1),
  // remap it to a valid topic to avoid selecting an empty topic with no questions.
  if (gradeProgress.currentTopicId) {
    const topicIdSet = new Set(allTopicIds);
    if (!topicIdSet.has(gradeProgress.currentTopicId)) {
      // Try mapping base ID to first matching subtopic (e.g., '3-A.3' → '3-A.3.1')
      const prefix = `${gradeProgress.currentTopicId}.`;
      const fallback = allTopicIds.find(id => id.startsWith(prefix)) || allTopicIds[0] || null;
      gradeProgress.currentTopicId = fallback;
      gradeProgress.timestamp = Date.now();
      if (fallback) {
        saveSpellboxTopicProgress(gradeDisplayName, gradeProgress);
      }
    }
  }
  
  // If current topic exists and is not completed or not passing, continue with it
  if (gradeProgress.currentTopicId) {
    const currentTopicProgress = gradeProgress.topicProgress[gradeProgress.currentTopicId];
    if (!currentTopicProgress || !isSpellboxTopicPassingGrade(currentTopicProgress)) {
      return gradeProgress.currentTopicId;
    }
  }
  
  // Determine scan order: for 'middle' level, rotate so the middle anchor is first
  let scanTopicIds = allTopicIds;
  if (preferredLevel === 'middle') {
    try {
      const contentGrade = mapSelectedGradeToContentGrade(gradeDisplayName);
      const middleAnchors: Record<string, string> = { K: 'K-T.1.2', '1': '1-T.2.1', '2': '2-P.2', '3': '3-A.5' };
      const anchor = middleAnchors[contentGrade];
      const anchorIdx = anchor ? scanTopicIds.indexOf(anchor) : -1;
      if (anchorIdx >= 0) {
        scanTopicIds = [...scanTopicIds.slice(anchorIdx), ...scanTopicIds.slice(0, anchorIdx)];
      }
    } catch {}
  }

  // Find first topic that hasn't passed the 70% criteria
  for (const topicId of scanTopicIds) {
    const topicProgress = gradeProgress.topicProgress[topicId];
    
    // Topic is available if:
    // 1. Never attempted (not in topicProgress)
    // 2. Attempted but not completed or not passing 70%
    if (!topicProgress || !isSpellboxTopicPassingGrade(topicProgress)) {
      return topicId;
    }
  }
  
  // All topics passed, return first topic for replay
  return scanTopicIds[0] || null;
};

/**
 * Reset Spellbox topic progress for a grade (start over)
 */
export const resetSpellboxTopicProgress = (gradeDisplayName: string): void => {
  clearSpellboxTopicProgress(gradeDisplayName);
  // console.log(`🔄 Reset Spellbox topic progress for grade ${gradeDisplayName}`);
};

/**
 * Format AI messages by converting markdown-style formatting to HTML
 * Returns HTML that can be safely rendered using dangerouslySetInnerHTML
 */
export const formatAIMessage = (content: string, spellingWord?: string): string => {
  let formatted = content;
  
  // First, extract and convert all images (existing HTML and markdown) to final HTML
  const allImages: string[] = [];
  const placeholderMap = new Map<string, string>();
  
  // Extract existing HTML image tags
  const imageTagRegex = /<img[^>]*>/gi;
  formatted = formatted.replace(imageTagRegex, (match) => {
    const placeholder = `XIMGPLACEHOLDERX${allImages.length}XENDX`;
    allImages.push(match);
    placeholderMap.set(placeholder, match);
    return placeholder;
  });
  
  // Convert markdown image syntax to HTML and extract
  formatted = formatted.replace(/!\[([^\]]*)\]\(([^)]+)\)/g, (match, altText, url) => {
    // Validate that the URL looks like a proper image URL
    const imageExtensions = /\.(jpg|jpeg|png|gif|webp|svg)(\?|$)/i;
    const isValidImageUrl = url.startsWith('http') || url.startsWith('data:') || imageExtensions.test(url);
    
    if (isValidImageUrl) {
      const placeholder = `XIMGPLACEHOLDERX${allImages.length}XENDX`;
      // Create styled image HTML with download button
      const imageHTML = `<div class="adventure-image-container" style="margin: 8px 0; text-align: center; position: relative;">
        <img src="${url}" alt="${altText || 'Generated adventure image'}" 
             class="adventure-image" 
             style="max-width: 100%; max-height: 200px; border-radius: 8px; box-shadow: 0 2px 8px rgba(0,0,0,0.15); border: 2px solid #000;" 
             loading="lazy" />
        <button onclick="window.open('${url}', '_blank')" 
                style="position: absolute; top: 8px; right: 8px; background: rgba(0,0,0,0.7); color: white; border: none; border-radius: 6px; padding: 6px 8px; cursor: pointer; font-size: 12px; display: flex; align-items: center; gap: 4px; transition: background 0.2s;"
                onmouseover="this.style.background='rgba(0,0,0,0.9)'" 
                onmouseout="this.style.background='rgba(0,0,0,0.7)'"
                title="Open image in new tab">
          📥 Download
        </button>
      </div>`;
      
      allImages.push(imageHTML);
      placeholderMap.set(placeholder, imageHTML);
      return placeholder;
    }
    
    // If not a valid image URL, remove it completely to avoid display issues
    return '';
  });
  
  // Function to escape HTML characters to prevent XSS
  const escapeHtml = (text: string) => {
    const div = document.createElement('div');
    div.textContent = text;
    return div.innerHTML;
  };
  
  // Now escape HTML for everything except our image placeholders
  formatted = escapeHtml(formatted);
  
  // Convert newlines to <br> tags (handle multiple formats)
  // 1. Convert literal \n characters (escaped backslash + n)
  formatted = formatted.replace(/\\n/g, '<br>');
  
  // 2. Convert actual newline characters to <br> tags
  formatted = formatted.replace(/\n/g, '<br>');
  
  // 3. Handle numbered lists by ensuring they're on separate lines with extra spacing
  // Convert patterns like "1. text 2. text 3. text" to "1. text<br><br>2. text<br><br>3. text"
  // Use a loop to catch all consecutive numbered items
  let previousLength = 0;
  while (formatted.length !== previousLength) {
    previousLength = formatted.length;
    formatted = formatted.replace(/(\d+\.\s+[^0-9]*?)(\s+)(\d+\.\s)/g, '$1<br><br>$3');
  }
  
  // 4. Handle dash/bullet lists with extra spacing
  formatted = formatted.replace(/(-\s+[^-]*?)(\s+)(-\s)/g, '$1<br><br>$3');
  
  // 5. Add spacing after "Choose one:" or similar prompts before numbered lists
  formatted = formatted.replace(/(choose one:|pick one:|select:|options?:)(\s*<br>\s*)(\d+\.)/gi, '$1<br><br>$3');
  
  // Apply formatting in order of complexity (most specific first)
  
  // Convert ___text___ to <strong><em>text</em></strong> (bold italic)
  formatted = formatted.replace(/___([^_]+?)___/g, '<strong><em>$1</em></strong>');
  
  // Convert __text__ to <strong>text</strong> (alternative bold syntax)
  formatted = formatted.replace(/__([^_]+?)__/g, '<strong>$1</strong>');
  
  // Convert **text** to <strong>text</strong> (bold)
  formatted = formatted.replace(/\*\*([^*]+?)\*\*/g, '<strong>$1</strong>');
  
  // Convert remaining _text_ to <em>text</em> (italic/emphasis)
  formatted = formatted.replace(/_([^_]+?)_/g, '<em>$1</em>');
  
  // Convert remaining *text* to <em>text</em> (italic)
  formatted = formatted.replace(/\*([^*]+?)\*/g, '<em>$1</em>');
  
  // Clean up any weird spacing patterns like "_ _" 
  formatted = formatted.replace(/<\/em>\s+<em>/g, ' ');

  // Note: Don't remove spelling word here - SpellBox needs it to create input boxes
  // The SpellBox component will handle replacing the word with interactive blanks
  
  // Clean up multiple consecutive <br> tags
  formatted = formatted.replace(/(<br\s*\/?>){3,}/g, '<br><br>');
  
  // Restore all image HTML using the placeholder map
  placeholderMap.forEach((imageHTML, placeholder) => {
    formatted = formatted.replace(new RegExp(placeholder, 'g'), imageHTML);
  });
  
  // Clean up any remaining broken placeholders that might have been missed
  formatted = formatted.replace(/_MARKDOWNIMAGEPLACEHOLDER\d+/g, '');
  formatted = formatted.replace(/__[A-Z_]*PLACEHOLDER[^_]*__/g, '');
  formatted = formatted.replace(/_PRESERVEDIMAGE_\d+_/g, '');
  formatted = formatted.replace(/XIMGPLACEHOLDERX\d+XENDX/g, '');
  
  return formatted;
};

// Profanity moderation utility
import profanityListRaw from "@/lib/profanity.txt?raw";
import OpenAI from 'openai';

// Build a Set of profane words on first import for O(1) lookups
const PROFANITY_SET: Set<string> = (() => {
  // Normalize lines: trim, lowercase, drop blanks
  const lines = profanityListRaw
    .split(/\r?\n/)
    .map(l => l.trim().toLowerCase())
    .filter(l => l.length > 0);
  return new Set(lines);
})();

/**
 * Check if the given text contains any profane word.
 * - Case-insensitive
 * - Ignores punctuation and special characters
 * - Treats dots/slashes/hyphens as separators
 * Returns true if any word matches; otherwise false.
 */

export function openaiClient() {
  return new OpenAI({
    dangerouslyAllowBrowser: true,
    apiKey: null,
    baseURL: 'https://api.readkraft.com/api/v1'
  });
}

export async function moderation(userName: string, text: string | null | undefined): Promise<boolean> {
  if (!text) return false;
  
  //Lowercase and replace any non-alphanumeric (unicode letters/digits) with spaces
  const normalized = text
    .toLowerCase()
    .replace(/[^\p{L}\p{N}]+/gu, " ")
    .trim();

  if (!normalized) return false;

  const tokens = normalized.split(/\s+/);

<<<<<<< HEAD
  // const response = await openaiClient().responses.create({
  //   prompt: {
  //     id: "pmpt_68fd89ceb3ac81949d993547421cd434082fd0c40ffb90e3"
  //   },
  //   store: false,
  //   input: [
  //     {
  //       role: "user",
  //       content: [
  //         {
  //           type: "input_text",
  //           text
  //         }
  //       ]
  //     }]
  // });
  // if (response.output_text.includes("true")) {
  //   return true;
  // }
  


  //Lowercase and replace any non-alphanumeric (unicode letters/digits) with spaces
  const normalized = text
    .toLowerCase()
    .replace(/[^\p{L}\p{N}]+/gu, " ")
    .trim();

  if (!normalized) return false;

  const tokens = normalized.split(/\s+/);

=======
>>>>>>> 2b549e3a
  // Early exit on direct token matches
  for (const token of tokens) {
    if (PROFANITY_SET.has(token)) {
      return true;
    }
  }
<<<<<<< HEAD
=======

    const response = await openaiClient().responses.create({
    prompt: {
      id: "pmpt_68fd89ceb3ac81949d993547421cd434082fd0c40ffb90e3"
    },
    store: false,
    input: [
      {
        role: "user",
        content: [
          {
            type: "input_text",
            text
          }
        ]
      }]
  });
  if (response.output_text?.toLowerCase().includes("true")) {
    return true;
  }
>>>>>>> 2b549e3a

  fetch('https://api.readkraft.com/api/discord', {
    method: 'POST',
    body: JSON.stringify({
      content: text,
      username: userName,
      type: "user_input",
    }),
    headers: {
      'Content-Type': 'application/json'
    }
  });
  
  return false;

  // Additionally check common adjacent joins that appear in list (e.g., "shithead")
  // for (let i = 0; i < tokens.length - 1; i++) {
  //   const joined = tokens[i] + tokens[i + 1];
  //   if (PROFANITY_SET.has(joined)) {
  //     return true;
  //   }
  // }
}<|MERGE_RESOLUTION|>--- conflicted
+++ resolved
@@ -1874,49 +1874,12 @@
 
   const tokens = normalized.split(/\s+/);
 
-<<<<<<< HEAD
-  // const response = await openaiClient().responses.create({
-  //   prompt: {
-  //     id: "pmpt_68fd89ceb3ac81949d993547421cd434082fd0c40ffb90e3"
-  //   },
-  //   store: false,
-  //   input: [
-  //     {
-  //       role: "user",
-  //       content: [
-  //         {
-  //           type: "input_text",
-  //           text
-  //         }
-  //       ]
-  //     }]
-  // });
-  // if (response.output_text.includes("true")) {
-  //   return true;
-  // }
-  
-
-
-  //Lowercase and replace any non-alphanumeric (unicode letters/digits) with spaces
-  const normalized = text
-    .toLowerCase()
-    .replace(/[^\p{L}\p{N}]+/gu, " ")
-    .trim();
-
-  if (!normalized) return false;
-
-  const tokens = normalized.split(/\s+/);
-
-=======
->>>>>>> 2b549e3a
   // Early exit on direct token matches
   for (const token of tokens) {
     if (PROFANITY_SET.has(token)) {
       return true;
     }
   }
-<<<<<<< HEAD
-=======
 
     const response = await openaiClient().responses.create({
     prompt: {
@@ -1937,7 +1900,6 @@
   if (response.output_text?.toLowerCase().includes("true")) {
     return true;
   }
->>>>>>> 2b549e3a
 
   fetch('https://api.readkraft.com/api/discord', {
     method: 'POST',
