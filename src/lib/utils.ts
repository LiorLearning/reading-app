--- conflicted
+++ resolved
@@ -674,7 +674,6 @@
  * Map selected grade to content grade based on new requirements
  */
 export const mapSelectedGradeToContentGrade = (gradeDisplayName: string): string => {
-<<<<<<< HEAD
   const name = (gradeDisplayName || '').trim().toLowerCase();
   // Normalize common variants (including stored codes like grade3)
   const isGrade = (n: string, targets: Array<string | number>) =>
@@ -688,25 +687,6 @@
   if (isGrade(name, ['1st', 'first', 'grade 1', 'grade1', '1'])) return '1';
   if (isGrade(name, ['kindergarten', 'k', 'gradek'])) return '1';
   // Default to grade 1 content
-=======
-  const normalized = (gradeDisplayName || '').trim();
-  // Accept both full and short forms
-  if (normalized === '4th Grade' || normalized === '4th' || normalized === '5th Grade' || normalized === '5th') {
-    return '3';
-  }
-  if (normalized === '3rd Grade' || normalized === '3rd') {
-    return '3';
-  }
-  if (normalized === '2nd Grade' || normalized === '2nd') {
-    return '2';
-  }
-  if (normalized === '1st Grade' || normalized === '1st') {
-    return '1';
-  }
-  if (normalized === 'Kindergarten' || normalized === 'K' || normalized === 'KG') {
-    return '1';
-  }
->>>>>>> 4f796124
   return '1';
 };
 
