--- conflicted
+++ resolved
@@ -161,12 +161,8 @@
         break;
         
       case 'flux-schnell':
-<<<<<<< HEAD
-        refinedPrompt = `${refinedPrompt}, safe for work content, vibrant, adventure photography, dynamic shot`;
-=======
         refinedPrompt = `${refinedPrompt}, , realistic and vibrant style, cozy and friendly atmosphere, bright natural lighting, warm sunlight streaming in, cheerful and safe mood, make it aspirational like avengers style art and vivid colors`;
         console.info("flux-schnell refinedPrompt: ", refinedPrompt)
->>>>>>> 1a7cbc2e
         break;
 
       case 'google-imagen':
