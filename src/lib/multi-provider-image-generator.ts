import OpenAI from 'openai';
import { GoogleGenAI, PersonGeneration } from '@google/genai';
import { ChatMessage } from './utils';
import { toast } from 'sonner'
import analytics from '@/lib/analytics';
import { PetProgressStorage } from '@/lib/pet-progress-storage';

export interface ImageGenerationResult {
  success: boolean;
  imageUrl?: string;
  error?: string;
  attempts: number;
  provider: 'flux-schnell' | 'google-imagen' | 'openai' | 'azure' | 'stable-diffusion' | 'none';
  duration: number;
}

export interface GenerationOptions {
  size?: '1024x1024' | '1792x1024' | '1024x1792';
  quality?: 'standard' | 'hd';
  style?: 'vivid' | 'natural';
  adventureContext?: ChatMessage[];
  sanitizedConversationContext?: string;
}

/**
 * Multi-provider image generator with fallback strategy
 * Integrates with existing Firebase image service for persistence
 */
export class MultiProviderImageGenerator {
  private readonly providers: ImageProvider[];

  constructor() {
    this.providers = [
      new FluxSchnellProvider(),
      new GoogleImagenProvider(),
      new OpenAIProvider(),
      new AzureOpenAIProvider(),
      new StableDiffusionProvider()
    ];
  }

  /**
   * Generate image with automatic fallback across providers
   */
  async generateWithFallback(
    prompt: string,
    userId: string,
    options: GenerationOptions = {},
    sanitizedFallbackPrompt?: string
  ): Promise<ImageGenerationResult> {

    let lastError: Error | null = null;
    const startTime = Date.now();

    // Try each provider in order
    for (let attempt = 0; attempt < this.providers.length; attempt++) {
      const provider = this.providers[attempt];
      const providerStartTime = Date.now();

      // Skip providers that aren't configured
      if (!provider.isConfigured()) {
        // console.log(`⚠️ [MultiProviderImageGenerator.generateWithFallback()] ${provider.name} not configured, skipping...`);
        continue;
      }

      try {
        // console.log(`🔄 [MultiProviderImageGenerator.generateWithFallback()] Attempting image generation with ${provider.name}... (attempt ${attempt + 1}/${this.providers.length})`);

        // Refine prompt for this specific provider
        const promptForProvider = provider.name === 'flux-schnell' && sanitizedFallbackPrompt
          ? sanitizedFallbackPrompt
          : prompt;
        const refinedPrompt = await this.refinePromptForProvider(promptForProvider, provider.name, options);
        // console.log(`🎯 [MultiProviderImageGenerator.generateWithFallback()] Refined prompt for ${provider.name}: "${refinedPrompt}"`);

        // Generate image with current provider
        const imageUrl = await provider.generate(refinedPrompt, userId, {
          ...options,
          adventureContext: options.adventureContext || [],
          sanitizedConversationContext: options.sanitizedConversationContext
        });
        const providerDuration = Date.now() - providerStartTime;

        const lengthInfo = typeof imageUrl === 'string' ? imageUrl.length : 'unknown-length';
        // console.log(`✅ [MultiProviderImageGenerator.generateWithFallback()] ${provider.name} generated image successfully in ${providerDuration}ms (length=${lengthInfo})`);

        const totalDuration = Date.now() - startTime;

        return {
          success: true,
          imageUrl,
          attempts: attempt + 1,
          provider: provider.name,
          duration: totalDuration
        };

      } catch (error) {
        lastError = error as Error;
        const providerDuration = Date.now() - providerStartTime;

        console.error(`❌ ${provider.name} failed after ${providerDuration}ms:`, error);

        // Check for content policy violations (don't retry with other providers)
        if (this.isContentPolicyError(error)) {
          // console.log(`🚫 Content policy violation detected, not trying other providers`);
          return {
            success: false,
            error: `Content not suitable for image generation: ${error.message}`,
            attempts: attempt + 1,
            provider: provider.name,
            duration: Date.now() - startTime
          };
        }

        // Continue to next provider for other errors
        continue;
      }
    }

    // All providers failed
    const totalDuration = Date.now() - startTime;
    console.error(`❌ All image providers failed after ${totalDuration}ms`);

    return {
      success: false,
      error: lastError?.message || 'All image generation providers failed',
      attempts: this.providers.length,
      provider: 'none',
      duration: totalDuration
    };
  }

  /**
   * Refine prompt for specific provider to improve success rate
   */
  private async refinePromptForProvider(
    originalPrompt: string,
    providerName: ImageProvider['name'],
    options: GenerationOptions
  ): Promise<string> {

    // Basic content filtering for child-friendly content
    let refinedPrompt = originalPrompt
      .replace(/scary|frightening|terrifying|horror/gi, 'mysterious')
      .replace(/dark|gloomy|sinister/gi, 'shadowy')
      .replace(/dangerous|perilous/gi, 'challenging')
      .replace(/weapon|sword|gun/gi, 'magical tool')
      .replace(/dress|camisole|gown|enchanting|robe|skirt|corset|cape/gi, 'casual clothes');

    // Provider-specific fallback optimizations (only used if response processor's enhanced prompt fails)
    switch (providerName) {
      case 'openai':
        // Since enhanced prompt is applied at response processor level, just pass through with minor style hints
        refinedPrompt = `${refinedPrompt}, digital art style, high quality`;
        break;

      case 'azure':
        refinedPrompt = `${refinedPrompt}, cinematic style, vivid colors`;
        break;

      case 'flux-schnell':
<<<<<<< HEAD
        refinedPrompt = `${refinedPrompt}. ART INSTRUCTION: Cinematic lighting, photorealistic faces, realistic fur, textured fabrics, natural skin tones, real-world materials, volumetric light, shallow depth of field, 35mm film look, grounded realism — live-action adventure still from Uncharted or Avengers, not stylized, not animated.`;
=======
        // Get current pet for consistency with AI prompt sanitizer
        const currentPetId = ((): string => {
          try {
            return PetProgressStorage.getCurrentSelectedPet() || localStorage.getItem('current_pet') || 'dog';
          } catch {
            return 'dog';
          }
        })();
        
        refinedPrompt = `${refinedPrompt}. Strict rules: In case of any humans / human-like creatures, completely convert them to fully clothed, modest flat chested, family friendly ${currentPetId}s. ART INSTRUCTION: Cinematic lighting, photorealistic faces, realistic fur, textured fabrics, natural skin tones, real-world materials, volumetric light, shallow depth of field, 35mm film look, grounded realism — live-action adventure still from Uncharted or Avengers, not stylized, not animated.`;
>>>>>>> 2b549e3a
        break;
        // Strict Rules: shoulders of all characters should be fully covered with clothes, with no bare skin visible. All characters are strictly 9 years old or less. All girls are strictly flat chested. 
      case 'google-imagen':
        refinedPrompt = `${refinedPrompt}, high quality art, richly detailed, photorealistic lighting`;
        break;

      case 'stable-diffusion':
        refinedPrompt = `${refinedPrompt}, realistic art style, detailed`;
        break;

      default:
        refinedPrompt = `${refinedPrompt}, high quality art`;
    }
    // Ensure prompt isn't too long (DALL-E has limits)
    if (refinedPrompt.length > 2000) {
      refinedPrompt = refinedPrompt.substring(0, 1990) + '...';
    }

    return refinedPrompt;
  }

  /**
   * Check if error is related to content policy (don't retry)
   */
  private isContentPolicyError(error: any): boolean {
    const errorMessage = error?.message?.toLowerCase() || '';
    return errorMessage.includes('content policy') ||
      errorMessage.includes('safety system') ||
      errorMessage.includes('inappropriate') ||
      errorMessage.includes('safety') ||
      errorMessage.includes('policy');
  }

  /**
   * Extract adventure ID from context (for Firebase storage)
   */
  private extractAdventureId(context: ChatMessage[]): string {
    // Since ChatMessage doesn't have metadata, generate a consistent ID based on context
    const contextHash = context.slice(-10).map(msg => msg.content).join('').length;
    return `adventure-${contextHash}-${Date.now()}`;
  }

  /**
   * Get recent AI messages for context
   */
  private getRecentAIMessages(context: ChatMessage[]): string {
    return context
      .filter(msg => msg.type === 'ai')
      .slice(-6)
      .map(msg => msg.content.substring(0, 250))
      .join(' | ');
  }

  /**
   * Build context string for Firebase storage
   */
  private buildAdventureContextString(context: ChatMessage[]): string {
    const userMessages = context
      .slice(-30) // Last 30 messages
      .map(msg => msg.content.substring(0, 5000)) // Truncate for storage
      .join(' | ');

    const aiMessages = this.getRecentAIMessages(context);

    return aiMessages ? `${userMessages} | AI Context: ${aiMessages}` : userMessages;
  }
}

// Provider interface
interface ImageProvider {
  name: 'flux-schnell' | 'google-imagen' | 'openai' | 'azure' | 'stable-diffusion';
  isConfigured(): boolean;
  generate(prompt: string, userId: string, options?: GenerationOptions): Promise<string>;
}

class FluxSchnellProvider implements ImageProvider {
  name = 'flux-schnell' as const;

  isConfigured(): boolean {
    return true;
  }

  async generate(prompt: string, userId: string, options: GenerationOptions = {}): Promise<string> {
    const apiUrl = 'https://api.readkraft.com/api/replicate/v1/models/black-forest-labs/flux-1.1-pro/predictions';

    const response = await fetch(apiUrl, {
      method: 'POST',
      headers: {
        'Content-Type': 'application/json',
        'prefer': 'wait',
      },
      body: JSON.stringify({
        input: {
          prompt,
          go_fast: true,
          output_quality: 100,
          num_inference_steps: 4,
          aspect_ratio: '5:4',
          safety_tolerance: 1,
          prompt_upsampling: false,
          output_format: 'png'
        },
        webhook: "https://api.readkraft.com/api/discord",
        webhook_events_filter: [
          "completed"
        ]
      }),
    });

    if (!response.ok) {
      const errorText = await response.text();
      throw new Error(`Flux Schnell Replicate API failed (${response.status}): ${errorText}`);
    }

    const result = await response.json();

    const firstOutputUrl = result?.output;
    if (!firstOutputUrl || typeof firstOutputUrl !== 'string') {
      analytics.capture('image_creation_failed', {
        provider: 'flux',
        prompt,
      });
      // toast.warning('Oops, please try again! Your message might be unsafe', {
      //   duration: 3000,
      // });
      console.info("Inappropriate image generated by Flux Schnell");
      return
      //throw new Error('Flux Schnell Replicate API did not return an output URL');
    }

    // console.log(`✅ [FluxSchnellProvider.generate()] Successfully generated Flux Schnell image via Replicate: ${firstOutputUrl}`);
    return firstOutputUrl;
  }
}

class GoogleImagenProvider implements ImageProvider {
  name = 'google-imagen' as const;
  private client: GoogleGenAI | null = null;
  private static blobUrlCache: Map<string, string> = new Map();

  constructor() {
    const apiKey = import.meta.env.VITE_GOOGLE_API_KEY;
    if (apiKey) {
      this.client = new GoogleGenAI({ apiKey });
    } else {
      console.warn('⚠️ [GoogleImagenProvider] VITE_GOOGLE_API_KEY not configured. Provider disabled.');
    }
  }

  isConfigured(): boolean {
    return this.client !== null;
  }

  async generate(prompt: string, userId: string, options: GenerationOptions = {}): Promise<string> {
    if (!this.client) {
      throw new Error('Google Imagen client not configured');
    }

    const response = await this.client.models.generateImages({
      model: 'imagen-4.0-fast-generate-001',
      prompt,
      config: {
        numberOfImages: 1,
        personGeneration: PersonGeneration.ALLOW_ALL,
        includeRaiReason: true,
        outputMimeType: 'image/png',
      },
    });

    const imageBytes = response.generatedImages?.[0]?.image?.imageBytes;

    if (!imageBytes) {
      throw new Error('No image bytes returned from Google Imagen');
    }

    // Return data URL string so UI can render immediately without waiting and we can upload base64
    const dataUrl = `data:image/png;base64,${imageBytes}`;
    // console.log(`✅ [GoogleImagenProvider.generate()] Created data URL from base64 (length: ${imageBytes.length})`);
    return dataUrl;
  }

  private base64ToBlob(base64: string, mimeType: string): Blob {
    const byteCharacters = atob(base64);
    const byteNumbers = new Array(byteCharacters.length);
    for (let i = 0; i < byteCharacters.length; i++) {
      byteNumbers[i] = byteCharacters.charCodeAt(i);
    }
    const byteArray = new Uint8Array(byteNumbers);
    return new Blob([byteArray], { type: mimeType });
  }
}

/**
 * OpenAI DALL-E 3 Provider
 */
class OpenAIProvider implements ImageProvider {
  name = 'openai' as const;
  private client: OpenAI | null = null;

  constructor() {
    this.client = new OpenAI({
      dangerouslyAllowBrowser: true,
      apiKey: null,
      baseURL: 'https://api.readkraft.com/api/v1'
    });
  }

  isConfigured(): boolean {
    return this.client !== null;
  }

  async generate(prompt: string, userId: string, options: GenerationOptions = {}): Promise<string> {
    if (!this.client) {
      throw new Error('OpenAI client not configured');
    }
    const response = await this.client.images.generate({
      model: "dall-e-3",
      prompt: prompt,
      size: options.size || "1024x1024",
      quality: options.quality || "hd",
      style: options.style || "vivid",
      n: 1,
    });

    const imageUrl = response.data[0]?.url;
    if (!imageUrl) {
      console.error(`❌ [OpenAIProvider.generate()] No image URL returned from OpenAI DALL-E 3`);
      throw new Error('No image URL returned from OpenAI DALL-E 3');
    }

    // console.log(`✅ [OpenAIProvider.generate()] Successfully generated image with DALL-E 3`); 
    return imageUrl;
  }
}

/**
 * Azure OpenAI DALL-E 3 Provider
 */
class AzureOpenAIProvider implements ImageProvider {
  name = 'azure' as const;
  private client: OpenAI | null = null;

  constructor() {
    const apiKey = import.meta.env.VITE_AZURE_OPENAI_API_KEY;
    const endpoint = import.meta.env.VITE_AZURE_OPENAI_ENDPOINT;

    if (apiKey && endpoint) {
      this.client = new OpenAI({
        apiKey: apiKey,
        baseURL: `https://${endpoint}.openai.azure.com/openai/deployments/dall-e-3`,
        defaultQuery: { 'api-version': '2024-02-01' },
        defaultHeaders: {
          'api-key': apiKey,
        },
      });
    }
  }

  isConfigured(): boolean {
    return this.client !== null;
  }

  async generate(prompt: string, userId: string, options: GenerationOptions = {}): Promise<string> {
    if (!this.client) {
      throw new Error('Azure OpenAI client not configured');
    }

    const response = await this.client.images.generate({
      model: "dall-e-3",
      prompt: prompt,
      size: options.size || "1024x1024",
      quality: options.quality || "hd",
      style: options.style || "vivid",
      n: 1,
    });

    const imageUrl = response.data[0]?.url;
    if (!imageUrl) {
      console.error(`❌ [AzureOpenAIProvider.generate()] No image URL returned from Azure OpenAI DALL-E 3`);
      throw new Error('No image URL returned from Azure OpenAI DALL-E 3');
    }

    // console.log(`✅ [AzureOpenAIProvider.generate()] Successfully generated image with Azure DALL-E 3`); 
    return imageUrl;
  }
}

/**
 * Stable Diffusion Provider (fallback)
 */
class StableDiffusionProvider implements ImageProvider {
  name = 'stable-diffusion' as const;
  private readonly apiKey: string | undefined;
  private readonly apiUrl = 'https://api.stability.ai/v1/generation/stable-diffusion-v1-6/text-to-image';

  constructor() {
    this.apiKey = import.meta.env.VITE_STABILITY_API_KEY;
  }

  isConfigured(): boolean {
    return !!this.apiKey;
  }

  async generate(prompt: string, userId: string, options: GenerationOptions = {}): Promise<string> {
    if (!this.apiKey) {
      throw new Error('Stability API key not configured');
    }

    const response = await fetch(this.apiUrl, {
      method: 'POST',
      headers: {
        'Content-Type': 'application/json',
        'Authorization': `Bearer ${this.apiKey}`,
      },
      body: JSON.stringify({
        text_prompts: [{ text: prompt }],
        cfg_scale: 7,
        height: 1024,
        width: 1024,
        steps: 30,
        samples: 1,
      }),
    });

    if (!response.ok) {
      const errorText = await response.text();
      throw new Error(`Stability API failed (${response.status}): ${errorText}`);
    }

    const result = await response.json();

    if (!result.artifacts?.[0]?.base64) {
      console.error(`❌ [StableDiffusionProvider.generate()] No image returned from Stability API`);
      throw new Error('No image returned from Stability API');
    }

    // console.log(`✅ [StableDiffusionProvider.generate()] Successfully generated image with Stable Diffusion`);

    // Convert base64 to blob URL
    const base64Data = result.artifacts[0].base64;
    const blob = this.base64ToBlob(base64Data, 'image/png');
    const blobUrl = URL.createObjectURL(blob);

    // console.log(`🖼️ [StableDiffusionProvider.generate()] Generated blob URL: ${blobUrl}`);

    return blobUrl;
  }

  private base64ToBlob(base64: string, mimeType: string): Blob {
    const byteCharacters = atob(base64);
    const byteNumbers = new Array(byteCharacters.length);
    for (let i = 0; i < byteCharacters.length; i++) {
      byteNumbers[i] = byteCharacters.charCodeAt(i);
    }
    const byteArray = new Uint8Array(byteNumbers);
    return new Blob([byteArray], { type: mimeType });
  }
}<|MERGE_RESOLUTION|>--- conflicted
+++ resolved
@@ -159,9 +159,6 @@
         break;
 
       case 'flux-schnell':
-<<<<<<< HEAD
-        refinedPrompt = `${refinedPrompt}. ART INSTRUCTION: Cinematic lighting, photorealistic faces, realistic fur, textured fabrics, natural skin tones, real-world materials, volumetric light, shallow depth of field, 35mm film look, grounded realism — live-action adventure still from Uncharted or Avengers, not stylized, not animated.`;
-=======
         // Get current pet for consistency with AI prompt sanitizer
         const currentPetId = ((): string => {
           try {
@@ -172,7 +169,6 @@
         })();
         
         refinedPrompt = `${refinedPrompt}. Strict rules: In case of any humans / human-like creatures, completely convert them to fully clothed, modest flat chested, family friendly ${currentPetId}s. ART INSTRUCTION: Cinematic lighting, photorealistic faces, realistic fur, textured fabrics, natural skin tones, real-world materials, volumetric light, shallow depth of field, 35mm film look, grounded realism — live-action adventure still from Uncharted or Avengers, not stylized, not animated.`;
->>>>>>> 2b549e3a
         break;
         // Strict Rules: shoulders of all characters should be fully covered with clothes, with no bare skin visible. All characters are strictly 9 years old or less. All girls are strictly flat chested. 
       case 'google-imagen':
