import OpenAI from 'openai';
import { SpellingQuestion } from './questionBankUtils';
import { UnifiedAIStreamingService, UnifiedAIResponse } from './unified-ai-streaming-service';

interface ChatMessage {
  type: 'user' | 'ai';
  content: string;
  timestamp: number;
}

export interface AdventureResponse {
  spelling_sentence: string | null;
  adventure_story: string;
}

class AIService {
  private client: OpenAI | null = null;
  private isInitialized = false;
  private isGeneratingImage = false; // Track image generation to prevent simultaneous calls
  private unifiedStreamingService: UnifiedAIStreamingService; // NEW: Unified AI + Image system

  constructor() {
    this.initialize();
    this.unifiedStreamingService = new UnifiedAIStreamingService(); // Initialize unified system
  }

  private initialize() {
    // Check if OpenAI API key is available
    const apiKey = import.meta.env.VITE_OPENAI_API_KEY;
    
    if (apiKey) {
      this.client = new OpenAI({
        apiKey: apiKey,
        dangerouslyAllowBrowser: true // Required for client-side usage
      });
      this.isInitialized = true;
    } else {
      console.warn('VITE_OPENAI_API_KEY not found. AI responses will use fallback mode.');
      this.isInitialized = false;
    }
  }

  // Fallback responses when API is not available
  private getFallbackResponse(userText: string, userData?: { username: string; [key: string]: any } | null, includeSpelling: boolean = true): AdventureResponse {
    const userName = userData?.username || 'adventurer';
    const responses = [
      `Great idea, ${userName}! 🚀 That sounds exciting! What happens next?`,
      `Wow, ${userName}! 🌟 That's a fantastic twist! Keep the story going!`,
      `Amazing, ${userName}! ✨ I love where this story is heading!`,
      `Cool, ${userName}! 🎯 That's a great addition to your adventure!`,
      `Awesome, ${userName}! 🎭 Your story is getting more exciting!`,
      `Nice, ${userName}! 🌈 What a wonderful way to continue the tale!`,
      `Brilliant, ${userName}! 💫 I can't wait to see what happens next!`,
      `Super, ${userName}! 🎪 You're such a creative storyteller!`,
      `Perfect, ${userName}! 🎨 That adds great action to your comic!`,
      `Excellent, ${userName}! 🎊 Your adventure is becoming amazing!`
    ];
    const fallbackText = responses[Math.floor(Math.random() * responses.length)];
    return {
      spelling_sentence: includeSpelling ? "Let's continue our amazing adventure!" : null,
      adventure_story: fallbackText
    };
  }

  // Generate chat context from message history
  private buildChatContext(
    messages: ChatMessage[], 
    currentUserMessage: string,
    spellingWord?: string,
    adventureState?: string,
    currentAdventure?: any,
    storyEventsContext?: string,
    summary?: string,
    userData?: { username: string; [key: string]: any } | null,
  ): any[] {
    // Generate phase-specific instructions
    const phaseInstructions = spellingWord ? 
<<<<<<< HEAD
      `🎯 SPELLING CHALLENGE MODE 🎯

MANDATORY FIRST-SENTENCE RULE: Your FIRST or SECOND sentence MUST contain "${spellingWord}" naturally.

WRITING PATTERN:
Sentence 1: [Continue story naturally with "${spellingWord}" OR setup for sentence 2]
Sentence 2: [If not in sentence 1, include "${spellingWord}" here naturally]
Sentence 3: [Optional - continue adventure, ask question]

EXCELLENT EXAMPLES:
✅ "The magical ${spellingWord} glows brightly in the cave. What do you want to do with it?"
✅ "You step forward carefully. A mysterious ${spellingWord} appears in your path, shimmering with power."
✅ "The dragon roars! Suddenly, you spot a golden ${spellingWord} on the ground."

REQUIREMENTS:
- "${spellingWord}" must appear in sentence 1 OR 2 (never later!)
- Use exact spelling: "${spellingWord}" (no variations)
- Keep it natural and story-appropriate
- Maximum 3 sentences total

TARGET WORD: "${spellingWord}" ← MUST BE IN FIRST TWO SENTENCES`
      : `You are in CHAT PHASE. Respond naturally to continue the adventure story. Write 2-3 sentences continuing the adventure.`;
=======
      `CRITICAL SPELLING CHALLENGE PHASE: Your response MUST include the exact word "${spellingWord}" for spelling practice. 

REQUIREMENTS:
- Include the word "${spellingWord}" exactly as written (no variations, plurals, or similar words) somewhere in your response.
- Be careful on integrating it naturally in the response. It should NOT appear out of place at all. Use it naturally in the current adventure story context. 
- Embed the word such that it appears most natural within the 2-3 sentences of your response. You can fit it anywhere in the response. Ideally have it in the second line.
- Do NOT ask questions or create puzzles
- The word will be automatically converted to a fill-in-the-blank for spelling practice
- Strictly ensure that the word is not used elsewhere in the passage so that the student can't just copy and paste the answer.
- Strictly keep it within 50 words, but also exciting.

Example: "We need to find the powerful ${spellingWord} hidden in the mysterious location..."

TARGET WORD TO INCLUDE: "${spellingWord}"
REMEMBER: Use this exact word in your response!

CRITICAL: You MUST return your response as a valid JSON object with exactly these two keys:
- "spelling_sentence": A single sentence from your adventure response that contains the word "${spellingWord}" naturally integrated. This should feel like part of the ongoing adventure story, not separate content.
- "adventure_story": Your complete adventure response (including the spelling sentence and additional story). This should be your normal 50-word adventure response with the spelling word naturally embedded.

INTEGRATION REQUIREMENTS:
- Use the same adventure tone, characters, and context as always
- The spelling word should appear naturally in the story flow
- Don't change your storytelling style or personality
- Keep the same 50-word limit and question-asking pattern
- The spelling_sentence should be extracted from your adventure_story, not separate content
- Maintain continuity with the ongoing adventure
- Follow all the same adventure rules above (exciting sparks, questions, etc.)

Example format:
{
  "spelling_sentence": "Captain Alex discovered a mysterious ${spellingWord} glowing in the cave.",
  "adventure_story": "Captain Alex discovered a mysterious ${spellingWord} glowing in the cave. The ${spellingWord} pulsed with magical energy! What do you think will happen when Alex touches it - maybe it grants wishes or opens a portal?"
}`
      : `You are in CHAT PHASE. Respond naturally to continue the adventure story. Write 2-3 sentences continuing the adventure.

CRITICAL: You MUST return your response as a valid JSON object with exactly these two keys:
- "spelling_sentence": null (no spelling word for this message)
- "adventure_story": Your adventure story response based on the provided context

Example format:
{
  "spelling_sentence": null,
  "adventure_story": "As the spaceship landed, strange lights began to glow from the surface. What could be waiting for us down there?"
}`;
>>>>>>> ca6fb882

    // Get adventure-specific details from currentAdventure
    const adventureType = currentAdventure?.type || 'adventure';
    const adventureSetting = currentAdventure?.setting || 'Unknown';
    const adventureGoal = currentAdventure?.goal || 'create an amazing adventure together';
    const adventureTheme = currentAdventure?.theme || 'adventure';

    const systemMessage = {
      role: "system" as const,
      content: `You are a story-creating assistant for children aged 6–11. You help create imaginative adventures.

Role & Perspective:
- Be my story-creating assistant in an imaginative adventure for children aged 6–11. Speak in the first person as my companion.
- Your role is to help me create and control the story. Focus on asking exciting open ended questions on what happens next in the whole story—characters, world, and events. Follow that up with 1-2 super exciting starting thoughts (e.g., what happens next - maybe x or y?)
- Use super exciting sparks only to inspire me, not to restrict.
- If I stall, you can briefly move things forward by adding villain/world actions.
- Always explore and reference ${userData?.username || 'adventurer'}'s emerging interests when possible.
- Strictly restrict each response to ${spellingWord ? '50' : '40'} words maximum. DO NOT exceed this limit. 
- Strictly ask only one clear question per response. Never stack multiple questions in a single turn. Remove redundant or unnecessary words or lines.

Adventure State Awareness
Adventure State: ${adventureState === 'new' ? 'NEW_ADVENTURE' : adventureState === 'character_creation' ? 'CHARACTER_CREATION' : 'ONGOING_ADVENTURE'}
Current Context: ${JSON.stringify(currentAdventure)}${storyEventsContext || ''}

${summary ? `Adventure Memory (Key Details from Previous Conversations):
${summary}

Use this memory to:
- Reference characters, locations, and events the child has created
- Build on previous decisions and story elements
- Maintain consistency with established world rules
- Recall the child's interests and creative patterns` : ''}

${phaseInstructions}

NEW_ADVENTURE
Step 1: Discover Interests. Ask about the child's latest hobbies/interests. Reference 1–2 probable ones (video games, TV shows, pets, friends, animals, etc.). End with "…or maybe something else?"
Step 2: Create the Hero. Once interests are shared, link them into hero creation. Ask who the hero should be, referencing interest areas but keeping it open-ended. Scaffold with name/appearance suggestions only if the child stalls. Keep it playful and open-ended.
Example: "Cool! Should our hero be someone from that world—like a game character, a magical version of your pet, or something totally new?"
Step 3: Story Setup (LOCK). Ask one by one
  Lead (the hero) - who is the lead? What is their appearance? Create an image? (ask in separate responses, one by one)
  Conflict (villain or challenge) - who is the villain? What is their objective? Appearance?
  Setting (the world)
  Objective (if not clear already, else skip): what does the lead need to achieve?
Ask these one at a time so I build the story myself

CHARACTER_CREATION: When creating characters, scaffold with: Name suggestions (fun, magical, kid-friendly) - ask me first while giving 1-2 suggestions.
Appearance prompts for visualization (clothes, colors, size, powers, etc.) if not visualised already.
After that, it continue as per an ongoing adventure:

ONGOING_ADVENTURE
- Keep me in charge of what happens.
- Your job is to ask: what happens next, why characters act this way, how they feel, or what they say, followed by 1-2 exciting sparks to trigger imagination
- Use character conversations to echo my ideas in responses to make the story feel alive.
- If I get stuck, introduce villain/world events to stir things up.
- When creating characters, scaffold with: Name and appearance suggestions - ask me first while giving 1-2 suggestions for visualisation

Adaptivity & Kid Control
- If I'm creative → stay open-ended, give 1–2 sparks ("Maybe the dragon's actually scared… or hiding treasure?").
- If I hesitate → give 2–3 sparks more clearly.
- Sometimes ask if I want to invent the twist, or let you surprise me.

Mix Question Types
- Visualization: Describe new characters/worlds.
- Feelings: Ask how someone feels only at big moments.
- Backstory: Prompt why someone acts as they do.
- World-building: Encourage me to decide big shifts (a storm, a betrayal, a discovery).
- Callbacks: Remind me of past choices to deepen story.
- End every response with extremely exciting open-ended question plus 1–2 optional but super exciting sparks ("Maybe x…, y… or something else?"). Strictly ask only 1 question in one response.

Relatability & Engagement:
- Discover user's interests through conversation and weave them into the adventure.
- Personalize characters/events around user's profile and chat.

Remember
- Words used should be extremely easy to understand for an 8 year old.
- Responses = 2–3 short lines, with \\n breaks.
- Strictly restrict each response to ${spellingWord ? '50' : '40'} words maximum. DO NOT exceed this limit. 
- Strictly ask only one clear question per response. Never stack multiple questions in a single turn. Remove redundant or unnecessary words or lines.. Remove redundant or unnecessary words or lines.
- I create the story, you guide. Never over-direct.
- End every response with extremely exciting open-ended question plus 1–2 optional but super exciting sparks ("Maybe x…, y… or something else?"). Strictly ask only 1 question in one response.
- Tone: Playful, encouraging, humorous, kid-friendly. React with excitement. Use character dialogue often when fitting.

Student Profile (${userData?.username || 'adventurer'}): ${userData ? JSON.stringify(userData) : 'Young adventurer ready for exciting stories'}

Current Adventure Details:
- Type: ${adventureType}
- Setting: ${adventureSetting}
- Companions: ${currentAdventure?.companions || 'To be discovered'}
- Goal: ${adventureGoal}
- Theme: ${adventureTheme}

Current Phase: ${spellingWord ? 'SPELLING CHALLENGE' : 'CHAT PHASE'}

<<<<<<< HEAD
${spellingWord ? `🚨 CRITICAL SPELLING REQUIREMENT 🚨

SENTENCE PLACEMENT RULE: The word "${spellingWord}" MUST appear in your FIRST or SECOND sentence ONLY.

❌ WRONG: Putting "${spellingWord}" in sentence 3, 4, or later
✅ CORRECT: "${spellingWord}" appears in sentence 1 OR sentence 2

This is mandatory for the educational system to function properly. The word "${spellingWord}" must be exactly as written (no variations, synonyms, or plurals).

REMEMBER: First two sentences = ✅ | Later sentences = ❌` : ''}

CRITICAL: During spelling phases, NEVER create riddles, word puzzles, or ask students to guess words. Simply continue the story naturally and include the target word in your narrative. The spelling practice happens automatically through the system.`
=======
Return ONLY the JSON object, no other text.`
>>>>>>> ca6fb882
    };

    // Include recent message history for context (last 6 messages max)
    const recentMessages = messages.slice(-6).map(msg => ({
      role: msg.type === 'user' ? 'user' : 'assistant',
      content: msg.content
    }));

    // Add current user message with spelling context if needed
    const enhancedUserMessage = spellingWord ? 
      `[SPELLING MODE: Include "${spellingWord}" in sentence 1 or 2] ${currentUserMessage}` : 
      currentUserMessage;
      
    const currentMessage = {
      role: "user" as const,
      content: enhancedUserMessage
    };

    return [systemMessage, ...recentMessages, currentMessage];
  }

  async generateResponse(userText: string, chatHistory: ChatMessage[] = [], spellingQuestion: SpellingQuestion | null, userData?: { username: string; [key: string]: any } | null, adventureState?: string, currentAdventure?: any, storyEventsContext?: string, summary?: string): Promise<AdventureResponse> {
    // If not initialized or no API key, use fallback
    if (!this.isInitialized || !this.client) {
      return this.getFallbackResponse(userText, userData, !!spellingQuestion);
    }

    // Only include spelling word if spellingQuestion is provided (for spelling mode)
    const stringSpellingWord = spellingQuestion ? JSON.stringify(spellingQuestion.audio) : null;

    try {
      const messages = this.buildChatContext(chatHistory, userText, stringSpellingWord, adventureState, currentAdventure, storyEventsContext, summary, userData);

      const completion = await this.client.chat.completions.create({
        model: "chatgpt-4o-latest",
        messages: messages,
        response_format: { type: "json_object" },
        max_tokens: 500,
        // Lower temperature for spelling challenges to ensure more consistent instruction following
        temperature: spellingQuestion ? 0.6 : 0.8,
        presence_penalty: 0.3,
        frequency_penalty: 0.3,
        // Add stop sequences to prevent overly long responses
        stop: spellingQuestion ? ['\n\n\n', '###'] : undefined,
      });

      const response = completion.choices[0]?.message?.content;
      console.log('Response:', response);
      
      if (response) {
<<<<<<< HEAD
        let adventureText = response.trim();
        
        // For spelling questions, ensure the word is included BEFORE extraction
        if (spellingQuestion && spellingQuestion.audio) {
          const spellingWord = spellingQuestion.audio;
          
          // PRE-PROCESSING: Ensure word is included before extraction
          if (!adventureText.toLowerCase().includes(spellingWord.toLowerCase())) {
            console.log(`🔧 PRE-PROCESSING: AI didn't include "${spellingWord}", injecting it now...`);
            
            // Create natural injection patterns based on common story contexts
            const naturalPatterns = [
              `The ${spellingWord} appears before you!`,
              `You notice a ${spellingWord} nearby.`,
              `A magical ${spellingWord} glows softly.`,
              `The word "${spellingWord}" echoes around you.`,
              `You discover a ${spellingWord} in the adventure.`
            ];
            
            const selectedPattern = naturalPatterns[Math.floor(Math.random() * naturalPatterns.length)];
            adventureText = `${selectedPattern} ${adventureText}`;
            console.log(`🔧 Enhanced response with pattern: "${selectedPattern}"`);
            console.log(`🔧 Full enhanced response: "${adventureText}"`);
          }
          
          console.log(`🔍 Extracting spelling sentence for word: "${spellingWord}" from: "${adventureText}"`);
          console.log(`🔍 Raw AI Response for debugging: "${response}"`);
          console.log(`🔍 Adventure Text (trimmed): "${adventureText}"`);
          
          // First, verify the word is actually in the response
          const wordFoundInResponse = adventureText.toLowerCase().includes(spellingWord.toLowerCase());
          console.log(`🎯 Target word "${spellingWord}" found in response: ${wordFoundInResponse}`);
          
          // More detailed debugging
          console.log(`🔍 Searching for word: "${spellingWord.toLowerCase()}" in text: "${adventureText.toLowerCase()}"`);
          const wordIndex = adventureText.toLowerCase().indexOf(spellingWord.toLowerCase());
          console.log(`🔍 Word index in text: ${wordIndex}`);
=======
        try {
          // Parse and validate the JSON response
          const parsedResponse: AdventureResponse = JSON.parse(response.trim());
>>>>>>> ca6fb882
          
          // Validate that required keys exist (spelling_sentence can be null for pure adventure mode)
          if (!parsedResponse.adventure_story || (spellingQuestion && !parsedResponse.spelling_sentence)) {
                      console.warn('Response missing required keys, using fallback');
          return this.getFallbackResponse(userText, userData, !!spellingQuestion);
          }
          
          // Return the formatted response
          return parsedResponse;
        } catch (parseError) {
          console.error('Failed to parse JSON response:', parseError);
          console.log('Raw response:', response);
          return this.getFallbackResponse(userText, userData, !!spellingQuestion);
        }
      } else {
        throw new Error('No response content received');
      }
    } catch (error) {
      console.error('OpenAI API error:', error);
      // Return fallback response on error
      return this.getFallbackResponse(userText, userData, !!spellingQuestion);
    }
  }

  // Generate initial AI message for starting conversations
  async generateInitialMessage(
    adventureMode: 'new' | 'continue',
    chatHistory: ChatMessage[] = [],
    currentAdventure?: any,
    storyEventsContext?: string,
    summary?: string,
    userData?: { username: string; [key: string]: any } | null
  ): Promise<string> {
    // If not initialized or no API key, use fallback
    if (!this.isInitialized || !this.client) {
      return this.getFallbackInitialMessage(adventureMode, chatHistory, userData);
    }

    try {
      // Build context for initial message generation
      const adventureState = adventureMode === 'new' ? 'new' : 'continue';
      
      // Create system message using the main adventure prompt
      const systemMessage = {
        role: "system" as const,
        content: `You are a story-creating assistant for children aged 6–11. You help create imaginative adventures.

Role & Perspective:
- Be my story-creating assistant in an imaginative adventure for children aged 6–11. Speak in the first person as my companion.
- Your role is to help me create and control the story. Focus on asking exciting open ended questions on what happens next in the whole story—characters, world, and events. Follow that up with 1-2 super exciting starting thoughts (e.g., what happens next - maybe x or y?)
- Use super exciting sparks only to inspire me, not to restrict.
- If I stall, you can briefly move things forward by adding villain/world actions.
- Always explore and reference emerging interests when possible.
- Strictly restrict each response to 40 words maximum. DO NOT exceed this limit. 
- Strictly ask only one clear question per response. Never stack multiple questions in a single turn. Remove redundant or unnecessary words or lines.

Adventure State Awareness
Adventure State: ${adventureState === 'new' ? 'NEW_ADVENTURE' : 'ONGOING_ADVENTURE'}
Current Context: ${JSON.stringify(currentAdventure)}${storyEventsContext || ''}

NEW_ADVENTURE
Step 1: Discover Interests. Ask about the child's latest hobbies/interests. Reference 1–2 probable ones (video games, TV shows, pets, friends, animals, etc.). End with "…or maybe something else?"
Step 2: Create the Hero. Once interests are shared, link them into hero creation. Ask who the hero should be, referencing interest areas but keeping it open-ended. Scaffold with name/appearance suggestions only if the child stalls. Keep it playful and open-ended.
Example: "Cool! Should our hero be someone from that world—like a game character, a magical version of your pet, or something totally new?"
Step 3: Story Setup (LOCK). Ask one by one
  Lead (the hero) - who is the lead? What is their appearance? Create an image? (ask in separate responses, one by one)
  Conflict (villain or challenge) - who is the villain? What is their objective? Appearance?
  Setting (the world)
  Objective (if not clear already, else skip): what does the lead need to achieve?
Ask these one at a time so I build the story myself

CHARACTER_CREATION: When creating characters, scaffold with: Name suggestions (fun, magical, kid-friendly) - ask me first while giving 1-2 suggestions.
Appearance prompts for visualization (clothes, colors, size, powers, etc.) if not visualised already.
After that, it continue as per an ongoing adventure:

ONGOING_ADVENTURE
- Keep me in charge of what happens.
- Your job is to ask: what happens next, why characters act this way, how they feel, or what they say, followed by 1-2 exciting sparks to trigger imagination
- Use character conversations to echo my ideas in responses to make the story feel alive.
- If I get stuck, introduce villain/world events to stir things up.
- When creating characters, scaffold with: Name and appearance suggestions - ask me first while giving 1-2 suggestions for visualisation

Adaptivity & Kid Control
- If I'm creative → stay open-ended, give 1–2 sparks ("Maybe the dragon's actually scared… or hiding treasure?").
- If I hesitate → give 2–3 sparks more clearly.
- Sometimes ask if I want to invent the twist, or let you surprise me.

Mix Question Types
- Visualization: Describe new characters/worlds.
- Feelings: Ask how someone feels only at big moments.
- Backstory: Prompt why someone acts as they do.
- World-building: Encourage me to decide big shifts (a storm, a betrayal, a discovery).
- Callbacks: Remind me of past choices to deepen story.
- End every response with extremely exciting open-ended question plus 1–2 optional but super exciting sparks ("Maybe x…, y… or something else?"). Strictly ask only 1 question in one response.

Relatability & Engagement:
- Discover user's interests through conversation and weave them into the adventure.
- Personalize characters/events around user's profile and chat.

Remember
- Words used should be extremely easy to understand for an 8 year old.
- Responses = 2–3 short lines, with \\n breaks.
- Strictly restrict each response to 40 words maximum. DO NOT exceed this limit. 
- Strictly ask only one clear question per response. Never stack multiple questions in a single turn. Remove redundant or unnecessary words or lines.. Remove redundant or unnecessary words or lines.
- I create the story, you guide. Never over-direct.
- End every response with extremely exciting open-ended question plus 1–2 optional but super exciting sparks ("Maybe x…, y… or something else?"). Strictly ask only 1 question in one response.
- Tone: Playful, encouraging, humorous, kid-friendly. React with excitement. Use character dialogue often when fitting.
- Use the student's name naturally throughout the conversation to make it personal and engaging.

Student Profile: ${summary || 'Getting to know this adventurer...'}
Student Name: ${userData?.username || 'adventurer'}

Current Adventure Details:
- Setting: ${currentAdventure?.setting || 'Unknown'}
- Goal: ${currentAdventure?.goal || 'To be discovered'}

IMPORTANT: This is the very first message to start our adventure conversation. Generate an enthusiastic greeting that follows the adventure state guidelines above.`
      };

      // For initial message, we send just the system prompt and ask for a greeting
      const userMessage = {
        role: "user" as const,
        content: adventureMode === 'new' 
          ? "Hi! I'm ready to start a new adventure!" 
          : "Hi! I'm ready to continue our adventure!"
      };

      const messages = [systemMessage, userMessage];

      const completion = await this.client.chat.completions.create({
        model: "chatgpt-4o-latest",
        messages: messages,
        max_tokens: 200,
        temperature: 0.8,
        presence_penalty: 0.3,
        frequency_penalty: 0.3,
      });

      const response = completion.choices[0]?.message?.content;
      
      if (response) {
        return response.trim();
      } else {
        throw new Error('No response content received');
      }
    } catch (error) {
      console.error('OpenAI API error for initial message:', error);
      // Return fallback response on error
      return this.getFallbackInitialMessage(adventureMode, chatHistory, userData);
    }
  }

  // Fallback responses for initial messages when API is not available
  private getFallbackInitialMessage(adventureMode: 'new' | 'continue', chatHistory: ChatMessage[], userData?: { username: string; [key: string]: any } | null): string {
    if (adventureMode === 'new') {
      const userName = userData?.username || 'adventurer';
      const newAdventureMessages = [
        `🌟 Welcome, ${userName}! I'm Krafty, your adventure companion! What kind of amazing adventure would you like to create today? 🚀`,
        `✨ Hey there, ${userName}! Ready to embark on something incredible? Tell me, what type of adventure is calling to you today? 🎭`,
        `🎨 Greetings, ${userName}! I'm Krafty, and I'm here to help you craft the most amazing story! What adventure theme excites you most today? 🌈`,
        `🚀 Adventure awaits, ${userName}! I'm Krafty, your sidekick in this epic journey! What kind of thrilling adventure shall we create together today? ⭐`
      ];
      return newAdventureMessages[Math.floor(Math.random() * newAdventureMessages.length)];
    } else {
      // Continue adventure fallbacks
      const recentMessages = chatHistory.slice(-3);
      const hasRecentContext = recentMessages.length > 0;
      
      const userName = userData?.username || 'adventurer';
      
      if (hasRecentContext) {
        const contextMessages = [
          `🎯 Welcome back, ${userName}! I've been thinking about our last conversation... ${recentMessages[recentMessages.length - 1]?.content?.substring(0, 50)}... What happens next in your epic tale? 🌟`,
          `🚀 Great to see you again, ${userName}! Based on where we left off, I have some exciting ideas brewing! What direction would you like to take our adventure now? ✨`,
          `⭐ You're back, ${userName}! I've been eagerly waiting to continue our journey! From what we discussed last time, there are so many possibilities ahead! What's your next move? 🎭`,
          `🌈 Welcome back, ${userName}! Our adventure has such great momentum! I can't wait to see what amazing twist you'll add next! What happens now? 🎪`
        ];
        return contextMessages[Math.floor(Math.random() * contextMessages.length)];
      } else {
        const continueMessages = [
          `🎯 Welcome back, ${userName}! I'm excited to continue our journey together! What amazing direction should we take our adventure today? 🌟`,
          `🚀 Great to see you again, ${userName}! Ready to pick up where we left off and create something incredible? What's next in your story? ✨`,
          `⭐ You're back for more adventure, ${userName}! I love your enthusiasm! What exciting twist should we add to your tale today? 🎭`
        ];
        return continueMessages[Math.floor(Math.random() * continueMessages.length)];
      }
    }
  }

  // Extract and filter relevant adventure context with weighted recent messages
  private extractAdventureContext(userAdventure: ChatMessage[]): string {
    if (!userAdventure || userAdventure.length === 0) {
      return "";
    }

    // Get recent messages (last 10 messages) and apply decreasing weights
    const recentMessages = userAdventure.slice(-10);
    
    // Create weighted context - most recent messages have higher importance
    let weightedContext = "";
    recentMessages.reverse().forEach((msg, index) => {
      // Weight: 1.0 for most recent, then 0.9, 0.8, 0.7, etc.
      const weight = Math.max(0.1, 1.0 - (index * 0.1));
      const repetitions = Math.ceil(weight * 3); // Repeat important messages more
      
      for (let i = 0; i < repetitions; i++) {
        weightedContext += msg.content + " ";
      }
    });
    
    // Extract key story elements from weighted context
    const storyElements = weightedContext.toLowerCase();

    // Look for story elements like characters, settings, objects
    const characters = this.extractStoryElements(storyElements, [
      'captain', 'explorer', 'astronaut', 'hero', 'friend', 'krafty', 'robot', 'alien', 
      'pikachu', 'pokemon', 'character', 'wizard', 'princess', 'prince', 'knight',
      'pirate', 'dragon', 'fairy', 'unicorn', 'mage', 'warrior', 'scientist'
    ]);
    
    const settings = this.extractStoryElements(storyElements, [
      'space', 'planet', 'rocket', 'spaceship', 'adventure', 'mission', 'quest', 
      'journey', 'castle', 'forest', 'ocean', 'mountain', 'island', 'city', 'school',
      'cave', 'temple', 'kingdom', 'galaxy', 'laboratory', 'treasure hunt', 'expedition'
    ]);
    
    const objects = this.extractStoryElements(storyElements, [
      'treasure', 'map', 'key', 'sword', 'shield', 'book', 'magic', 'crystal',
      'potion', 'gem', 'artifact', 'spell', 'portal', 'compass', 'telescope'
    ]);

    // Build contextual summary with emphasis on most recent elements
    let context = "";
    if (characters.length > 0) {
      context += `Characters: ${characters.join(", ")}. `;
    }
    if (settings.length > 0) {
      context += `Setting: ${settings.join(", ")}. `;
    }
    if (objects.length > 0) {
      context += `Objects: ${objects.join(", ")}. `;
    }

    // Add the most recent user message directly for highest priority
    const lastUserMessage = userAdventure.filter(msg => msg.type === 'user').slice(-1)[0];
    if (lastUserMessage) {
      context = `Recent focus: ${lastUserMessage.content}. ` + context;
    }

    console.log('Extracted weighted adventure context:', {
      characters,
      settings,
      objects,
      lastUserMessage: lastUserMessage?.content,
      fullContext: context
    });

    return context.trim();
  }

  // Extract the last 4-5 user messages with minimal AI context for question contextualization
  private getRecentMessagesContext(userAdventure: ChatMessage[]): string {
    if (!userAdventure || userAdventure.length === 0) {
      return "";
    }

    // Get the last 4-5 user messages specifically
    const userMessages = userAdventure.filter(msg => msg.type === 'user').slice(-5);
    
    // Get the most recent AI response for minimal context continuity
    const lastAIMessage = userAdventure.filter(msg => msg.type === 'ai').slice(-1)[0];
    
    // Format primarily user messages for context, with last AI message for continuity
    let formattedContext = '';
    
    if (userMessages.length > 0) {
      const userContext = userMessages.map((msg, index) => 
        `Child (${userMessages.length - index} messages ago): "${msg.content}"`
      ).join('\n');
      formattedContext += userContext;
    }
    
    // Add the last AI response at the end for minimal context
    if (lastAIMessage) {
      formattedContext += `\nAI's last response: "${lastAIMessage.content}"`;
    }

    console.log('Contextualized with user-focused messages:', {
      userMessageCount: userMessages.length,
      hasAIContext: !!lastAIMessage
    });

    return formattedContext;
  }

  // Helper method to extract story elements
  private extractStoryElements(text: string, keywords: string[]): string[] {
    const found = [];
    for (const keyword of keywords) {
      if (text.includes(keyword)) {
        found.push(keyword);
      }
    }
    return [...new Set(found)]; // Remove duplicates
  }

  // Get last 6 conversation messages for OpenAI-style weighting
  private getLastConversationMessages(userAdventure: ChatMessage[]): ChatMessage[] {
    if (!userAdventure || userAdventure.length === 0) {
      return [];
    }
    // Return last 6 messages for OpenAI-style context
    return userAdventure.slice(-6);
  }

  // Generate weighted prompt: 80% user input + 10% latest AI response + 10% other context
  private generateWeightedPrompt(currentText: string, conversationHistory: ChatMessage[]): string {
    if (!conversationHistory || conversationHistory.length === 0) {
      return currentText;
    }

    // Extract latest AI response (10% weight)
    const latestAiMessage = conversationHistory
      .slice()
      .reverse()
      .find(msg => msg.type === 'ai');
    
    const latestAiContext = latestAiMessage ? latestAiMessage.content.substring(0, 100) : '';

    // Extract other context from conversation history (10% weight)
    const otherContextMessages = conversationHistory
      .filter(msg => msg.type === 'user' || (msg.type === 'ai' && msg !== latestAiMessage))
      .map(msg => msg.content)
      .join(' ')
      .substring(0, 100);

    // 80% current text + 10% latest AI + 10% other context
    let weightedContent = currentText;
    
    if (latestAiContext) {
      weightedContent += `. Latest AI context: ${latestAiContext}`;
    }
    
    if (otherContextMessages) {
      weightedContent += `. Other context: ${otherContextMessages}`;
    }
    
    return weightedContent;
  }

  // Get default adventure context when no user adventure exists
  private getDefaultAdventureContext(): string {
    const defaultContexts = [
      "space adventure with brave explorer",
      "magical quest with young hero",
      "treasure hunt with adventurous captain",
      "mysterious mission with clever detective",
      "enchanted forest with friendly guide"
    ];
    return defaultContexts[Math.floor(Math.random() * defaultContexts.length)];
  }

  // Generate contextual question based on adventure context
  async generateContextualQuestion(
    originalQuestion: string,
    options: string[],
    correctAnswer: number,
    userAdventure: ChatMessage[]
  ): Promise<string> {
    // If not initialized or no API key, return original question
    if (!this.isInitialized || !this.client) {
      console.log('AI service not initialized, returning original question');
      return originalQuestion;
    }

    try {
      // Extract structured adventure context
      const adventureContext = this.extractAdventureContext(userAdventure);
      console.log('Adventure context for question generation:', adventureContext);

      // Get the correct answer option
      const correctOption = options[correctAnswer];

      // Extract any specific words that should be preserved (words that appear in options)
      const wordsToPreserve = options.flatMap(option => 
        option.split(/\s+/).filter(word => word.length > 3 && /^[a-zA-Z]+$/.test(word))
      );
      
      console.log('Educational words to preserve in question:', wordsToPreserve);

      const contextualPrompt = `You write Kindergarten read-aloud educational questions that are fun, playful, and tightly tied to the child's ongoing adventure. Your success lies in keeping the question at the right difficulty level while also contextualising it perfectly to the adventure to keep it coherent and interesting.

ORIGINAL QUESTION: "${originalQuestion}"
CORRECT ANSWER: "${correctOption}"
ALL OPTIONS: ${options.map((opt, i) => `${i + 1}. "${opt}"`).join(", ")}

RECENT USER CONVERSATION CONTEXT (Focus on user's last 4-5 messages):
${this.getRecentMessagesContext(userAdventure)}

ADVENTURE SETTING: ${adventureContext || this.getDefaultAdventureContext()}

Strict rules:
0) Event anchoring: Build directly on the most recent events from the user's messages; include at least one concrete detail from them. Do NOT progress the adventure or introduce new plot developments - only reference existing elements.
1) Audience/decodability: Kindergarten. Do not use difficult words since this is a reading exercise for kindergarten students.
2) Length: Keep questions concise and age-appropriate.
3) Include these target words: ${wordsToPreserve.join(', ')}
4) Keep it lively and connected to the current adventure context WITHOUT advancing the story.
5) Name usage: You may use character names from the adventure. Avoid other proper names.
6) Clarity: Very simple sentences appropriate for kindergarten reading level.
7) Output format: Return ONLY the new question text. No titles, labels, or extra text.
8) NEVER include any answer option text in the question itself - the question must not reveal or contain the answers.

CRITICAL REQUIREMENTS:
1. PRESERVE ALL WORDS that appear in the answer options - these are the educational words being taught
2. Do NOT change any answer options
3. Do NOT replace educational words with adventure-related words (e.g., don't change "elephant" to "rocketship")
4. ONLY change the question scenario/context to fit the adventure
5. Use characters, settings, or themes from the adventure context, ESPECIALLY from the user's recent messages
6. Keep the exact same educational objective (spacing, grammar, phonics, etc.)
7. Make it exciting and age-appropriate for children
8. PRIORITIZE the user's most recent adventure elements and actions
9. NEVER include the answer text in the question - the question must not give away the correct answer
10. DO NOT advance the adventure story - only contextualize the question within existing adventure elements

WORDS TO PRESERVE: ${wordsToPreserve.join(', ')}

Return ONLY the new question text, nothing else.`;

      console.log('Sending contextualized question prompt to AI:', contextualPrompt);

      const completion = await this.client.chat.completions.create({
        model: "chatgpt-4o-latest",
        messages: [
          {
            role: "user",
            content: contextualPrompt
          }
        ],
        max_tokens: 150,
        temperature: 0.7,
      });

      const response = completion.choices[0]?.message?.content;
      
      if (response && response.trim()) {
        const contextualQuestion = response.trim();
        console.log('Generated contextualized question:', contextualQuestion);
        return contextualQuestion;
      } else {
        console.log('No valid response received from AI, returning original question');
        return originalQuestion;
      }
    } catch (error) {
      console.error('OpenAI API error generating contextual question:', error);
      console.log('Falling back to original question due to error');
      // Return original question on error
      return originalQuestion;
    }
  }

  // Generate contextual reading passage based on user's adventure and topic
  async generateContextualReadingPassage(
    originalPassage: string,
    topic: string,
    userAdventure: ChatMessage[]
  ): Promise<string> {
    // If not initialized or no API key, return original passage
    if (!this.isInitialized || !this.client) {
      console.log('AI service not initialized, returning original passage');
      return originalPassage;
    }

    try {
      // Extract structured adventure context
      const adventureContext = this.extractAdventureContext(userAdventure);
      console.log('Adventure context for reading passage generation:', adventureContext);

      // Extract important educational words from the original passage
      const educationalWords = originalPassage.split(/\s+/)
        .filter(word => word.length > 3 && /^[a-zA-Z]+$/.test(word.replace(/[.,!?]/g, '')))
        .map(word => word.replace(/[.,!?]/g, ''));
        
      console.log('Educational words to preserve in reading passage:', educationalWords);

      const contextualPrompt = `You are creating an engaging reading passage for a child by incorporating their adventure story context.

TASK: Create a new reading passage that incorporates the child's adventure story while preserving ALL educational words and concepts.

ORIGINAL PASSAGE: "${originalPassage}"
EDUCATIONAL TOPIC: "${topic}"

ADVENTURE CONTEXT: "${adventureContext || this.getDefaultAdventureContext()}"

CRITICAL REQUIREMENTS:
1. PRESERVE ALL educational words from the original passage - these are being taught
2. Do NOT replace educational words with adventure-related words
3. Use characters, settings, or themes from the adventure context for the story scenario
4. Keep the same educational objective and reading level
5. Make it exciting and age-appropriate for children (ages 5-8)
6. Keep the passage length similar to the original (50-80 words)
7. Include the target vocabulary/sounds being taught in their original form

EDUCATIONAL WORDS TO PRESERVE: ${educationalWords.join(', ')}

EXAMPLE:
- Original: "The elephant is big. The ant is small."
- Adventure context: "space mission"
- Result: "On the space mission, the astronaut saw an elephant floating by the spaceship. The elephant is big. Next to it was a tiny ant in a space suit. The ant is small."

Return ONLY the new reading passage, nothing else.`;

      console.log('Sending contextualized reading passage prompt to AI:', contextualPrompt);

      const completion = await this.client.chat.completions.create({
        model: "chatgpt-4o-latest",
        messages: [
          {
            role: "system",
            content: "You are a creative educational content creator specializing in children's reading materials. You excel at weaving adventure themes into educational content while maintaining learning objectives."
          },
          {
            role: "user",
            content: contextualPrompt
          }
        ],
        max_tokens: 200,
        temperature: 0.8,
      });

      const generatedPassage = completion.choices[0]?.message?.content?.trim();
      
      if (generatedPassage && generatedPassage !== originalPassage) {
        console.log('✅ Successfully generated contextualized reading passage:', {
          original: originalPassage,
          contextualized: generatedPassage,
          context: adventureContext
        });
        return generatedPassage;
      } else {
        console.log('⚠️ AI returned same or empty passage, using original');
        return originalPassage;
      }

    } catch (error) {
      console.error('Error generating contextualized reading passage:', error);
      return originalPassage;
    }
  }



  // Generate simple realistic prompts using raw audio content
  private generateRealisticFunPrompt(audioText: string, baseImagePrompt: string): string[] {
    // Simple, clean prompt options using audio text as-is
    const prompts: string[] = [];

    // Option 1: Direct audio content with realistic and fun
    prompts.push(`${audioText}, make it realistic and fun`);

    // Option 2: Alternative phrasing
    prompts.push(`Create a realistic and fun image of: ${audioText}`);

    // Option 3: Simple fallback
    prompts.push(`${audioText} in realistic style`);

    // Option 4: Basic fallback
    prompts.push(`${audioText}`);

    return prompts;
  }

  // Extract visual elements from audio text for realistic imagery
  private extractVisualElements(audioText: string): string {
    const text = audioText.toLowerCase();
    
    // Enhanced visual mappings for realistic imagery
    const visualMappings = [
      // Animals - more detailed and realistic
      { keywords: ['elephant', 'elephants'], visual: 'a realistic majestic elephant in its natural habitat' },
      { keywords: ['cat', 'cats', 'kitten', 'kittens'], visual: 'a cute realistic cat with detailed fur' },
      { keywords: ['dog', 'dogs', 'puppy', 'puppies'], visual: 'a friendly realistic dog with expressive eyes' },
      { keywords: ['bird', 'birds'], visual: 'beautiful realistic birds with colorful feathers' },
      { keywords: ['fish'], visual: 'realistic tropical fish in clear water' },
      { keywords: ['lion', 'lions'], visual: 'a powerful realistic lion with magnificent mane' },
      { keywords: ['tiger', 'tigers'], visual: 'a stunning realistic tiger with distinctive stripes' },
      { keywords: ['bear', 'bears'], visual: 'a realistic bear in a natural forest setting' },
      { keywords: ['rabbit', 'rabbits', 'bunny'], visual: 'a realistic rabbit with soft fur and long ears' },
      { keywords: ['horse', 'horses'], visual: 'a beautiful realistic horse running in a field' },
      { keywords: ['cow', 'cows'], visual: 'a realistic cow in a green pasture' },
      { keywords: ['sheep'], visual: 'fluffy realistic sheep in a meadow' },
      { keywords: ['pig', 'pigs'], visual: 'a realistic pig in a farm setting' },
      { keywords: ['chicken', 'chickens'], visual: 'realistic chickens in a farmyard' },
      { keywords: ['butterfly', 'butterflies'], visual: 'realistic colorful butterflies on flowers' },
      { keywords: ['bee', 'bees'], visual: 'realistic bees collecting nectar from flowers' },
      
      // Nature and objects - more realistic
      { keywords: ['sun'], visual: 'a bright realistic sun with rays of light' },
      { keywords: ['moon'], visual: 'a detailed realistic moon with craters and soft glow' },
      { keywords: ['star', 'stars'], visual: 'twinkling realistic stars in the night sky' },
      { keywords: ['tree', 'trees'], visual: 'realistic trees with detailed bark and leaves' },
      { keywords: ['flower', 'flowers'], visual: 'realistic blooming flowers with vivid petals' },
      { keywords: ['grass'], visual: 'lush realistic green grass swaying gently' },
      { keywords: ['mountain', 'mountains'], visual: 'majestic realistic mountains with snow-capped peaks' },
      { keywords: ['ocean', 'sea'], visual: 'a realistic ocean with gentle waves and blue water' },
      { keywords: ['lake', 'pond'], visual: 'a peaceful realistic lake reflecting the sky' },
      { keywords: ['river'], visual: 'a flowing realistic river through natural landscape' },
      { keywords: ['forest'], visual: 'a dense realistic forest with tall trees and sunlight filtering through' },
      { keywords: ['garden'], visual: 'a beautiful realistic garden with colorful flowers and plants' },
      
      // Man-made objects - realistic versions
      { keywords: ['house', 'home'], visual: 'a realistic cozy house with detailed architecture' },
      { keywords: ['car', 'cars'], visual: 'a realistic modern car with shiny paint' },
      { keywords: ['truck', 'trucks'], visual: 'a realistic truck with detailed features' },
      { keywords: ['bus'], visual: 'a realistic colorful school bus' },
      { keywords: ['train'], visual: 'a realistic train moving along railroad tracks' },
      { keywords: ['airplane', 'plane'], visual: 'a realistic airplane flying through clouds' },
      { keywords: ['ship', 'boat'], visual: 'a realistic sailing ship on calm ocean waters' },
      { keywords: ['bicycle', 'bike'], visual: 'a realistic bicycle parked in a scenic location' },
      { keywords: ['school'], visual: 'a realistic school building with children playing outside' },
      { keywords: ['playground'], visual: 'a realistic colorful playground with swings and slides' },
      { keywords: ['park'], visual: 'a realistic park with trees, benches, and walking paths' },
      
      // Food and everyday items
      { keywords: ['apple', 'apples'], visual: 'realistic red apples with natural shine' },
      { keywords: ['banana', 'bananas'], visual: 'realistic yellow bananas with detailed texture' },
      { keywords: ['orange', 'oranges'], visual: 'realistic oranges with textured peel' },
      { keywords: ['cake'], visual: 'a realistic decorated cake with frosting' },
      { keywords: ['cookie', 'cookies'], visual: 'realistic chocolate chip cookies' },
      { keywords: ['bread'], visual: 'realistic fresh bread with golden crust' },
      { keywords: ['milk'], visual: 'a realistic glass of fresh white milk' },
      { keywords: ['water'], visual: 'crystal clear realistic water' },
      
      // Activities and actions - realistic scenes
      { keywords: ['running', 'run'], visual: 'realistic children running joyfully in a park' },
      { keywords: ['jumping', 'jump'], visual: 'realistic children jumping with expressions of joy' },
      { keywords: ['swimming', 'swim'], visual: 'realistic scene of swimming in clear blue water' },
      { keywords: ['flying', 'fly'], visual: 'realistic scene of birds or objects soaring through clear sky' },
      { keywords: ['playing', 'play'], visual: 'realistic children playing together happily' },
      { keywords: ['reading', 'read'], visual: 'realistic scene of children reading books' },
      { keywords: ['writing', 'write'], visual: 'realistic scene of writing with pencils and paper' },
      { keywords: ['drawing', 'draw'], visual: 'realistic scene of children drawing with crayons' },
      { keywords: ['singing', 'sing'], visual: 'realistic children singing with happy expressions' },
      { keywords: ['dancing', 'dance'], visual: 'realistic children dancing with joyful movements' },
      
      // Weather and seasons - realistic
      { keywords: ['hot', 'summer'], visual: 'a realistic sunny summer day with bright sunshine and blue sky' },
      { keywords: ['cold', 'winter'], visual: 'a realistic winter scene with snow, icicles, and bare trees' },
      { keywords: ['rain', 'raining'], visual: 'realistic gentle rain with water droplets and puddles' },
      { keywords: ['snow', 'snowing'], visual: 'realistic snow falling peacefully on a winter landscape' },
      { keywords: ['wind', 'windy'], visual: 'realistic scene with trees and grass bending in the wind' },
      { keywords: ['spring'], visual: 'a realistic spring scene with blooming flowers and green leaves' },
      { keywords: ['autumn', 'fall'], visual: 'a realistic autumn scene with colorful falling leaves' },
      
      // Colors with realistic contexts
      { keywords: ['red'], visual: 'realistic red objects like ripe strawberries, roses, or fire trucks' },
      { keywords: ['blue'], visual: 'realistic blue elements like clear sky, ocean waves, or blueberries' },
      { keywords: ['green'], visual: 'realistic green elements like fresh grass, leaves, or vegetables' },
      { keywords: ['yellow'], visual: 'realistic yellow elements like bright sunflowers, lemons, or sunshine' },
      { keywords: ['purple'], visual: 'realistic purple elements like grapes, lavender, or violets' },
      { keywords: ['orange'], visual: 'realistic orange elements like pumpkins, oranges, or sunset colors' },
      { keywords: ['pink'], visual: 'realistic pink elements like cherry blossoms, flamingos, or roses' },
      { keywords: ['brown'], visual: 'realistic brown elements like tree bark, chocolate, or earth' },
      { keywords: ['black'], visual: 'realistic black elements like night sky, ravens, or shadows' },
      { keywords: ['white'], visual: 'realistic white elements like snow, clouds, or doves' },
    ];
    
    // Find matching visual elements
    let foundVisuals = [];
    for (const mapping of visualMappings) {
      for (const keyword of mapping.keywords) {
        if (text.includes(keyword)) {
          foundVisuals.push(mapping.visual);
          break;
        }
      }
    }
    
    // If specific visuals found, use them
    if (foundVisuals.length > 0) {
      return foundVisuals.slice(0, 3).join(' and '); // Limit to 3 main elements for clarity
    }
    
    // If no specific mapping, try to extract meaningful words for realistic scene
    const words = audioText.split(/\s+/);
    const meaningfulWords = words.filter(word => 
      word.length > 2 && 
      !/^(the|a|an|is|are|was|were|has|have|had|do|does|did|will|would|should|could|my|your|his|her|its|our|their|this|that|these|those|and|or|but|for|with|from|about|into|onto|upon|over|under|above|below|between|among|through|during|before|after|since|until)$/i.test(word)
    );
    
    if (meaningfulWords.length > 0) {
      // Take the most relevant words and create a realistic scene
      const relevantWords = meaningfulWords.slice(0, 5).join(' ');
      return `a realistic and detailed scene depicting ${relevantWords}`;
    }
    
    // Final fallback - more realistic and educational
    return 'a realistic, colorful educational scene perfect for children\'s learning';
  }

  // Generate realistic fun image using DALL-E based only on audio content
  async generateContextualImage(
    audioText: string,
    userAdventure: ChatMessage[],
    imagePrompt: string = ""
  ): Promise<string | null> {
    // If not initialized or no API key, return null (will show placeholder)
    if (!this.isInitialized || !this.client) {
      return null;
    }

    try {
      console.log('Generating contextual image with conversation history:', audioText);

      // Get last 10 messages for conversation context
      const last10Messages = userAdventure.slice(-10);
      
      // Build conversation context string
      const conversationContext = last10Messages
        .map(msg => `${msg.type === 'user' ? 'Student' : 'AI'}: ${msg.content}`)
        .join('\n');

      console.log('Using conversation context for image generation:', conversationContext);

      // Generate contextually aware prompt options
      const promptOptions = this.generateContextualPrompts(audioText, conversationContext, imagePrompt);

      console.log('Generated contextual prompt options:', promptOptions);

      // Try each prompt option until one succeeds
      for (let i = 0; i < promptOptions.length; i++) {
        try {
          const prompt = promptOptions[i];
          
          // Ensure prompt is not too long
          const finalPrompt = prompt.length > 400 ? prompt.substring(0, 390) + "..." : prompt;
          
          console.log(`Trying contextual DALL-E prompt ${i + 1}:`, finalPrompt);

          const response = await this.client.images.generate({
            model: "dall-e-3",
            prompt: finalPrompt,
            n: 1,
            size: "1024x1024",
            quality: "standard",
            style: "vivid"
          });

          const imageUrl = response.data[0]?.url;
          
          if (imageUrl) {
            console.log(`Contextual DALL-E prompt ${i + 1} succeeded`);
            return imageUrl;
          }
        } catch (promptError: any) {
          console.log(`Contextual DALL-E prompt ${i + 1} failed:`, promptError.message);
          
          // If this isn't a safety error, or it's the last prompt, throw the error
          if (!promptError.message?.includes('safety system') || i === promptOptions.length - 1) {
            throw promptError;
          }
          
          // Otherwise, continue to the next prompt option
          continue;
        }
      }

      throw new Error('All contextual prompt options failed');
    } catch (error) {
      console.error('DALL-E API error for contextual image:', error);
      // Return null on error to show placeholder
      return null;
    }
  }

  // Generate contextual prompts that include both audio and conversation history
  private generateContextualPrompts(audioText: string, conversationContext: string, baseImagePrompt: string): string[] {
    const prompts: string[] = [];

    // Extract visual elements from audio text
    const visualElements = this.extractVisualElements(audioText);

    // Option 1: Full context with audio and conversation
    if (conversationContext.length > 0) {
      prompts.push(
        `Create a realistic and engaging educational image for children based on this question: "${audioText}". Consider this recent conversation context to make it relevant: ${conversationContext.slice(-200)}. Make it colorful, clear, and educational.`
      );
    }

    // Option 2: Conversation-informed visual elements
    if (conversationContext.length > 0) {
      prompts.push(
        `Educational illustration showing: ${visualElements}. Context from recent learning: ${conversationContext.slice(-150)}. Question focus: ${audioText}. Child-friendly and realistic style.`
      );
    }

    // Option 3: Audio-focused with light conversation context
    prompts.push(
      `${audioText}. ${conversationContext.length > 0 ? `Learning context: ${conversationContext.slice(-100)}` : ''} Make it realistic, educational, and engaging for children.`
    );

    // Option 4: Fallback to original realistic prompts
    const realisticPrompts = this.generateRealisticFunPrompt(audioText, baseImagePrompt);
    prompts.push(...realisticPrompts);

    return prompts;
  }

  // Generate adventure-focused images using user_adventure context with early-exit fallback
  async generateAdventureImage(
    prompt: string,
    userAdventure: ChatMessage[],
    fallbackPrompt: string = "space adventure scene"
  ): Promise<{ imageUrl: string; usedPrompt: string } | null> {
    // If not initialized or no API key, return null (will show placeholder)
    if (!this.isInitialized || !this.client) {
      return null;
    }

    // Prevent multiple simultaneous image generation calls
    if (this.isGeneratingImage) {
      console.log('🚫 Image generation already in progress, skipping duplicate call');
      return null;
    }

    // Set generation flag to prevent simultaneous calls
    this.isGeneratingImage = true;

    try {
      console.log('🌟 Generating adventure image with user adventure context (EARLY-EXIT ENABLED)');

      // Extract adventure context with high priority on recent messages
      const adventureContext = this.extractAdventureContext(userAdventure);
      console.log('Adventure context for image:', adventureContext);

      // Generate one optimized prompt first, then fallback prompts if needed
      const primaryPrompt = this.generatePrimaryAdventurePrompt(prompt, userAdventure, fallbackPrompt);
      
      console.log('🎯 Trying PRIMARY adventure prompt first:', primaryPrompt);

      // Try primary prompt first
      try {
        const finalPrompt = primaryPrompt.length > 400 
          ? primaryPrompt.substring(0, 390) + "..." 
          : primaryPrompt;
        
        console.log(`🎨 Generating with primary prompt`);

        const response = await this.client.images.generate({
          model: "dall-e-3",
          prompt: finalPrompt,
          n: 1,
          size: "1024x1024",
          quality: "standard",
          style: "vivid"
        });

        const imageUrl = response.data[0]?.url;
        
        if (imageUrl) {
          console.log(`✅ PRIMARY adventure prompt succeeded - EARLY EXIT (no fallback prompts needed)`);
          this.isGeneratingImage = false; // Clear generation flag
          return { imageUrl, usedPrompt: finalPrompt };
        }
      } catch (primaryError: any) {
        console.log(`❌ Primary adventure prompt failed:`, primaryError.message);
        
        // Only proceed to fallback if it's a safety/policy issue
        if (!primaryError.message?.includes('safety system')) {
          this.isGeneratingImage = false; // Clear generation flag
          throw primaryError;
        }
        
        console.log('🔄 Primary prompt blocked by safety system - trying fallback prompts');
      }

      // Only if primary fails, generate fallback prompts
      console.log('🔄 Generating fallback prompts (primary prompt failed)');
      const fallbackPrompts = this.generateFallbackAdventurePrompts(prompt, userAdventure, fallbackPrompt);

      console.log('Generated fallback prompt options:', fallbackPrompts);

      // Try each fallback prompt option until one succeeds
      for (let i = 0; i < fallbackPrompts.length; i++) {
        try {
          const finalPrompt = fallbackPrompts[i].length > 400 
            ? fallbackPrompts[i].substring(0, 390) + "..." 
            : fallbackPrompts[i];
          
          console.log(`🎨 Trying fallback DALL-E prompt ${i + 1}:`, finalPrompt);

          const response = await this.client.images.generate({
            model: "dall-e-3",
            prompt: finalPrompt,
            n: 1,
            size: "1024x1024",
            quality: "standard",
            style: "vivid"
          });

          const imageUrl = response.data[0]?.url;
          
          if (imageUrl) {
            console.log(`✅ Fallback DALL-E prompt ${i + 1} succeeded`);
            this.isGeneratingImage = false; // Clear generation flag
            return { imageUrl, usedPrompt: finalPrompt };
          }
        } catch (promptError: any) {
          console.log(`❌ Fallback DALL-E prompt ${i + 1} failed:`, promptError.message);
          
          if (!promptError.message?.includes('safety system') || i === fallbackPrompts.length - 1) {
            this.isGeneratingImage = false; // Clear generation flag
            throw promptError;
          }
          
          continue;
        }
      }

      throw new Error('All adventure prompt options failed');
    } catch (error) {
      console.error('DALL-E API error for adventure image:', error);
      this.isGeneratingImage = false; // Clear generation flag on error
      return null;
    } finally {
      // Ensure flag is always cleared (backup safety measure)
      this.isGeneratingImage = false;
    }
  }

  // Generate education-focused images WITHOUT user_adventure context
  async generateEducationalQuestionImage(
    audioText: string,
    imagePrompt: string = "",
    topicName: string = ""
  ): Promise<string | null> {
    // If not initialized or no API key, return null (will show placeholder)
    if (!this.isInitialized || !this.client) {
      return null;
    }

    try {
      console.log('📚 Generating educational question image (no adventure context):', audioText);

      // Generate educational-focused prompts without adventure context
      const educationalPrompts = this.generateEducationalPrompts(audioText, imagePrompt, topicName);

      console.log('Generated educational prompt options:', educationalPrompts);

      // Try each prompt option until one succeeds
      for (let i = 0; i < educationalPrompts.length; i++) {
        try {
          const finalPrompt = educationalPrompts[i].length > 400 
            ? educationalPrompts[i].substring(0, 390) + "..." 
            : educationalPrompts[i];
          
          console.log(`📖 Trying educational DALL-E prompt ${i + 1}:`, finalPrompt);

          const response = await this.client.images.generate({
            model: "dall-e-3",
            prompt: finalPrompt,
            n: 1,
            size: "1024x1024",
            quality: "standard",
            style: "vivid"
          });

          const imageUrl = response.data[0]?.url;
          
          if (imageUrl) {
            console.log(`✅ Educational DALL-E prompt ${i + 1} succeeded`);
            return imageUrl;
          }
        } catch (promptError: any) {
          console.log(`❌ Educational DALL-E prompt ${i + 1} failed:`, promptError.message);
          
          if (!promptError.message?.includes('safety system') || i === educationalPrompts.length - 1) {
            throw promptError;
          }
          
          continue;
        }
      }

      throw new Error('All educational prompt options failed');
    } catch (error) {
      console.error('DALL-E API error for educational image:', error);
      return null;
    }
  }

  // Helper: Generate the primary optimized adventure prompt (used first)
  private generatePrimaryAdventurePrompt(prompt: string, userAdventure: ChatMessage[], fallbackPrompt: string): string {
    console.log('=== PRIMARY ADVENTURE PROMPT GENERATION ===');
    console.log('Function: AIService.generatePrimaryAdventurePrompt');
    console.log('Current input prompt:', prompt);

    // Get conversation history for weighted prompt generation (last 6 messages - OpenAI style)
    const conversationHistory = this.getLastConversationMessages(userAdventure);
    console.log('Conversation history (last 6 - OpenAI style):', conversationHistory);

    // Generate weighted prompt: 80% user input + 10% latest AI response + 10% other context
    const weightedContent = this.generateWeightedPrompt(prompt, conversationHistory);
    console.log('Weighted content (80% user input, 10% latest AI response, 10% other context):', weightedContent);

    // Create exciting, adventurous images that kids will love while maintaining safety
    const enhancedPrompt = `Create a very realistic, high-quality image: ${weightedContent}. Style: Realistic with vivid details. It should NOT be cartoonish or kiddish. Keep all content completely family friendly with no nudity, no sexual content, and no sensual or romantic posing. Absolutely avoid sexualized bodies, ensure no sensual poses or clothing (no cleavage, lingerie, swimwear, exposed midriff, or tight/transparent outfits); characters are depicted in fully modest attire suitable for kids. No kissing, flirting, or adult themes. Strictly avoid text on the images.`;
    
    console.log('PRIMARY adventure prompt:', enhancedPrompt);
    console.log('WEIGHTING: 80% User Input + 10% Latest AI Response + 10% Other Context');
    console.log('================================================');

    return enhancedPrompt;
  }

  // Helper: Generate fallback adventure prompts (only used if primary fails)
  private generateFallbackAdventurePrompts(prompt: string, userAdventure: ChatMessage[], fallbackPrompt: string): string[] {
    console.log('=== FALLBACK ADVENTURE PROMPTS GENERATION ===');
    console.log('Function: AIService.generateFallbackAdventurePrompts');
    console.log('Current input prompt:', prompt);

    // Get conversation history for weighted prompt generation
    const conversationHistory = this.getLastConversationMessages(userAdventure);
    const weightedContent = this.generateWeightedPrompt(prompt, conversationHistory);

    const prompts: string[] = [];

    // Fallback Option 1: Epic and dynamic cinematic adventure
    const sanitizedEnhancedPrompt1 = `Create an epic, high-quality image: ${weightedContent}. Style: dynamic and cinematic with vivid colors, dramatic lighting, and amazing magical details. Make it look awesome and thrilling - the kind of image kids would want as their wallpaper. Ensure no nudity, sexual content, or sexually inappropriate material whatsoever. Strictly avoid text on the images.`;
    prompts.push(sanitizedEnhancedPrompt1);

    // Fallback Option 2: Thrilling adventure with safe content
    const sanitizedEnhancedPrompt2 = `Create a thrilling, high-quality adventure image: ${weightedContent}. Style: cinematic and realistic with vibrant details, exciting atmosphere, and captivating elements. Make it visually stunning and engaging for children while keeping all content completely family-friendly. No inappropriate content or text on the images.`;
    prompts.push(sanitizedEnhancedPrompt2);
    
    console.log('Fallback prompt 1 (Epic Dynamic):', sanitizedEnhancedPrompt1);
    console.log('Fallback prompt 2 (Thrilling Safe):', sanitizedEnhancedPrompt2);

    // Add simple fallback if all enhanced approaches fail
    if (fallbackPrompt) {
      const simpleFallback = `Create an awesome adventure image: ${prompt}, ${fallbackPrompt}. Style: realistic and exciting, perfect for kids, completely family-friendly content, no text on images.`;
      prompts.push(simpleFallback);
      console.log('Final fallback prompt (Simple Safe):', simpleFallback);
    }

    console.log('================================================');
    return prompts;
  }

  // Generate contextual response text for adventure images based on generated content
  async generateAdventureImageResponse(
    originalPrompt: string,
    generatedImagePrompt: string,
    userAdventure: ChatMessage[]
  ): Promise<string> {
    // If not initialized or no API key, use fallback responses
    if (!this.isInitialized || !this.client) {
      return this.getFallbackImageResponse(originalPrompt);
    }

    try {
      // Get recent adventure context for response generation
      const adventureContext = this.extractAdventureContext(userAdventure);
      
      const contextualPrompt = `You are Krafty, an enthusiastic AI companion in a child's adventure story. The child just requested an image, and you've generated it for them. Create an excited, encouraging response that describes what you've created.

ORIGINAL USER REQUEST: "${originalPrompt}"
ACTUAL GENERATED IMAGE PROMPT: "${generatedImagePrompt}"
ADVENTURE CONTEXT: "${adventureContext}"

Your response should:
1. Be excited and encouraging about what you've created
2. Briefly describe what's in the image based on the generated prompt (not just copy the user's words)
3. Connect it to their ongoing adventure story
4. Use child-friendly, enthusiastic language
5. Be 1-2 sentences maximum
6. Include appropriate emojis
7. Make them excited about their adventure

Examples:
- Instead of "I created an image of a dragon" say "I've brought your mighty dragon to life soaring majestically over the ancient castle! 🐉✨"
- Instead of "Here's your spaceship" say "Your incredible cosmic vessel is ready for the next part of your space adventure! 🚀🌟"

Return ONLY your enthusiastic response, nothing else.`;

      const completion = await this.client.chat.completions.create({
        model: "chatgpt-4o-latest",
        messages: [
          {
            role: "user",
            content: contextualPrompt
          }
        ],
        max_tokens: 80,
        temperature: 0.8,
      });

      const response = completion.choices[0]?.message?.content;
      
      if (response && response.trim()) {
        return response.trim();
      } else {
        return this.getFallbackImageResponse(originalPrompt);
      }
    } catch (error) {
      console.error('Error generating contextual image response:', error);
      return this.getFallbackImageResponse(originalPrompt);
    }
  }

  // Fallback responses for image generation when AI is not available
  private getFallbackImageResponse(originalPrompt: string): string {
    const responses = [
      `🎨 Amazing! I've brought your vision to life in this incredible adventure scene! ✨`,
      `🌟 Wow! Your adventure image is ready and it looks absolutely fantastic! 🚀`,
      `✨ Perfect! I've created something magical that captures the spirit of your adventure! 🎭`,
      `🎯 Brilliant! This image is going to make your story even more exciting! 💫`,
      `🚀 Incredible! Your adventure scene has come to life beautifully! 🌈`
    ];
    return responses[Math.floor(Math.random() * responses.length)];
  }

  // Helper: Generate education-focused prompts WITHOUT adventure context
  private generateEducationalPrompts(audioText: string, imagePrompt: string, topicName: string): string[] {
    const prompts: string[] = [];

    // Extract educational visual elements (reuse existing method)
    const visualElements = this.extractVisualElements(audioText);

    // Option 1: Focus on educational content with visual elements
    prompts.push(
      `Educational illustration for children: ${visualElements}. Topic: ${topicName}. Make it clear, colorful, and perfect for learning ${audioText}`
    );

    // Option 2: Direct educational content
    prompts.push(
      `Create a clear educational image showing: ${audioText}. For ${topicName} learning. Child-friendly and realistic.`
    );

    // Option 3: Simple educational focus
    prompts.push(`${audioText} for educational purposes, realistic and child-friendly`);

    // Option 4: Use existing realistic prompts (fallback to original method)
    const realisticPrompts = this.generateRealisticFunPrompt(audioText, imagePrompt);
    prompts.push(...realisticPrompts);

    return prompts;
  }

  // Generate reflection prompt for wrong answers
  async generateReflectionPrompt(
    questionText: string,
    options: string[] | null,
    selectedAnswer: number | string,
    correctAnswer: number | string,
    topicName: string,
    gradeLevel: string,
    questionType: 'mcq' | 'fill_blank' | 'drag_drop' | 'reading_comprehension' = 'mcq'
  ): Promise<string> {
    // If not initialized or no API key, return fallback
    if (!this.isInitialized || !this.client) {
      if (questionType === 'mcq' && options && Array.isArray(options)) {
        const selectedOption = options[selectedAnswer as number];
        const correctOption = options[correctAnswer as number];
        return `🤔 Great effort on this ${topicName.replace(/_/g, ' ').toLowerCase()} question! You chose "${selectedOption}", but the correct answer is "${correctOption}". Let me explain why that's the right choice!`;
      } else if (questionType === 'fill_blank') {
        return `🌟 Nice try with your ${topicName.replace(/_/g, ' ').toLowerCase()} work! The correct answer is "${correctAnswer}". Let me help you understand why this word fits perfectly here!`;
      } else if (questionType === 'drag_drop') {
        return `🤔 Good effort with your ${topicName.replace(/_/g, ' ').toLowerCase()} sorting! Let me show you the correct pattern and explain why it works this way.`;
      } else if (questionType === 'reading_comprehension') {
        return `🌟 Great effort reading! The correct answer is "${correctAnswer}". Let me explain why this is the best choice based on what we read.`;
      } else {
        return `🤔 Great try with your ${topicName.replace(/_/g, ' ').toLowerCase()} work! Let me explain the correct answer and help you understand why it's right.`;
      }
    }

    try {
      let reflectionPrompt: string;
      
      if (questionType === 'mcq' && options && Array.isArray(options)) {
        // Multiple choice question
        const selectedOption = options[selectedAnswer as number];
        const correctOption = options[correctAnswer as number];
        
        reflectionPrompt = `You are Krafty, a warm and encouraging AI tutor helping a ${gradeLevel} student learning English. The child chose a wrong answer, and you need to help them understand why their choice isn't correct and guide them toward discovering the right answer through hints and reasoning.

      LEARNING CONTEXT:
      - Grade Level: ${gradeLevel}
      - Topic: ${topicName.replace(/_/g, ' ')}
      - Question: "${questionText}"
      - All Options: ${options.map((opt, i) => `${i}: "${opt}"`).join(", ")}
      - Student chose: "${selectedOption}" (option ${selectedAnswer})
      - Correct answer: "${correctOption}" (option ${correctAnswer})

      ANALYTICAL TEACHING APPROACH:
      1. Start with warm encouragement about their effort
      2. Analyze WHY their chosen answer isn't correct (be gentle but educational):
         - What might have made this option seem appealing?
         - What key detail or concept makes this option incorrect?
         - What pattern or rule does this violate?
      3. Provide strategic HINTS toward the correct answer without stating it directly:
         - Point to key words or clues in the question
         - Remind them of relevant rules or patterns for "${topicName.replace(/_/g, ' ')}"
         - Ask them to think about specific aspects of the topic
         - Guide their attention to what they should look for
      4. Encourage them to think again and try another option
      5. Use vocabulary appropriate for ${gradeLevel} level

      RESPONSE REQUIREMENTS:
      - Start with encouraging emoji and acknowledgment of effort
      - Explain why their choice isn't correct in gentle, educational terms
      - Give 1-2 strategic hints that guide them toward the right answer
      - DO NOT directly state the correct answer - let them discover it
      - Keep it positive and encourage them to try again
      - Use topic-specific hints for "${topicName.replace(/_/g, ' ')}"
      - Maximum 4 sentences total
      - End with encouragement to try again
      
      Example: "🤔 Great thinking! I can see why '${selectedOption}' might seem right, but [gentle explanation of why it's incorrect]. Here's a hint: look for [specific clue] in the question, and remember that in ${topicName.replace(/_/g, ' ')}, we usually [relevant rule/pattern]. Try looking at the other options again!"
      
      Return ONLY your teaching response, nothing extra.`;
      } else if (questionType === 'fill_blank') {
        // Fill-in-the-blank question
        reflectionPrompt = `You are Krafty, a warm and encouraging AI tutor helping a ${gradeLevel} student learning English. The child gave a wrong answer to a fill-in-the-blank question, and you need to help them understand why their answer doesn't fit and guide them toward discovering the correct word through hints and reasoning.

      LEARNING CONTEXT:
      - Grade Level: ${gradeLevel}
      - Topic: ${topicName.replace(/_/g, ' ')}
      - Question: "${questionText}"
      - Student wrote: "${selectedAnswer}"
      - Correct answer: "${correctAnswer}"

      ANALYTICAL TEACHING APPROACH FOR FILL-IN-THE-BLANK:
      1. Acknowledge their attempt warmly
      2. Analyze WHY their answer doesn't fit (be gentle but educational):
         - What rule or pattern does it not follow?
         - How does it sound different from what's needed?
         - What meaning doesn't match the context?
      3. Provide strategic HINTS toward the correct word without stating it directly:
         - Point to sound patterns (phonics clues)
         - Give meaning or context clues
         - Mention grammar rules (simple for grade level)
         - Suggest letter patterns or spelling hints
         - Connect to "${topicName.replace(/_/g, ' ')}" patterns
      4. Encourage them to think again and try another word
      5. Use vocabulary appropriate for ${gradeLevel} level

      RESPONSE REQUIREMENTS:
      - Start with encouraging acknowledgment
      - Explain why their word doesn't quite fit (be gentle)
      - Give 1-2 strategic hints that guide them toward the right word
      - DO NOT directly state the correct word - let them discover it
      - Keep it positive and encourage them to try again
      - Use topic-specific hints for "${topicName.replace(/_/g, ' ')}"
      - Maximum 4 sentences total
      - End with encouragement to try again
      
      Example: "🌟 Nice try with '${selectedAnswer}'! That word doesn't quite fit because [gentle explanation]. Here's a hint: think about [specific clue about sound/meaning/pattern] and remember the ${topicName.replace(/_/g, ' ')} rule we're practicing. Can you think of another word that might work better?"
      
      Return ONLY your teaching response, nothing extra.`;
      } else if (questionType === 'drag_drop') {
        // Drag-and-drop sorting question  
        reflectionPrompt = `You are Krafty, a warm and encouraging AI tutor helping a ${gradeLevel} student learning English. The child made incorrect sorting choices in a drag-and-drop activity, and you need to help them understand what went wrong with their sorting and guide them toward discovering the correct pattern through hints.

      LEARNING CONTEXT:
      - Grade Level: ${gradeLevel}
      - Topic: ${topicName.replace(/_/g, ' ')}
      - Question: "${questionText}"
      - Student made sorting errors
      - There is a correct sorting pattern based on the topic

      ANALYTICAL TEACHING APPROACH FOR DRAG-AND-DROP:
      1. Acknowledge their sorting effort warmly
      2. Analyze WHY their sorting approach didn't work (be gentle but educational):
         - What pattern or rule did they miss?
         - Which items don't belong where they put them?
         - What key feature should they focus on for grouping?
      3. Provide strategic HINTS toward the correct sorting pattern without showing it directly:
         - Point to key characteristics items should be grouped by
         - Remind them of "${topicName.replace(/_/g, ' ')}" rules or patterns
         - Ask them to look for specific features or similarities
         - Give examples of what to look for without stating the full answer
      4. Encourage them to try sorting again
      5. Use simple language appropriate for ${gradeLevel}

      RESPONSE REQUIREMENTS:
      - Start with encouraging acknowledgment of their effort
      - Explain why their current sorting doesn't quite work (be gentle)
      - Give 1-2 strategic hints about the sorting pattern to look for
      - DO NOT show the complete correct sorting - let them discover it
      - Keep it positive and encourage them to try again
      - Use topic-specific hints for "${topicName.replace(/_/g, ' ')}"
      - Maximum 4 sentences total
      - End with encouragement to try again
      
      Example: "🤔 Good effort sorting! I notice some items might fit better in different groups. Here's a hint: try grouping by [specific characteristic] and remember that in ${topicName.replace(/_/g, ' ')}, we look for [pattern/rule]. Can you try sorting them again?"
      
      Return ONLY your teaching response, nothing extra.`;
      } else if (questionType === 'reading_comprehension') {
        // Reading comprehension question
        reflectionPrompt = `You are Krafty, a warm and encouraging AI tutor helping a ${gradeLevel} student with reading comprehension. The child chose a wrong answer, and you need to help them understand why their choice doesn't match the text and guide them toward finding the correct answer through reading strategies and hints.

      LEARNING CONTEXT:
      - Grade Level: ${gradeLevel}
      - Topic: ${topicName.replace(/_/g, ' ')}
      - Question: "${questionText}"
      - Student chose: "${selectedAnswer}"
      - Correct answer: "${correctAnswer}"

      ANALYTICAL TEACHING APPROACH FOR READING COMPREHENSION:
      1. Acknowledge their reading effort warmly
      2. Analyze WHY their answer doesn't match the text (be gentle but educational):
         - What part of the text contradicts their choice?
         - What key details did they might have missed?
         - What reading strategy would help them find the right answer?
      3. Provide strategic HINTS toward finding the correct answer without stating it directly:
         - Point them to specific parts of the text to reread
         - Suggest reading strategies appropriate for ${gradeLevel}
         - Ask them to look for key words or phrases
         - Give them questions to think about while reading
         - Connect to "${topicName.replace(/_/g, ' ')}" comprehension skills
      4. Encourage them to reread and try again
      5. Use reading vocabulary appropriate for ${gradeLevel}

      RESPONSE REQUIREMENTS:
      - Start with encouraging acknowledgment
      - Explain why their choice doesn't match what the text says (be gentle)
      - Give 1-2 strategic hints about where to look or what strategy to use
      - DO NOT directly state the correct answer - let them discover it
      - Keep it positive and encourage them to try again
      - Use topic-specific reading strategies for "${topicName.replace(/_/g, ' ')}"
      - Maximum 4 sentences total
      - End with encouragement to reread and try again
      
      Example: "🌟 Great reading effort! I can see why you might think that, but let's look back at the text together. Here's a hint: reread [specific section] and look for [key detail/word]. What do you think the answer might be when you focus on that part?"
      
      Return ONLY your teaching response, nothing extra.`;
      }

      const completion = await this.client.chat.completions.create({
        model: "chatgpt-4o-latest",
        messages: [
          {
            role: "user",
            content: reflectionPrompt
          }
        ],
        max_tokens: 100,
        temperature: 0.7,
      });

      const response = completion.choices[0]?.message?.content;
      
      if (response) {
        return response.trim();
      } else {
        throw new Error('No response content received');
      }
    } catch (error) {
      console.error('OpenAI API error generating reflection prompt:', error);
      // Return fallback on error
      if (questionType === 'mcq' && options && Array.isArray(options)) {
        const selectedOption = options[selectedAnswer as number];
        const correctOption = options[correctAnswer as number];
        return `🤔 Great effort on this ${topicName.replace(/_/g, ' ').toLowerCase()} question! You chose "${selectedOption}", but the correct answer is "${correctOption}". Let me explain why that's the right choice!`;
      } else if (questionType === 'fill_blank') {
        return `🌟 Nice try with your ${topicName.replace(/_/g, ' ').toLowerCase()} work! The correct answer is "${correctAnswer}". Let me help you understand why this word fits perfectly here!`;
      } else if (questionType === 'drag_drop') {
        return `🤔 Good effort with your ${topicName.replace(/_/g, ' ').toLowerCase()} sorting! Let me show you the correct pattern and explain why it works this way.`;
      } else if (questionType === 'reading_comprehension') {
        return `🌟 Great effort reading! The correct answer is "${correctAnswer}". Let me explain why this is the best choice based on what we read.`;
      } else {
        return `🤔 Great try with your ${topicName.replace(/_/g, ' ').toLowerCase()} work! Let me explain the correct answer and help you understand why it's right.`;
      }
    }
  }

  // Generate concise one-liner summaries from panel text
  async generateOneLiner(panelText: string): Promise<string> {
    // If not initialized or no API key, use simple truncation fallback
    if (!this.isInitialized || !this.client) {
      const firstSentence = panelText.match(/^[^.!?]*[.!?]/);
      if (firstSentence && firstSentence[0].length <= 60) {
        return firstSentence[0].trim();
      }
      const truncated = panelText.substring(0, 50).trim();
      return truncated + (panelText.length > 50 ? "..." : "");
    }

    try {
      const prompt = `Convert this comic panel description into a concise, exciting one-liner (max 60 characters) that captures the main action or moment:

"${panelText}"

Requirements:
- Keep it under 60 characters
- Capture the most important action or moment  
- Make it exciting and engaging for kids
- Use simple, clear language
- Return ONLY the one-liner, nothing else

Examples:
- "The brave astronaut climbs into the rocket ship and prepares for an epic journey to Mars!" → "Astronaut boards rocket for Mars!"
- "Captain Alex discovers a mysterious glowing portal hidden behind ancient vines in the enchanted forest!" → "Captain finds glowing portal!"

Return ONLY the one-liner text:`;

      const completion = await this.client.chat.completions.create({
        model: "gpt-4o-mini",
        messages: [
          {
            role: "user",
            content: prompt
          }
        ],
        max_tokens: 30,
        temperature: 0.7,
      });

      const response = completion.choices[0]?.message?.content;
      
      if (response && response.trim()) {
        const oneLiner = response.trim().replace(/['"]/g, ''); // Remove any quotes
        return oneLiner.length <= 60 ? oneLiner : oneLiner.substring(0, 57) + "...";
      } else {
        // Fallback to simple truncation
        const firstSentence = panelText.match(/^[^.!?]*[.!?]/);
        if (firstSentence && firstSentence[0].length <= 60) {
          return firstSentence[0].trim();
        }
        const truncated = panelText.substring(0, 50).trim();
        return truncated + (panelText.length > 50 ? "..." : "");
      }
    } catch (error) {
      console.error('Error generating one-liner:', error);
      // Fallback to simple truncation
      const firstSentence = panelText.match(/^[^.!?]*[.!?]/);
      if (firstSentence && firstSentence[0].length <= 60) {
        return firstSentence[0].trim();
      }
      const truncated = panelText.substring(0, 50).trim();
      return truncated + (panelText.length > 50 ? "..." : "");
    }
  }

  // Generate educational hints for MCQ questions without giving away the answer
  async generateSpellingHint(word: string, userAttempt: string): Promise<string> {
    // If not initialized or no API key, use fallback
    if (!this.isInitialized || !this.client) {
      return this.getFallbackSpellingHint(word, userAttempt);
    }

    try {
      const completion = await this.client.chat.completions.create({
        model: "chatgpt-4o-latest",
        messages: [
          {
            role: 'system',
            content: `You are a helpful spelling tutor for children aged 8-14. A student is trying to spell a word but got it wrong. Your job is to:

1. First, explain why their attempt doesn't match the target word
2. Give them 2-3 alternative options to consider (including the correct answer mixed in)
3. Give a subtle recap of Floss Rule if applicable.
4. Strictly ensure the answer isn't directly mentioned in your hint.

The target word: "${word}"
Student's attempt: "${userAttempt}"

Format your response like this:
"Ah, that sounds like ${userAttempt} which is [explanation]. Here are some options to try: [2-3 choices including correct answer]."

Strictly keep it within 20 words. Keep it encouraging and focus on the learning process rather than giving away the answer.`
          },
          {
            role: 'user',
            content: `Help me spell "${word}". I tried "${userAttempt}" but it's wrong.`
          }
        ],
        max_tokens: 60,
        temperature: 0.7,
      });

      const response = completion.choices[0]?.message?.content;
      
      if (response && response.trim()) {
        return response.trim();
      } else {
        throw new Error('No spelling hint response received');
      }
    } catch (error) {
      console.error('OpenAI API error generating spelling hint:', error);
      return this.getFallbackSpellingHint(word, userAttempt);
    }
  }

  private getFallbackSpellingHint(word: string, userAttempt: string): string {
    const hints = [
      `That's close! Try thinking about the sounds in "${word}". What letters make those sounds?`,
      `Good try! "${word}" has ${word.length} letters. Can you hear each sound?`,
      `Almost there! Listen carefully to how "${word}" sounds when you say it slowly.`,
      `Nice attempt! Break "${word}" into smaller parts - what sounds do you hear?`,
      `Keep trying! Think about similar words you know that sound like "${word}".`
    ];
    return hints[Math.floor(Math.random() * hints.length)];
  }

  async generateHint(
    question: string,
    options: string[],
    correctAnswer: number,
    explanation: string,
    hintLevel: number = 1, // 1 = general, 2 = specific, 3 = very specific
    userAdventure: ChatMessage[] = []
  ): Promise<string> {
    // If not initialized or no API key, use fallback
    if (!this.isInitialized || !this.client) {
      return this.getFallbackHint(question, options, hintLevel);
    }

    try {
      // Extract adventure context for engagement
      const adventureContext = this.extractAdventureContext(userAdventure);
      
      // Get the correct answer for hint generation context
      const correctOption = options[correctAnswer];

      const hintPrompt = `You are an encouraging educational AI helping a child with a learning question. Your goal is to guide them toward the correct answer without giving it away directly.

QUESTION: "${question}"
OPTIONS: ${options.map((opt, i) => `${i + 1}. "${opt}"`).join(", ")}
EXPLANATION: "${explanation}"
ADVENTURE CONTEXT: ${adventureContext || this.getDefaultAdventureContext()}
HINT LEVEL: ${hintLevel}/3 (1=general, 2=specific, 3=very specific)

HINT GUIDELINES BY LEVEL:
Level 1 (General): 
- Give a broad strategy or approach
- Focus on what to look for or think about
- Encourage thinking process
- Stay very general

Level 2 (Specific):
- Point to specific elements in the question
- Give more focused direction
- Still don't reveal the answer directly
- Help narrow down choices

Level 3 (Very Specific):
- Give very targeted guidance
- Help eliminate wrong options
- Provide clear reasoning paths
- Almost lead them to the answer

RULES:
1. NEVER state the correct answer directly
2. Be encouraging and supportive in tone
3. Use adventure context naturally when possible (mention characters, settings briefly)
4. Keep hints age-appropriate for elementary students
5. End with encouragement to try
6. Use 1-2 sentences maximum
7. Include relevant emoji for engagement

Generate a hint at level ${hintLevel}:`;

      const completion = await this.client.chat.completions.create({
        model: "chatgpt-4o-latest",
        messages: [
          {
            role: "user",
            content: hintPrompt
          }
        ],
        max_tokens: 80,
        temperature: 0.7,
      });

      const response = completion.choices[0]?.message?.content;
      
      if (response && response.trim()) {
        return response.trim();
      } else {
        throw new Error('No hint response received');
      }
    } catch (error) {
      console.error('OpenAI API error generating hint:', error);
      return this.getFallbackHint(question, options, hintLevel);
    }
  }

  // Fallback hints when API is not available
  private getFallbackHint(question: string, options: string[], hintLevel: number): string {
    const hintsByLevel = {
      1: [
        "🤔 Take your time and read each option carefully. What sounds right to you?",
        "💡 Think about what you've learned before. Which option makes the most sense?",
        "🌟 Look at each choice and ask yourself which one fits best!",
        "🎯 Trust your instincts! Read through the options one more time."
      ],
      2: [
        "🔍 Look closely at the differences between the options. What makes them unique?",
        "📚 Think about the rules you know. Which option follows them correctly?",
        "⭐ Compare the options carefully - one of them stands out as more correct!",
        "🎨 Focus on the key words in the question. They'll guide you to the answer!"
      ],
      3: [
        "🎯 Try eliminating the options that clearly don't fit first!",
        "🔎 Look for the option that matches exactly what the question is asking for!",
        "💫 Think step by step - which option solves the problem completely?",
        "🌟 You're almost there! One option is clearly the best choice!"
      ]
    };

    const levelHints = hintsByLevel[hintLevel as keyof typeof hintsByLevel] || hintsByLevel[1];
    return levelHints[Math.floor(Math.random() * levelHints.length)];
  }

  // Check if AI service is properly configured
  isConfigured(): boolean {
    return this.isInitialized;
  }

  // NEW: Unified AI response generation that may include images
  // This is the new method that uses AI to decide when to generate images
  async generateUnifiedResponse(
    userText: string, 
    chatHistory: ChatMessage[] = [], 
    spellingQuestion: SpellingQuestion,
    userId: string,
    sessionId: string = crypto.randomUUID()
  ): Promise<UnifiedAIResponse> {
    console.log('🚀 Using NEW unified AI response generation system');
    
    return await this.unifiedStreamingService.generateUnifiedResponse(
      userText,
      chatHistory,
      spellingQuestion,
      userId,
      sessionId
    );
  }
  
  // NEW: Register for streaming events from unified system
  onUnifiedStreamEvent(sessionId: string, callback: (event: any) => void) {
    this.unifiedStreamingService.onStreamEvent(sessionId, callback);
  }
  
  // NEW: Remove stream listener
  removeUnifiedStreamListener(sessionId: string) {
    this.unifiedStreamingService.removeStreamListener(sessionId);
  }
  
  // NEW: Abort ongoing unified stream
  abortUnifiedStream(sessionId: string) {
    this.unifiedStreamingService.abortStream(sessionId);
  }
  
  // NEW: Check if unified system is ready
  isUnifiedSystemReady(): boolean {
    return this.unifiedStreamingService.isReady();
  }

  // Get configuration status for UI feedback
  getStatus(): { configured: boolean; message: string } {
    if (this.isInitialized) {
      return { configured: true, message: 'AI is ready!' };
    } else {
      return { 
        configured: false, 
        message: 'Using demo responses. Add OpenAI API key for full AI features.' 
      };
    }
  }
}

// Export a singleton instance
export const aiService = new AIService();
export default AIService;<|MERGE_RESOLUTION|>--- conflicted
+++ resolved
@@ -75,7 +75,7 @@
   ): any[] {
     // Generate phase-specific instructions
     const phaseInstructions = spellingWord ? 
-<<<<<<< HEAD
+
       `🎯 SPELLING CHALLENGE MODE 🎯
 
 MANDATORY FIRST-SENTENCE RULE: Your FIRST or SECOND sentence MUST contain "${spellingWord}" naturally.
@@ -98,53 +98,7 @@
 
 TARGET WORD: "${spellingWord}" ← MUST BE IN FIRST TWO SENTENCES`
       : `You are in CHAT PHASE. Respond naturally to continue the adventure story. Write 2-3 sentences continuing the adventure.`;
-=======
-      `CRITICAL SPELLING CHALLENGE PHASE: Your response MUST include the exact word "${spellingWord}" for spelling practice. 
-
-REQUIREMENTS:
-- Include the word "${spellingWord}" exactly as written (no variations, plurals, or similar words) somewhere in your response.
-- Be careful on integrating it naturally in the response. It should NOT appear out of place at all. Use it naturally in the current adventure story context. 
-- Embed the word such that it appears most natural within the 2-3 sentences of your response. You can fit it anywhere in the response. Ideally have it in the second line.
-- Do NOT ask questions or create puzzles
-- The word will be automatically converted to a fill-in-the-blank for spelling practice
-- Strictly ensure that the word is not used elsewhere in the passage so that the student can't just copy and paste the answer.
-- Strictly keep it within 50 words, but also exciting.
-
-Example: "We need to find the powerful ${spellingWord} hidden in the mysterious location..."
-
-TARGET WORD TO INCLUDE: "${spellingWord}"
-REMEMBER: Use this exact word in your response!
-
-CRITICAL: You MUST return your response as a valid JSON object with exactly these two keys:
-- "spelling_sentence": A single sentence from your adventure response that contains the word "${spellingWord}" naturally integrated. This should feel like part of the ongoing adventure story, not separate content.
-- "adventure_story": Your complete adventure response (including the spelling sentence and additional story). This should be your normal 50-word adventure response with the spelling word naturally embedded.
-
-INTEGRATION REQUIREMENTS:
-- Use the same adventure tone, characters, and context as always
-- The spelling word should appear naturally in the story flow
-- Don't change your storytelling style or personality
-- Keep the same 50-word limit and question-asking pattern
-- The spelling_sentence should be extracted from your adventure_story, not separate content
-- Maintain continuity with the ongoing adventure
-- Follow all the same adventure rules above (exciting sparks, questions, etc.)
-
-Example format:
-{
-  "spelling_sentence": "Captain Alex discovered a mysterious ${spellingWord} glowing in the cave.",
-  "adventure_story": "Captain Alex discovered a mysterious ${spellingWord} glowing in the cave. The ${spellingWord} pulsed with magical energy! What do you think will happen when Alex touches it - maybe it grants wishes or opens a portal?"
-}`
-      : `You are in CHAT PHASE. Respond naturally to continue the adventure story. Write 2-3 sentences continuing the adventure.
-
-CRITICAL: You MUST return your response as a valid JSON object with exactly these two keys:
-- "spelling_sentence": null (no spelling word for this message)
-- "adventure_story": Your adventure story response based on the provided context
-
-Example format:
-{
-  "spelling_sentence": null,
-  "adventure_story": "As the spaceship landed, strange lights began to glow from the surface. What could be waiting for us down there?"
-}`;
->>>>>>> ca6fb882
+
 
     // Get adventure-specific details from currentAdventure
     const adventureType = currentAdventure?.type || 'adventure';
@@ -239,7 +193,7 @@
 
 Current Phase: ${spellingWord ? 'SPELLING CHALLENGE' : 'CHAT PHASE'}
 
-<<<<<<< HEAD
+
 ${spellingWord ? `🚨 CRITICAL SPELLING REQUIREMENT 🚨
 
 SENTENCE PLACEMENT RULE: The word "${spellingWord}" MUST appear in your FIRST or SECOND sentence ONLY.
@@ -252,9 +206,7 @@
 REMEMBER: First two sentences = ✅ | Later sentences = ❌` : ''}
 
 CRITICAL: During spelling phases, NEVER create riddles, word puzzles, or ask students to guess words. Simply continue the story naturally and include the target word in your narrative. The spelling practice happens automatically through the system.`
-=======
-Return ONLY the JSON object, no other text.`
->>>>>>> ca6fb882
+
     };
 
     // Include recent message history for context (last 6 messages max)
@@ -305,7 +257,7 @@
       console.log('Response:', response);
       
       if (response) {
-<<<<<<< HEAD
+
         let adventureText = response.trim();
         
         // For spelling questions, ensure the word is included BEFORE extraction
@@ -343,11 +295,7 @@
           console.log(`🔍 Searching for word: "${spellingWord.toLowerCase()}" in text: "${adventureText.toLowerCase()}"`);
           const wordIndex = adventureText.toLowerCase().indexOf(spellingWord.toLowerCase());
           console.log(`🔍 Word index in text: ${wordIndex}`);
-=======
-        try {
-          // Parse and validate the JSON response
-          const parsedResponse: AdventureResponse = JSON.parse(response.trim());
->>>>>>> ca6fb882
+
           
           // Validate that required keys exist (spelling_sentence can be null for pure adventure mode)
           if (!parsedResponse.adventure_story || (spellingQuestion && !parsedResponse.spelling_sentence)) {
