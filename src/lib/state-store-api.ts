// Firestore state store API for pets, user progress, coins, streaks, and daily quests
// This file defines schemas and CRUD logic per user requirements.

import {
    getFirestore,
    doc,
    getDoc,
    setDoc,
    updateDoc,
    serverTimestamp,
    writeBatch,
    runTransaction,
    Timestamp,
    increment,
    deleteField,
  } from 'firebase/firestore';
  import { getApp, initializeApp, type FirebaseApp } from 'firebase/app';
  
  // ==========================
  // Firestore initialization
  // ==========================
  // We attempt to reuse an existing app if present; otherwise initialize from Vite env vars.
  function getOrInitFirebaseApp(): FirebaseApp {
    try {
      return getApp();
    } catch {
      const config = {
        apiKey: import.meta.env.VITE_FIREBASE_API_KEY,
        authDomain: import.meta.env.VITE_FIREBASE_AUTH_DOMAIN,
        projectId: import.meta.env.VITE_FIREBASE_PROJECT_ID,
        storageBucket: import.meta.env.VITE_FIREBASE_STORAGE_BUCKET,
        messagingSenderId: import.meta.env.VITE_FIREBASE_MESSAGING_SENDER_ID,
        appId: import.meta.env.VITE_FIREBASE_APP_ID,
      } as const;
      return initializeApp(config as any);
    }
  }
  
  const app = getOrInitFirebaseApp();
  const db = getFirestore(app);
  
  // ==========================
  // Types and Schemas
  // ==========================
  
  export type PetName = 'hamster' | 'dog' | string;
  export type QuestTask = 'house' | 'friend' | 'dressing-competition' | 'who-made-the-pets-sick' | 'travel' | 'food' | 'plant-dreams' | 'pet-school' | 'pet-theme-park' | 'pet-mall' | 'pet-care' | 'story' | string;
  
  export interface UserState {
    pets: Record<PetName, number>;
    petnames?: Record<PetName, string>;
    // Per-pet per-adventure question counts (cumulative)
    // Example: { hamster: { house: 8, travel: 5 }, dog: { park: 3 } }
    petquestions?: Record<PetName, Record<string, number>>;
    coins: number;
    streak: number;
    lastStreakIncrementAt?: Timestamp | null;
    // Client-local calendar day used for streak computation in local timezone (YYYY-MM-DD)
    lastStreakLocalDate?: string | null;
    // Weekly hearts map keyed by week key (e.g., "week_2025-10-06") and then by date (YYYY-MM-DD)
    // Example: weeklyHearts: { "week_2025-10-06": { "2025-10-07": true } }
    weeklyHearts?: Record<string, Record<string, boolean>>;
    // Daily sadness rotation controller for fair assignment across pets
    sadnessRotation?: {
      date: string; // YYYY-MM-DD (client-local)
      pointer: number; // round-robin offset into owned pets list
      lastAssignedPets: PetName[]; // the pets assigned on that date
      max: number; // cap used on that date (e.g., 2)
    } | null;
    createdAt: Timestamp;
    updatedAt: Timestamp;
  }
  
  export type PetQuestProgress = Record<QuestTask, number>; // each task counts correct answers toward 5
  
  export interface DailyQuests {
    // per-pet object where each task maps to progress count (0..5)
    [pet: string]: PetQuestProgress | Timestamp;
    createdAt: Timestamp;
    updatedAt: Timestamp;
  }
  
  // Firestore collection/document paths
  const userStateDocRef = (userId: string) => doc(db, 'userStates', userId);
  const dailyQuestsDocRef = (userId: string) => doc(db, 'dailyQuests', userId);
  
  // Utility: server timestamps
  const nowServerTimestamp = () => serverTimestamp();
  
  // Constants
  const COINS_PER_QUESTION = 10;
  const QUEST_TARGET = 5;
  const QUEST_COOLDOWN_HOURS = 8; // wait 8 hours before advancing after completion
  const ACTIVITY_SEQUENCE: QuestTask[] = ['house', 'friend', 'dressing-competition', 'who-made-the-pets-sick', 'travel', 'food', 'plant-dreams', 'pet-school', 'pet-theme-park', 'pet-mall', 'pet-care', 'story'];
  const SADNESS_CAP_PER_DAY = 3;
  
  // Default generators
  function createDefaultUserState(): Omit<UserState, 'createdAt' | 'updatedAt'> & {
    createdAt: ReturnType<typeof serverTimestamp>;
    updatedAt: ReturnType<typeof serverTimestamp>;
  } {
    return {
      pets: {},
      petnames: {},
      petquestions: {},
      coins: 0,
      streak: 0,
      lastStreakIncrementAt: null,
      lastStreakLocalDate: null,
      weeklyHearts: {},
      createdAt: nowServerTimestamp(),
      updatedAt: nowServerTimestamp(),
    };
  }
  
  function createInitialDailyQuests(pets: PetName[] = ['hamster', 'dog']): Record<string, any> {
    // Assign a random starting quest per pet with 0 progress
    const result: Record<string, any> = {};
    for (const pet of pets) {
      const task = ACTIVITY_SEQUENCE[0];
      result[pet] = { [task]: 0, _activityIndex: 0, _completedAt: null, _cooldownUntil: null, _lastCompletedActivity: null };
    }
<<<<<<< HEAD
    // Initialize user-scoped activity pointer (shared across pets)
    result._userCurrentActivity = ACTIVITY_SEQUENCE[0];
    result._userLastSwitchAt = nowServerTimestamp();
    result._userCooldownUntil = null;
=======
    // Initialize shared user pointer so it's always present and drives quest selection
    result._userCurrentActivity = ACTIVITY_SEQUENCE[0];
    result._userLastSwitchAt = nowServerTimestamp();
>>>>>>> 2b549e3a
    result.createdAt = nowServerTimestamp();
    result.updatedAt = nowServerTimestamp();
    return result;
  }
  
  // ==========================
  // API: Initialization
  // ==========================
  
  export async function initializeUserStateAndDailyQuests(userId: string, initialPets: PetName[] = ['hamster', 'dog']): Promise<void> {
    const userRef = userStateDocRef(userId);
    const questsRef = dailyQuestsDocRef(userId);
  
    const [userSnap, questsSnap] = await Promise.all([getDoc(userRef), getDoc(questsRef)]);
  
    const batch = writeBatch(db);
  
    if (!userSnap.exists()) {
      batch.set(userRef, createDefaultUserState());
    } else {
      batch.update(userRef, { updatedAt: nowServerTimestamp() });
    }
  
    // Determine pets from userState if available; fallback to provided list
    const petsFromUserState = userSnap.exists() ? Object.keys((userSnap.data() as any)?.pets ?? {}) : [];
    const petsToInit = petsFromUserState.length > 0 ? petsFromUserState : initialPets;
  
    if (!questsSnap.exists()) {
      batch.set(questsRef, createInitialDailyQuests(petsToInit));
    } else {
      // Ensure only owned pets exist in dailyQuests (do not touch meta keys prefixed with '_')
      const qData = questsSnap.data() as any;
      const updates: Record<string, any> = { updatedAt: nowServerTimestamp() };
      const existingPetKeys = Object.keys(qData).filter((k) => k !== 'createdAt' && k !== 'updatedAt' && !k.startsWith('_'));
      for (const key of existingPetKeys) {
        if (!petsToInit.includes(key)) updates[key] = deleteField();
      }
      for (const pet of petsToInit) {
        if (!qData[pet]) updates[pet] = { [ACTIVITY_SEQUENCE[0]]: 0, _activityIndex: 0, _completedAt: null, _cooldownUntil: null };
      }
      batch.set(questsRef, updates, { merge: true });
    }
  
    await batch.commit();
  }
  
  // ==========================
  // API: Progress update logic
  // ==========================
  
  export interface ProgressUpdateInput {
    userId: string;
    pet: PetName;
    questionsSolved: number; // number of correct questions in this event
    adventureKey?: string; // optional explicit adventure/todo key (e.g., 'house', 'travel')
  }
  
  export async function updateProgressOnQuestionSolved(input: ProgressUpdateInput): Promise<void> {
    const { userId, pet, questionsSolved, adventureKey } = input;
    if (questionsSolved <= 0) return;

    const userRef = userStateDocRef(userId);
    const questsRef = dailyQuestsDocRef(userId);
<<<<<<< HEAD

    await runTransaction(db, async (txn) => {
      const [userSnap, questsSnap] = await Promise.all([txn.get(userRef), txn.get(questsRef)]);

      if (!userSnap.exists()) {
        txn.set(userRef, createDefaultUserState());
      }
      if (!questsSnap.exists()) {
        txn.set(questsRef, createInitialDailyQuests([pet]));
      }

      const questsData = (questsSnap.exists() ? (questsSnap.data() as any) : {}) as any;
      const petObj = questsData?.[pet] ?? {};
      const index = Number(petObj?._activityIndex ?? 0) % ACTIVITY_SEQUENCE.length;
      const activeKey = ACTIVITY_SEQUENCE[index];
      const perAdventureKey = (adventureKey && typeof adventureKey === 'string' && adventureKey.trim()) ? adventureKey : activeKey;

      // Ensure pet container exists
      if (!questsData?.[pet]) {
        txn.set(questsRef, { [pet]: { [activeKey]: 0, _activityIndex: index || 0, _completedAt: null, _cooldownUntil: null, _lastCompletedActivity: null } } as any, { merge: true });
      }

      // Increment quest progress for active activity
      txn.set(
        questsRef,
        { [pet]: { [activeKey]: increment(questionsSolved) }, updatedAt: nowServerTimestamp() } as any,
        { merge: true }
      );

      // Increment user counters and coins
      txn.set(
        userRef,
        {
          pets: { [pet]: increment(questionsSolved) },
          coins: increment(questionsSolved * COINS_PER_QUESTION),
          petquestions: { [pet]: { [perAdventureKey]: increment(questionsSolved) } },
          updatedAt: nowServerTimestamp(),
        } as any,
        { merge: true }
      );

      // Completion: advance exactly once
      const currentProgress = Number(petObj?.[activeKey] ?? 0);
      const predicted = currentProgress + questionsSolved;
      const alreadyCompleted = Boolean(petObj?._completedAt);
      if (predicted >= QUEST_TARGET && !alreadyCompleted) {
        const now = Date.now();
        const cooldownMs = QUEST_COOLDOWN_HOURS * 60 * 60 * 1000;
        const cooldownUntil = Timestamp.fromMillis(now + cooldownMs);

        // Mark per-pet completion and remember which activity finished
        txn.set(
          questsRef,
          { [pet]: { _completedAt: nowServerTimestamp(), _cooldownUntil: cooldownUntil, _lastCompletedActivity: perAdventureKey }, updatedAt: nowServerTimestamp() } as any,
          { merge: true }
        );

        // Advance user-scoped pointer once, based on current pointer value in the same txn
        const currUserAct = (questsData?._userCurrentActivity || ACTIVITY_SEQUENCE[0]) as string;
        const uIdx = Math.max(0, ACTIVITY_SEQUENCE.indexOf(currUserAct));
        const nextKey = ACTIVITY_SEQUENCE[(uIdx + 1) % ACTIVITY_SEQUENCE.length];
        txn.set(
          questsRef,
          { _userCurrentActivity: nextKey, _userLastSwitchAt: nowServerTimestamp(), _userCooldownUntil: null, updatedAt: nowServerTimestamp() } as any,
          { merge: true }
        );
      } else if (alreadyCompleted) {
        // If already completed today, keep the label accurate: always set lastCompletedActivity
        try {
          const completedAtAny = petObj?._completedAt as any;
          const completedMs = completedAtAny?.toMillis ? completedAtAny.toMillis() : (completedAtAny ? new Date(completedAtAny).getTime() : 0);
          const completedDay = completedMs ? new Date(completedMs).toISOString().slice(0, 10) : '';
          const today = new Date().toISOString().slice(0, 10);
          if (completedDay === today) {
            txn.set(questsRef, { [pet]: { _lastCompletedActivity: perAdventureKey }, updatedAt: nowServerTimestamp() } as any, { merge: true });
          }
        } catch {}
      }
    });
=======
  
    const [userSnap, questsSnap] = await Promise.all([getDoc(userRef), getDoc(questsRef)]);
  
    const batch = writeBatch(db);
  
    if (!userSnap.exists()) {
      batch.set(userRef, createDefaultUserState());
    }
  
    if (!questsSnap.exists()) {
      batch.set(questsRef, createInitialDailyQuests([pet]));
    }
  
    // Determine effective activity for the pet
    const questsData = (questsSnap.exists() ? (questsSnap.data() as any) : createInitialDailyQuests([pet])) as any;
    const petObj = questsData?.[pet] ?? {};
    const index = Number(petObj?._activityIndex ?? 0) % ACTIVITY_SEQUENCE.length;
    const indexKey = ACTIVITY_SEQUENCE[index];
    // Cooldown detection in diverse shapes
    const cuAny: any = petObj?._cooldownUntil || null;
    const cuMs = cuAny?.toMillis
      ? cuAny.toMillis()
      : (typeof cuAny?.seconds === 'number')
        ? (cuAny.seconds * 1000)
        : (typeof cuAny === 'number')
          ? cuAny
          : (typeof cuAny === 'string')
            ? (isNaN(Date.parse(cuAny)) ? null : Date.parse(cuAny))
            : (cuAny ? new Date(cuAny).getTime() : null);
    const petHasActiveCooldown = Boolean(cuMs && Date.now() < cuMs);
    const userPointer = (questsData?._userCurrentActivity || ACTIVITY_SEQUENCE[0]) as string;
    const pointerKey = (typeof userPointer === 'string' && userPointer.trim()) ? userPointer : indexKey;
    // Effective: pin to last completed during cooldown; else prefer user pointer; fallback to index
    const lastCompleted = (typeof petObj?._lastCompletedActivity === 'string' && petObj._lastCompletedActivity) ? petObj._lastCompletedActivity : indexKey;
    const effectiveKey = petHasActiveCooldown ? lastCompleted : pointerKey;
    const perAdventureKey = (adventureKey && typeof adventureKey === 'string' && adventureKey.trim()) ? adventureKey : effectiveKey;
  
    // Ensure pet object exists with meta
    if (!questsData?.[pet]) {
      batch.set(
        questsRef,
        { [pet]: { [effectiveKey]: 0, _activityIndex: index || 0, _completedAt: null, _cooldownUntil: null, _lastCompletedActivity: null } },
        { merge: true }
      );
    }
  
    // Ensure field exists for the specific adventure key we're crediting
    if (typeof (petObj?.[perAdventureKey]) !== 'number') {
      batch.set(questsRef, { [pet]: { [perAdventureKey]: 0 } } as any, { merge: true });
    }

    // Increment quest progress for the credited adventure
    batch.set(
      questsRef,
      {
        [pet]: {
          [perAdventureKey]: increment(questionsSolved),
        },
        updatedAt: nowServerTimestamp(),
      } as any,
      { merge: true }
    );
  
    // Increment user pet counter and coins atomically
    batch.set(
      userRef,
      {
        pets: { [pet]: increment(questionsSolved) },
        coins: increment(questionsSolved * COINS_PER_QUESTION),
        // Increment per-adventure question count nested under petquestions
        petquestions: { [pet]: { [perAdventureKey]: increment(questionsSolved) } },
        updatedAt: nowServerTimestamp(),
      } as any,
      { merge: true }
    );
  
    // If we can determine completion pre-increment, annotate cooldown timestamps (best-effort)
    const currentProgress = Number(petObj?.[perAdventureKey] ?? 0);
    const predicted = currentProgress + questionsSolved;
    const alreadyCompleted = Boolean(petObj?._completedAt);
    if (predicted >= QUEST_TARGET && !alreadyCompleted) {
      // Mark completion and set a cooldown window to prevent immediate rollover
      const now = Date.now();
      const cooldownMs = QUEST_COOLDOWN_HOURS * 60 * 60 * 1000;
      const cooldownUntil = Timestamp.fromMillis(now + cooldownMs);
      batch.set(
        questsRef,
        { [pet]: { _completedAt: nowServerTimestamp(), _cooldownUntil: cooldownUntil, _lastCompletedActivity: perAdventureKey }, updatedAt: nowServerTimestamp() } as any,
        { merge: true }
      );

      // Advance a user-scoped pointer so other pets see the next assignment immediately (best-effort, non-transactional)
      try {
        const currUserAct = (questsData?._userCurrentActivity || ACTIVITY_SEQUENCE[0]) as string;
        const uIdx = Math.max(0, ACTIVITY_SEQUENCE.indexOf(currUserAct));
        const nextKey = ACTIVITY_SEQUENCE[(uIdx + 1) % ACTIVITY_SEQUENCE.length];
        batch.set(
          questsRef,
          { _userCurrentActivity: nextKey, _userLastSwitchAt: nowServerTimestamp(), updatedAt: nowServerTimestamp() } as any,
          { merge: true }
        );
      } catch {}
    }
  
    await batch.commit();
>>>>>>> 2b549e3a
  }
  
  // ==========================
  // API: Coin deduction logic
  // ==========================
  
  export interface DeductCoinsInput {
    userId: string;
    amount: number;
    clientCoins?: number; // optional local coins fallback when server value missing
  }
  
  export async function deductCoinsOnPurchase(input: DeductCoinsInput): Promise<void> {
    const { userId, amount, clientCoins } = input;
    if (amount <= 0) return;
  
    await runTransaction(db, async (txn) => {
      const userRef = userStateDocRef(userId);
      const userSnap = await txn.get(userRef);
  
      if (!userSnap.exists()) {
        // Initialize if missing to avoid errors
        txn.set(userRef, createDefaultUserState());
        return; // purchase can't proceed with coins this round; next call will work
      }
  
      const userData = userSnap.data() as UserState | any;
      const serverCoins = typeof userData.coins === 'number' ? userData.coins : 0;
      const localCoins = typeof clientCoins === 'number' ? clientCoins : 0;
      // Use the greater of server vs client to avoid resetting to 0 when server is stale
      const baseCoins = Math.max(serverCoins, localCoins);
      const newCoins = Math.max(0, baseCoins - amount);
  
      txn.update(userRef, {
        coins: newCoins,
        updatedAt: nowServerTimestamp(),
      });
    });
  }
  
  // ==========================
  // API: Daily quest rollover
  // ==========================
  
  export interface QuestRolloverInput {
    userId: string;
    ownedPets?: PetName[]; // only these pets are kept/initialized
  }
  
  // Helper to compute next activity index
  function getNextActivityIndex(currentIndex: number): number {
    return (currentIndex + 1) % ACTIVITY_SEQUENCE.length;
  }
  
  // Normalize per-pet object and return current active key (STRICT to sequence)
  function getActiveActivityForPet(petObj: any): { key: string; index: number } {
    if (!petObj) return { key: ACTIVITY_SEQUENCE[0], index: 0 };
    const index = Number(petObj._activityIndex ?? 0) % ACTIVITY_SEQUENCE.length;
    const expectedKey = ACTIVITY_SEQUENCE[index];
    // Always use expectedKey; ignore stray historical keys
    return { key: expectedKey, index };
  }
  
  export async function handleDailyQuestRollover(input: QuestRolloverInput): Promise<void> {
    const { userId, ownedPets } = input;
    const questsRef = dailyQuestsDocRef(userId);
    const questsSnap = await getDoc(questsRef);
  
    const batch = writeBatch(db);
  
    if (!questsSnap.exists()) {
      batch.set(questsRef, createInitialDailyQuests(ownedPets ?? []));
      await batch.commit();
      return;
    }
  
    const data = (questsSnap.data() as any) || {};
    const nowMs = Date.now();
  
    const updates: Record<string, any> = { updatedAt: nowServerTimestamp() };
  
    // Filter only owned pets if provided
    const existingPetKeys = Object.keys(data).filter((k) => k !== 'createdAt' && k !== 'updatedAt' && !k.startsWith('_'));
    if (ownedPets && ownedPets.length > 0) {
      for (const key of existingPetKeys) {
        if (!ownedPets.includes(key)) {
          updates[key] = deleteField();
        }
      }
      for (const pet of ownedPets) {
        if (!data[pet]) {
          updates[pet] = { [ACTIVITY_SEQUENCE[0]]: 0, _activityIndex: 0, _completedAt: null, _cooldownUntil: null };
        }
      }
    }
  
    const petKeys = (ownedPets && ownedPets.length > 0) ? ownedPets : existingPetKeys;
    for (const pet of petKeys) {
      const petObj = (data?.[pet] ?? {}) as any;
      const { key: activeKey, index } = getActiveActivityForPet(petObj);
      const progress = Number(petObj?.[activeKey] ?? 0);
      const cooldownUntilTs = petObj?._cooldownUntil as Timestamp | null;
      const cooldownUntilMs = cooldownUntilTs ? cooldownUntilTs.toMillis() : null;
  
      if (progress >= QUEST_TARGET) {
        if (!cooldownUntilMs) {
          // Set cooldown first time we detect completion; advance later
          const cooldownMs = QUEST_COOLDOWN_HOURS * 60 * 60 * 1000;
          updates[pet] = {
            ...(updates[pet] || {}),
            _completedAt: nowServerTimestamp(),
            _cooldownUntil: Timestamp.fromMillis(nowMs + cooldownMs),
          };
        } else if (nowMs >= cooldownUntilMs) {
          // Advance to next activity after cooldown
          const nextIndex = getNextActivityIndex(index);
          const nextKey = ACTIVITY_SEQUENCE[nextIndex];
          updates[pet] = {
            ...(updates[pet] || {}),
            [activeKey]: deleteField(),
            [nextKey]: 0,
            _activityIndex: nextIndex,
            _completedAt: null,
            _lastCompletedActivity: null,
            _cooldownUntil: null,
          };
        }
      }
    }
  
    // Advance USER-scoped pointer if cooldown passed
    try {
      const userCooldown = (data as any)?._userCooldownUntil as Timestamp | null;
      const userActivity = (data as any)?._userCurrentActivity as string | undefined;
      const idx = Math.max(0, ACTIVITY_SEQUENCE.indexOf(userActivity || ACTIVITY_SEQUENCE[0]));
      const cuMs = userCooldown?.toMillis?.() || (userCooldown ? new Date(userCooldown as any).getTime() : null);
      if (!cuMs || nowMs >= cuMs) {
        const nextIndex = (idx + 1) % ACTIVITY_SEQUENCE.length;
        updates._userCurrentActivity = ACTIVITY_SEQUENCE[nextIndex];
        updates._userLastSwitchAt = nowServerTimestamp();
        updates._userCooldownUntil = null;
      }
    } catch {}

    batch.set(questsRef, updates, { merge: true });
    await batch.commit();

    // Ensure sadness assignment exists for the day (idempotent)
    try { await ensureDailySadnessAssigned(userId); } catch {}
  }

  // ==========================
  // DEV: Simulate 8 hours elapsed and advance
  // ==========================

  export interface DevSimulateEightHoursInput {
    userId: string;
  }

  export async function devSimulateEightHoursAndRollover(input: DevSimulateEightHoursInput): Promise<void> {
    const { userId } = input;
    const questsRef = dailyQuestsDocRef(userId);
    const snap = await getDoc(questsRef);
    if (!snap.exists()) return;
    const data = (snap.data() as any) || {};
    const batch = writeBatch(db);
    const pastTs = Timestamp.fromMillis(Date.now() - 1000);

    const petKeys = Object.keys(data).filter((k) => k !== 'createdAt' && k !== 'updatedAt' && !k.startsWith('_'));
    for (const pet of petKeys) {
      const petObj = (data?.[pet] ?? {}) as any;
      const updates: Record<string, any> = {};
      // If cooldown exists or pet completed, push cooldown to past to allow next rollover
      if (petObj?._cooldownUntil) updates._cooldownUntil = pastTs; else if (typeof petObj?.[Object.keys(petObj).find((k: string) => !k.startsWith('_')) || ''] === 'number') updates._cooldownUntil = pastTs;
      // Also end any sleep immediately
      if (petObj?._sleepEndAt) updates._sleepEndAt = pastTs;
      // Cleanup stray progress keys: retain only current active key
      try {
        const { key: activeKey } = getActiveActivityForPet(petObj);
        const keys = Object.keys(petObj).filter((k) => !k.startsWith('_') && k !== 'createdAt' && k !== 'updatedAt');
        keys.forEach((k) => { if (k !== activeKey) (updates as any)[k] = deleteField(); });
      } catch {}
      if (Object.keys(updates).length > 0) {
        batch.set(questsRef, { [pet]: updates } as any, { merge: true });
      }
    }
    batch.set(questsRef, { updatedAt: nowServerTimestamp() } as any, { merge: true });
    await batch.commit();

    // Now run normal rollover to advance
    await handleDailyQuestRollover({ userId });
  }

  export interface ForceQuestAdvanceInput {
    userId: string;
    ownedPets?: PetName[];
  }

  // Dev/utility: force-expire cooldowns for completed quests and advance immediately
  export async function forceExpireCooldownsAndRollover(input: ForceQuestAdvanceInput): Promise<void> {
    const { userId, ownedPets } = input;
    const questsRef = dailyQuestsDocRef(userId);
    const questsSnap = await getDoc(questsRef);
    const batch = writeBatch(db);
    if (!questsSnap.exists()) return;
    const data = (questsSnap.data() as any) || {};
    const updates: Record<string, any> = { updatedAt: nowServerTimestamp() };
    const existingPetKeys = Object.keys(data).filter((k) => k !== 'createdAt' && k !== 'updatedAt');
    const keys = (ownedPets && ownedPets.length > 0) ? ownedPets : existingPetKeys;
    for (const pet of keys) {
      const petObj = (data?.[pet] ?? {}) as any;
      const { key: activeKey } = getActiveActivityForPet(petObj);
      const progress = Number(petObj?.[activeKey] ?? 0);
      if (progress >= QUEST_TARGET) {
        updates[pet] = {
          ...(updates[pet] || {}),
          _completedAt: nowServerTimestamp(),
          _cooldownUntil: Timestamp.fromMillis(Date.now() - 1),
        };
      }
    }
    // Also expire user-scoped cooldown so the pointer can advance
    updates._userCooldownUntil = Timestamp.fromMillis(Date.now() - 1);
    batch.set(questsRef, updates, { merge: true });
    await batch.commit();
    await handleDailyQuestRollover({ userId, ownedPets });
  }
  
  // ==========================
  // NEW API: Daily quest helpers (batch-based)
  // ==========================

  // ==========================
  // Daily sadness rotation assignment
  // ==========================

  export interface SadnessAssignment {
    date: string;
    assignedPets: PetName[];
    max: number;
  }

  function getTodayDateString(): string {
    try {
      return new Date().toISOString().slice(0, 10);
    } catch {
      // Fallback if environment lacks toISOString
      const d = new Date();
      const y = d.getFullYear();
      const m = String(d.getMonth() + 1).padStart(2, '0');
      const dd = String(d.getDate()).padStart(2, '0');
      return `${y}-${m}-${dd}`;
    }
  }

  function isSleepingNow(petObj: any): boolean {
    const endAny = petObj?._sleepEndAt as any;
    if (!endAny) return false;
    try {
      const now = Date.now();
      const endMs = endAny?.toMillis ? endAny.toMillis() : (endAny ? new Date(endAny).getTime() : 0);
      return Boolean(endMs && now < endMs);
    } catch {
      return false;
    }
  }

  export async function ensureDailySadnessAssigned(userId: string): Promise<SadnessAssignment> {
    const today = getTodayDateString();
    const userRef = userStateDocRef(userId);
    const questsRef = dailyQuestsDocRef(userId);
    const [userSnap, questsSnap] = await Promise.all([getDoc(userRef), getDoc(questsRef)]);

    const userData = (userSnap.exists() ? (userSnap.data() as any) : null);
    const questsData = (questsSnap.exists() ? (questsSnap.data() as any) : {});

    const cap = SADNESS_CAP_PER_DAY;

    // If already assigned for today in dailyQuests, return it (idempotent)
    const existing = questsData?._sadness as any;
    if (existing && existing.date === today && Array.isArray(existing.assignedPets)) {
      return { date: existing.date, assignedPets: existing.assignedPets as PetName[], max: Number(existing.max || cap) };
    }

    // Determine owned pets (prefer petnames keys when available for stability)
    const petsMap = (userData?.pets || {}) as Record<string, number>;
    const namesMap = (userData?.petnames || {}) as Record<string, string>;
    const ownedPets = (Object.keys(namesMap).length > 0 ? Object.keys(namesMap) : Object.keys(petsMap)).sort();

    const totalOwned = ownedPets.length;
    const k = Math.min(cap, totalOwned);

    const rot = (userData?.sadnessRotation || null) as any;
    const pointer = Number(rot?.pointer || 0) % (totalOwned || 1);

    // Compute eligibility: exclude pets actively sleeping
    const eligiblePets = ownedPets.filter((pet) => {
      const petObj = questsData?.[pet] || {};
      return !isSleepingNow(petObj);
    });

    // If fewer eligible than cap, assign as many as possible (may be 0..k)
    const pool = eligiblePets.length > 0 ? eligiblePets : ownedPets;
    const assignCount = Math.min(k, pool.length);

    const selected: PetName[] = [];
    if (assignCount > 0 && pool.length > 0) {
      for (let i = 0; i < pool.length && selected.length < assignCount; i++) {
        const idx = (pointer + i) % pool.length;
        const pet = pool[idx];
        if (!selected.includes(pet as PetName)) selected.push(pet as PetName);
      }
    }

    // Prepare updates (batch)
    const batch = writeBatch(db);
    // Quests _sadness publication for realtime UI consumption
    batch.set(questsRef, { _sadness: { date: today, assignedPets: selected, max: cap }, updatedAt: nowServerTimestamp() } as any, { merge: true });
    // UserState rotation bookkeeping
    batch.set(userRef, {
      sadnessRotation: {
        date: today,
        pointer: (totalOwned > 0 ? (pointer + assignCount) % totalOwned : 0),
        lastAssignedPets: selected,
        max: cap,
      },
      updatedAt: nowServerTimestamp(),
    } as any, { merge: true });

    await batch.commit();

    return { date: today, assignedPets: selected, max: cap };
  }

  // Force a specific pet to be sad today (used on first selection/purchase day)
  export interface EnsurePetSadTodayInput {
    userId: string;
    pet: PetName;
  }

  export async function ensurePetSadToday(input: EnsurePetSadTodayInput): Promise<void> {
    const { userId, pet } = input;
    const today = getTodayDateString();
    const userRef = userStateDocRef(userId);
    const questsRef = dailyQuestsDocRef(userId);
    const [userSnap, questsSnap] = await Promise.all([getDoc(userRef), getDoc(questsRef)]);

    const cap = SADNESS_CAP_PER_DAY;

    const batch = writeBatch(db);
    if (!questsSnap.exists()) {
      // Initialize with this pet present to avoid missing structure
      batch.set(questsRef, createInitialDailyQuests([pet] as any));
    }

    const existing = (questsSnap.exists() ? (questsSnap.data() as any)?._sadness : null) as any;
    let assigned: string[] = [];
    if (existing && existing.date === today && Array.isArray(existing.assignedPets)) {
      assigned = [...existing.assignedPets];
    }
    if (!assigned.includes(pet)) {
      if (assigned.length < cap) {
        assigned.push(pet);
      } else {
        // Ensure the new pet is included today; drop the last to keep size within cap
        assigned = [pet, ...assigned.slice(0, cap - 1)];
      }
    }

    // Publish sadness today and mirror in userState without advancing pointer (no fairness penalty)
    batch.set(questsRef, { _sadness: { date: today, assignedPets: assigned, max: cap }, updatedAt: nowServerTimestamp() } as any, { merge: true });

    // Update sadnessRotation snapshot without changing pointer
    const usr = (userSnap.exists() ? (userSnap.data() as any) : null) as any;
    const rot = usr?.sadnessRotation || {};
    batch.set(userRef, {
      sadnessRotation: {
        date: today,
        pointer: Number(rot?.pointer || 0),
        lastAssignedPets: assigned,
        max: cap,
      },
      updatedAt: nowServerTimestamp(),
    } as any, { merge: true });

    await batch.commit();
  }
  
  // Ephemeral sadness on purchase: do NOT include in assignedPets. Also align pet's
  // activity to the user's shared pointer (_userCurrentActivity). This is intended
  // to make a newly bought pet appear sad immediately without consuming the daily
  // sadness cap or rotation fairness.
  export interface ForcePetSadOnPurchaseInput {
    userId: string;
    pet: PetName;
  }

  export async function forcePetSadOnPurchase(input: ForcePetSadOnPurchaseInput): Promise<void> {
    const { userId, pet } = input;
    const today = getTodayDateString();
    const questsRef = dailyQuestsDocRef(userId);
    const userRef = userStateDocRef(userId);
    const snap = await getDoc(questsRef);

    const data = (snap.exists() ? (snap.data() as any) : {}) as any;
    const userPointer = (data?._userCurrentActivity || ACTIVITY_SEQUENCE[0]) as string;
    const ptrIndex = Math.max(0, ACTIVITY_SEQUENCE.indexOf(userPointer));
    const activeKey = ACTIVITY_SEQUENCE[ptrIndex] || ACTIVITY_SEQUENCE[0];

    const batch = writeBatch(db);

    // Ensure pet entry exists and is aligned to shared pointer
    if (!snap.exists() || !data[pet]) {
      batch.set(
        questsRef,
        { [pet]: { [activeKey]: 0, _activityIndex: ptrIndex, _completedAt: null, _cooldownUntil: null }, updatedAt: nowServerTimestamp() } as any,
        { merge: true }
      );
    } else {
      batch.set(
        questsRef,
        { [pet]: { _activityIndex: ptrIndex, [activeKey]: Number((data?.[pet] || {})[activeKey] || 0) }, updatedAt: nowServerTimestamp() } as any,
        { merge: true }
      );
    }

    // Publish a separate forced-sad list that the client can use without touching
    // the assignedPets category or rotation.
    const existingForce = (data?._sadForce || {}) as any;
    const forcePets = (existingForce && existingForce.date === today && typeof existingForce.pets === 'object') ? { ...existingForce.pets } : {};
    forcePets[pet] = true;
    batch.set(
      questsRef,
      { _sadForce: { date: today, pets: forcePets }, updatedAt: nowServerTimestamp() } as any,
      { merge: true }
    );

    // Touch user doc for updatedAt (no rotation change)
    batch.set(userRef, { updatedAt: nowServerTimestamp() } as any, { merge: true });

    await batch.commit();
  }
  
  export interface GetDailyQuestResultPet {
    pet: string;
    activity: string;
    progress: number;
    activityIndex: number;
    cooldownUntil?: Timestamp | null;
  }
  
  export interface GetDailyQuestResult {
    createdAt?: Timestamp;
    updatedAt?: Timestamp;
    pets: GetDailyQuestResultPet[];
  }
  
  export async function getDailyQuest(userId: string, ownedPets: PetName[]): Promise<GetDailyQuestResult> {
    const questsRef = dailyQuestsDocRef(userId);
    const snap = await getDoc(questsRef);
    const batch = writeBatch(db);
  
    if (!snap.exists()) {
      batch.set(questsRef, createInitialDailyQuests(ownedPets));
      await batch.commit();
      const created = await getDoc(questsRef);
      const createdData = created.data() as any;
      const pets: GetDailyQuestResultPet[] = ownedPets.map((p) => ({ pet: p, activity: ACTIVITY_SEQUENCE[0], progress: 0, activityIndex: 0, cooldownUntil: null }));
      return { createdAt: createdData?.createdAt, updatedAt: createdData?.updatedAt, pets };
    }
  
    const data = snap.data() as any;
    const updates: Record<string, any> = {};
    const existingPetKeys = Object.keys(data).filter((k) => k !== 'createdAt' && k !== 'updatedAt');
    const resultPets: GetDailyQuestResultPet[] = [];
  
    // Remove pets not owned
    for (const key of existingPetKeys) {
      if (!ownedPets.includes(key)) {
        updates[key] = deleteField();
      }
    }
    // Add missing pets
    for (const pet of ownedPets) {
      if (!data[pet]) {
        updates[pet] = { [ACTIVITY_SEQUENCE[0]]: 0, _activityIndex: 0, _completedAt: null, _cooldownUntil: null };
      }
    }
  
    // Build output
    for (const pet of ownedPets) {
      const petObj = (data?.[pet] ?? updates?.[pet] ?? { [ACTIVITY_SEQUENCE[0]]: 0, _activityIndex: 0 }) as any;
      const { key, index } = getActiveActivityForPet(petObj);
      const progress = Number(petObj?.[key] ?? 0);
      resultPets.push({ pet, activity: key, progress, activityIndex: index, cooldownUntil: petObj?._cooldownUntil ?? null });
    }
  
    if (Object.keys(updates).length > 0) {
      updates.updatedAt = nowServerTimestamp();
      batch.set(questsRef, updates, { merge: true });
      await batch.commit();
    }
  
    return { createdAt: data?.createdAt, updatedAt: data?.updatedAt, pets: resultPets };
  }
  
  export interface UpdateQuestProgressInput {
    userId: string;
    pet: PetName;
    questionsSolved?: number;
  adventureKey?: string;
  }
  
  export async function updateQuestProgress(input: UpdateQuestProgressInput): Promise<void> {
  const { userId, pet, questionsSolved = 1, adventureKey } = input;
  await updateProgressOnQuestionSolved({ userId, pet, questionsSolved, adventureKey });
  }
  
  // ==========================
  // Convenience getters (optional)
  // ==========================
  
  export async function getUserState(userId: string): Promise<UserState | null> {
    const snap = await getDoc(userStateDocRef(userId));
    return snap.exists() ? (snap.data() as UserState) : null;
  }
  
  export async function getDailyQuests(userId: string): Promise<DailyQuests | null> {
    const snap = await getDoc(dailyQuestsDocRef(userId));
    return snap.exists() ? (snap.data() as DailyQuests) : null;
  }

  // ==========================
  // API: Pet names (stored alongside pets counts)
  // ==========================

  export interface SetPetNameInput {
    userId: string;
    pet: PetName;
    name: string;
  }

  export async function setPetName(input: SetPetNameInput): Promise<void> {
    const { userId, pet, name } = input;
    const userRef = userStateDocRef(userId);
    await setDoc(
      userRef,
      { petnames: { [pet]: name }, updatedAt: nowServerTimestamp() } as any,
      { merge: true }
    );
  }

  export async function getPetNames(userId: string): Promise<Record<PetName, string>> {
    const snap = await getDoc(userStateDocRef(userId));
    if (!snap.exists()) return {} as Record<PetName, string>;
    const data = snap.data() as any;
    return (data?.petnames || {}) as Record<PetName, string>;
  }
  
  // ==========================
  // Exported API surface
  // ==========================
  
  export const stateStoreApi = {
    initializeUserStateAndDailyQuests,
    updateProgressOnQuestionSolved,
    deductCoinsOnPurchase,
    handleDailyQuestRollover,
    devSimulateEightHoursAndRollover,
    ensureDailySadnessAssigned,
    ensurePetSadToday,
    forcePetSadOnPurchase,
    getUserState,
    getDailyQuests,
    startPetSleep,
    clearPetSleep,
    setPetName,
    setWeeklyHeart,
    incrementStreakIfEligible,
<<<<<<< HEAD
    fetchMoodPeriod,
    setMoodPeriod,
    forceExpireCooldownsAndRollover,
=======
    devShiftDailyQuestsTime,
>>>>>>> 2b549e3a
  };
  
  // ==========================
  // Read-only: Fetch overview and quest states for sign-in
  // ==========================
  
  function calculatePetLevel(totalCorrect: number): { level: 1 | 2 | 3 | 4 | 5; nextThreshold: number | null; toNext: number | null } {
    if (totalCorrect >= 30) return { level: 5, nextThreshold: null, toNext: null };
    if (totalCorrect >= 20) return { level: 4, nextThreshold: 30, toNext: Math.max(0, 30 - totalCorrect) };
    if (totalCorrect >= 12) return { level: 3, nextThreshold: 20, toNext: Math.max(0, 20 - totalCorrect) };
    if (totalCorrect >= 5) return { level: 2, nextThreshold: 12, toNext: Math.max(0, 12 - totalCorrect) };
    return { level: 1, nextThreshold: 5, toNext: Math.max(0, 5 - totalCorrect) };
  }
  
  export interface PetOverview {
    totalCorrect: number;
    level: 1 | 2 | 3 | 4 | 5;
    nextThreshold: number | null;
    toNext: number | null;
  }
  
  export interface UserOverview {
    coins: number;
    streak: number;
    pets: Record<PetName, PetOverview>;
    updatedAt?: Timestamp;
  }
  
  export async function fetchUserOverview(userId: string): Promise<UserOverview | null> {
    const snap = await getDoc(userStateDocRef(userId));
    if (!snap.exists()) return null;
    const data = snap.data() as any;
    const pets: Record<string, PetOverview> = {};
    const petCounts = (data?.pets ?? {}) as Record<string, number>;
    for (const [pet, count] of Object.entries(petCounts)) {
      const lvl = calculatePetLevel(Number(count || 0));
      pets[pet] = {
        totalCorrect: Number(count || 0),
        level: lvl.level,
        nextThreshold: lvl.nextThreshold,
        toNext: lvl.toNext,
      };
    }
    return {
      coins: Number(data?.coins ?? 0),
      streak: Number(data?.streak ?? 0),
      pets: pets as Record<PetName, PetOverview>,
      updatedAt: data?.updatedAt,
    };
  }
  
  export interface QuestCompletionState {
    pet: PetName;
    activity: QuestTask;
    progress: number;
    target: number; // always 5
    completed: boolean;
    activityIndex: number;
    cooldownUntil?: Timestamp | null;
  completedAt?: Timestamp | null;
  lastCompletedActivity?: QuestTask | null;
    sleepStartAt?: Timestamp | null;
    sleepEndAt?: Timestamp | null;
  }
  
  export async function fetchDailyQuestCompletionStates(userId: string): Promise<QuestCompletionState[]> {
    // Read owned pets from userState
    const userSnap = await getDoc(userStateDocRef(userId));
    const ownedPets = userSnap.exists() ? Object.keys((userSnap.data() as any)?.pets ?? {}) : [];
  
    const questsSnap = await getDoc(dailyQuestsDocRef(userId));
    if (!questsSnap.exists()) return ownedPets.map((p) => ({ pet: p, activity: ACTIVITY_SEQUENCE[0], progress: 0, target: QUEST_TARGET, completed: false, activityIndex: 0, cooldownUntil: null }));
  
    const data = questsSnap.data() as any;
    const result: QuestCompletionState[] = [];
    for (const pet of ownedPets) {
      const petObj = (data?.[pet] ?? {}) as any;
      const index = Number(petObj?._activityIndex ?? 0) % ACTIVITY_SEQUENCE.length;
      const key = ACTIVITY_SEQUENCE[index];
      const prog = Number(petObj?.[key] ?? 0);
      const completed = prog >= QUEST_TARGET;
      result.push({
        pet,
        activity: key,
        progress: prog,
        target: QUEST_TARGET,
        completed,
        activityIndex: index,
        cooldownUntil: petObj?._cooldownUntil ?? null,
        completedAt: petObj?._completedAt ?? null,
        // expose last completed activity for accurate Today label pinning
        lastCompletedActivity: (typeof petObj?._lastCompletedActivity === 'string') ? petObj._lastCompletedActivity : null,
        sleepStartAt: petObj?._sleepStartAt ?? null,
        sleepEndAt: petObj?._sleepEndAt ?? null,
      });
    }
    return result;
  }
  
  // ==========================
  // Sleep management persisted in dailyQuests per pet (batch-based)
  // ==========================
  
  export interface StartPetSleepInput {
    userId: string;
    pet: PetName;
    durationMs?: number; // default 8 hours
  }
  
  export async function startPetSleep(input: StartPetSleepInput): Promise<void> {
    const { userId, pet, durationMs = 8 * 60 * 60 * 1000 } = input;
    const questsRef = dailyQuestsDocRef(userId);
    const snap = await getDoc(questsRef);
    const batch = writeBatch(db);
    if (!snap.exists()) {
      batch.set(questsRef, createInitialDailyQuests([pet]));
    }
    const endTs = Timestamp.fromMillis(Date.now() + durationMs);
    batch.set(
      questsRef,
      { [pet]: { _sleepStartAt: nowServerTimestamp(), _sleepEndAt: endTs }, updatedAt: nowServerTimestamp() } as any,
      { merge: true }
    );
    await batch.commit();
  }
  
  export interface ClearPetSleepInput {
    userId: string;
    pet: PetName;
  }
  
  export async function clearPetSleep(input: ClearPetSleepInput): Promise<void> {
    const { userId, pet } = input;
    const questsRef = dailyQuestsDocRef(userId);
    const batch = writeBatch(db);
    batch.set(
      questsRef,
      { [pet]: { _sleepStartAt: null, _sleepEndAt: null }, updatedAt: nowServerTimestamp() } as any,
      { merge: true }
    );
    await batch.commit();
  }

  // ==========================
  // Dev: Shift dailyQuests time fields by hours
  // ==========================

  export async function devShiftDailyQuestsTime(userId: string, hours: number): Promise<void> {
    if (!userId || !Number.isFinite(hours)) return;
    const questsRef = dailyQuestsDocRef(userId);
    const snap = await getDoc(questsRef);
    if (!snap.exists()) return;

    const data = (snap.data() as any) || {};
    const msDelta = Math.trunc(hours * 60 * 60 * 1000);

    // Helper to convert Timestamp-like to ms
    const toMs = (anyTs: any): number | null => {
      try {
        if (!anyTs) return null;
        if (typeof anyTs.toMillis === 'function') return Number(anyTs.toMillis());
        const t = new Date(anyTs as any).getTime();
        return Number.isFinite(t) ? t : null;
      } catch {
        return null;
      }
    };

    const updates: Record<string, any> = {};

    // Adjust per-pet windows
    const petKeys = Object.keys(data).filter((k) => k !== 'createdAt' && k !== 'updatedAt' && !k.startsWith('_'));
    for (const pet of petKeys) {
      const petObj = (data?.[pet] ?? {}) as any;
      const sleepStartMs = toMs(petObj?._sleepStartAt);
      const sleepEndMs = toMs(petObj?._sleepEndAt);
      const cooldownMs = toMs(petObj?._cooldownUntil);

      const petUpdate: Record<string, any> = {};

      // Move windows earlier to simulate time moving forward
      if (sleepStartMs && Number.isFinite(sleepStartMs)) {
        petUpdate._sleepStartAt = Timestamp.fromMillis(sleepStartMs - msDelta);
      }
      if (sleepEndMs && Number.isFinite(sleepEndMs)) {
        petUpdate._sleepEndAt = Timestamp.fromMillis(sleepEndMs - msDelta);
      }
      if (cooldownMs && Number.isFinite(cooldownMs)) {
        petUpdate._cooldownUntil = Timestamp.fromMillis(cooldownMs - msDelta);
      }

      if (Object.keys(petUpdate).length > 0) {
        updates[pet] = { ...(updates[pet] || {}), ...petUpdate };
      }
    }

    // Adjust a few top-level timestamp-like fields if present
    const userLastSwitchMs = toMs((data as any)?._userLastSwitchAt);
    if (userLastSwitchMs && Number.isFinite(userLastSwitchMs)) {
      updates._userLastSwitchAt = Timestamp.fromMillis(userLastSwitchMs - msDelta);
    }

    if (Object.keys(updates).length === 0) return;

    updates.updatedAt = nowServerTimestamp();
    await setDoc(questsRef, updates as any, { merge: true });
  }
  
  // Re-export in API surface
  export const stateStoreReader = {
    fetchUserOverview,
    fetchDailyQuestCompletionStates,
    getPetNames,
  };

  // ==========================
  // Weekly hearts helpers
  // ==========================

  export interface SetWeeklyHeartInput {
    userId: string;
    weekKey: string; // e.g., "week_2025-10-06" (Monday date)
    dateStr: string; // YYYY-MM-DD within that week
    filled?: boolean; // default true
  }

  export async function setWeeklyHeart(input: SetWeeklyHeartInput): Promise<void> {
    const { userId, weekKey, dateStr, filled = true } = input;
    if (!userId || !weekKey || !dateStr) return;
    const userRef = userStateDocRef(userId);
    await setDoc(
      userRef,
      { weeklyHearts: { [weekKey]: { [dateStr]: filled } }, updatedAt: nowServerTimestamp() } as any,
      { merge: true }
    );
  }
  
  // ==========================
  // Streak: increment only if (any quest completed today) AND (called on sleep)
  // ==========================

  export interface IncrementStreakIfEligibleInput {
    userId: string;
    localDate: string; // YYYY-MM-DD in user's local timezone
  }

  function toLocalYmd(ms: number): string {
    try {
      const d = new Date(ms);
      const y = d.getFullYear();
      const m = String(d.getMonth() + 1).padStart(2, '0');
      const dd = String(d.getDate()).padStart(2, '0');
      return `${y}-${m}-${dd}`;
    } catch {
      const d = new Date();
      const y = d.getFullYear();
      const m = String(d.getMonth() + 1).padStart(2, '0');
      const dd = String(d.getDate()).padStart(2, '0');
      return `${y}-${m}-${dd}`;
    }
  }

  function isWeekendYmd(ymd: string): boolean {
    try {
      const [y, m, d] = ymd.split('-').map((s) => Number(s));
      const dt = new Date(y, (m || 1) - 1, d || 1);
      const day = dt.getDay(); // 0=Sun, 6=Sat
      return day === 0 || day === 6;
    } catch {
      return false;
    }
  }

  function daysBetweenYmd(prevYmd: string, currYmd: string): number {
    try {
      const [py, pm, pd] = prevYmd.split('-').map((s) => Number(s));
      const [cy, cm, cd] = currYmd.split('-').map((s) => Number(s));
      const prev = new Date(py, (pm || 1) - 1, pd || 1);
      const curr = new Date(cy, (cm || 1) - 1, cd || 1);
      return Math.floor((curr.getTime() - prev.getTime()) / (24 * 60 * 60 * 1000));
    } catch {
      return Number.POSITIVE_INFINITY;
    }
  }

  // Weekend bonus continuity rules:
  // - Weekend usage (Sat/Sun) increments like normal
  // - Skipping weekend days doesn't break streak
  // - Skipping a weekday breaks streak
  function isContinuousWithWeekendBonus(prevYmd: string | null | undefined, currYmd: string): boolean {
    if (!prevYmd) return false;
    try {
      const [cy, cm, cd] = currYmd.split('-').map((s) => Number(s));
      const curr = new Date(cy, (cm || 1) - 1, cd || 1);
      const currDow = curr.getDay(); // 0=Sun..6=Sat
      const diff = daysBetweenYmd(prevYmd, currYmd);
      if (diff <= 0) return false;

      // Weekend days increment with previous calendar day continuity
      if (currDow === 6) { // Saturday
        return diff === 1; // must be Friday
      }
      if (currDow === 0) { // Sunday
        return diff === 1 || diff === 2; // Sat or Fri
      }

      // Weekdays (Mon..Fri)
      if (currDow === 1) { // Monday
        return diff === 1 || diff === 2 || diff === 3; // Sun, Sat, or Fri
      }
      // Tue..Fri
      return diff === 1; // strict previous day
    } catch {
      return false;
    }
  }

  export async function incrementStreakIfEligible(input: IncrementStreakIfEligibleInput): Promise<number> {
    const { userId, localDate } = input;
    if (!userId || !localDate) return 0;
    return await runTransaction(db, async (txn) => {
      const userRef = userStateDocRef(userId);
      const questsRef = dailyQuestsDocRef(userId);
      const userSnap = await txn.get(userRef);
      const questsSnap = await txn.get(questsRef);

      // Initialize user state if missing
      if (!userSnap.exists()) {
        txn.set(userRef, createDefaultUserState());
      }

      const userData = (userSnap.exists() ? (userSnap.data() as any) : {}) as any;
      const currentStreak = Number(userData?.streak ?? 0);
      const lastLocal = (userData?.lastStreakLocalDate ?? null) as string | null;

      // If already incremented for localDate, return early
      if (lastLocal === localDate) {
        return currentStreak;
      }

      // Determine if any pet's quest was completed today (based on _completedAt local day)
      let anyCompletedToday = false;
      if (questsSnap.exists()) {
        const qData = questsSnap.data() as any;
        const petKeys = Object.keys(qData).filter((k) => k !== 'createdAt' && k !== 'updatedAt' && !k.startsWith('_'));
        for (const pet of petKeys) {
          try {
            const petObj = qData[pet] || {};
            const completedAt = petObj?._completedAt as Timestamp | null;
            if (completedAt) {
              const completedYmd = toLocalYmd(completedAt.toMillis());
              if (completedYmd === localDate) {
                anyCompletedToday = true;
                break;
              }
            }
          } catch {}
        }
      }

      if (!anyCompletedToday) {
        // Not eligible: do not change streak
        return currentStreak;
      }

      // Compute next streak with weekend-bonus continuity
      const nextStreak = isContinuousWithWeekendBonus(lastLocal, localDate) ? currentStreak + 1 : 1;

      txn.set(
        userRef,
        {
          streak: nextStreak,
          lastStreakIncrementAt: Timestamp.now(),
          lastStreakLocalDate: localDate,
          updatedAt: nowServerTimestamp(),
        } as any,
        { merge: true }
      );

      return nextStreak;
    });
  }

  // ==========================
  // API: Mood Period (8-hour rotation) - server source of truth
  // Stored under dailyQuests/{userId}._moodPeriod
  // ==========================

  export interface ServerMoodPeriod {
    periodId: string;
    anchorAt: Timestamp;
    nextResetAt: Timestamp;
    sadPetIds: string[];
    baselineCoinsByPet: Record<string, number>;
    lastAssignmentReason: 'sleep_anchor' | 'elapsed_no_sleep' | 'init' | string;
  }

  export interface ClientMoodPeriod {
    periodId: string;
    anchorMs: number;
    nextResetMs: number;
    sadPetIds: string[];
    engagementBaseline: Record<string, number>;
    lastAssignmentReason: 'sleep_anchor' | 'elapsed_no_sleep' | 'init' | string;
  }

  export async function fetchMoodPeriod(userId: string): Promise<ClientMoodPeriod | null> {
    if (!userId) return null;
    const ref = dailyQuestsDocRef(userId);
    const snap = await getDoc(ref);
    if (!snap.exists()) return null;
    const data = snap.data() as any;
    const mp = data?._moodPeriod as ServerMoodPeriod | undefined;
    if (!mp || !mp.anchorAt || !mp.nextResetAt) return null;
    return {
      periodId: String(mp.periodId || ''),
      anchorMs: (mp.anchorAt as Timestamp).toMillis(),
      nextResetMs: (mp.nextResetAt as Timestamp).toMillis(),
      sadPetIds: Array.isArray(mp.sadPetIds) ? mp.sadPetIds as string[] : [],
      engagementBaseline: (mp.baselineCoinsByPet || {}) as Record<string, number>,
      lastAssignmentReason: String(mp.lastAssignmentReason || 'init'),
    };
  }

  export async function setMoodPeriod(userId: string, period: ClientMoodPeriod): Promise<void> {
    if (!userId || !period) return;
    const ref = dailyQuestsDocRef(userId);
    const snap = await getDoc(ref);
    if (!snap.exists()) {
      // initialize with defaults so write succeeds
      await setDoc(ref, createInitialDailyQuests());
    }
    const payload: ServerMoodPeriod = {
      periodId: period.periodId,
      anchorAt: Timestamp.fromMillis(Number(period.anchorMs || Date.now())),
      nextResetAt: Timestamp.fromMillis(Number(period.nextResetMs || Date.now() + 8 * 60 * 60 * 1000)),
      sadPetIds: Array.isArray(period.sadPetIds) ? period.sadPetIds : [],
      baselineCoinsByPet: period.engagementBaseline || {},
      lastAssignmentReason: (period.lastAssignmentReason as any) || 'init',
    };
    await setDoc(ref, { _moodPeriod: payload, updatedAt: nowServerTimestamp() } as any, { merge: true });
  }

  
  <|MERGE_RESOLUTION|>--- conflicted
+++ resolved
@@ -120,16 +120,9 @@
       const task = ACTIVITY_SEQUENCE[0];
       result[pet] = { [task]: 0, _activityIndex: 0, _completedAt: null, _cooldownUntil: null, _lastCompletedActivity: null };
     }
-<<<<<<< HEAD
-    // Initialize user-scoped activity pointer (shared across pets)
-    result._userCurrentActivity = ACTIVITY_SEQUENCE[0];
-    result._userLastSwitchAt = nowServerTimestamp();
-    result._userCooldownUntil = null;
-=======
     // Initialize shared user pointer so it's always present and drives quest selection
     result._userCurrentActivity = ACTIVITY_SEQUENCE[0];
     result._userLastSwitchAt = nowServerTimestamp();
->>>>>>> 2b549e3a
     result.createdAt = nowServerTimestamp();
     result.updatedAt = nowServerTimestamp();
     return result;
@@ -193,87 +186,6 @@
 
     const userRef = userStateDocRef(userId);
     const questsRef = dailyQuestsDocRef(userId);
-<<<<<<< HEAD
-
-    await runTransaction(db, async (txn) => {
-      const [userSnap, questsSnap] = await Promise.all([txn.get(userRef), txn.get(questsRef)]);
-
-      if (!userSnap.exists()) {
-        txn.set(userRef, createDefaultUserState());
-      }
-      if (!questsSnap.exists()) {
-        txn.set(questsRef, createInitialDailyQuests([pet]));
-      }
-
-      const questsData = (questsSnap.exists() ? (questsSnap.data() as any) : {}) as any;
-      const petObj = questsData?.[pet] ?? {};
-      const index = Number(petObj?._activityIndex ?? 0) % ACTIVITY_SEQUENCE.length;
-      const activeKey = ACTIVITY_SEQUENCE[index];
-      const perAdventureKey = (adventureKey && typeof adventureKey === 'string' && adventureKey.trim()) ? adventureKey : activeKey;
-
-      // Ensure pet container exists
-      if (!questsData?.[pet]) {
-        txn.set(questsRef, { [pet]: { [activeKey]: 0, _activityIndex: index || 0, _completedAt: null, _cooldownUntil: null, _lastCompletedActivity: null } } as any, { merge: true });
-      }
-
-      // Increment quest progress for active activity
-      txn.set(
-        questsRef,
-        { [pet]: { [activeKey]: increment(questionsSolved) }, updatedAt: nowServerTimestamp() } as any,
-        { merge: true }
-      );
-
-      // Increment user counters and coins
-      txn.set(
-        userRef,
-        {
-          pets: { [pet]: increment(questionsSolved) },
-          coins: increment(questionsSolved * COINS_PER_QUESTION),
-          petquestions: { [pet]: { [perAdventureKey]: increment(questionsSolved) } },
-          updatedAt: nowServerTimestamp(),
-        } as any,
-        { merge: true }
-      );
-
-      // Completion: advance exactly once
-      const currentProgress = Number(petObj?.[activeKey] ?? 0);
-      const predicted = currentProgress + questionsSolved;
-      const alreadyCompleted = Boolean(petObj?._completedAt);
-      if (predicted >= QUEST_TARGET && !alreadyCompleted) {
-        const now = Date.now();
-        const cooldownMs = QUEST_COOLDOWN_HOURS * 60 * 60 * 1000;
-        const cooldownUntil = Timestamp.fromMillis(now + cooldownMs);
-
-        // Mark per-pet completion and remember which activity finished
-        txn.set(
-          questsRef,
-          { [pet]: { _completedAt: nowServerTimestamp(), _cooldownUntil: cooldownUntil, _lastCompletedActivity: perAdventureKey }, updatedAt: nowServerTimestamp() } as any,
-          { merge: true }
-        );
-
-        // Advance user-scoped pointer once, based on current pointer value in the same txn
-        const currUserAct = (questsData?._userCurrentActivity || ACTIVITY_SEQUENCE[0]) as string;
-        const uIdx = Math.max(0, ACTIVITY_SEQUENCE.indexOf(currUserAct));
-        const nextKey = ACTIVITY_SEQUENCE[(uIdx + 1) % ACTIVITY_SEQUENCE.length];
-        txn.set(
-          questsRef,
-          { _userCurrentActivity: nextKey, _userLastSwitchAt: nowServerTimestamp(), _userCooldownUntil: null, updatedAt: nowServerTimestamp() } as any,
-          { merge: true }
-        );
-      } else if (alreadyCompleted) {
-        // If already completed today, keep the label accurate: always set lastCompletedActivity
-        try {
-          const completedAtAny = petObj?._completedAt as any;
-          const completedMs = completedAtAny?.toMillis ? completedAtAny.toMillis() : (completedAtAny ? new Date(completedAtAny).getTime() : 0);
-          const completedDay = completedMs ? new Date(completedMs).toISOString().slice(0, 10) : '';
-          const today = new Date().toISOString().slice(0, 10);
-          if (completedDay === today) {
-            txn.set(questsRef, { [pet]: { _lastCompletedActivity: perAdventureKey }, updatedAt: nowServerTimestamp() } as any, { merge: true });
-          }
-        } catch {}
-      }
-    });
-=======
   
     const [userSnap, questsSnap] = await Promise.all([getDoc(userRef), getDoc(questsRef)]);
   
@@ -379,7 +291,6 @@
     }
   
     await batch.commit();
->>>>>>> 2b549e3a
   }
   
   // ==========================
@@ -959,13 +870,7 @@
     setPetName,
     setWeeklyHeart,
     incrementStreakIfEligible,
-<<<<<<< HEAD
-    fetchMoodPeriod,
-    setMoodPeriod,
-    forceExpireCooldownsAndRollover,
-=======
     devShiftDailyQuestsTime,
->>>>>>> 2b549e3a
   };
   
   // ==========================
