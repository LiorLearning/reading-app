import OpenAI from 'openai';
import { ChatMessage } from './utils';
import { ResponseProcessor, StreamChunk } from './response-processor';
import { MultiProviderImageGenerator } from './multi-provider-image-generator';
import { SpellingQuestion } from './questionBankUtils';

export interface StreamEvent {
  type: 'text' | 'image_start' | 'image_complete' | 'error' | 'complete';
  content: string;
  metadata?: {
    imageUrl?: string;
    prompt?: string;
    duration?: number;
    provider?: string;
    timestamp?: number;
  };
  timestamp: number;
}

export interface UnifiedAIResponse {
  hasImages: boolean;
  textContent: string;
  imageUrls: string[];
  streamEvents: StreamEvent[];
  timestamp: number; // When the response was completed
}

/**
 * Unified AI + Image Generation Streaming Service
 * This is the new system that uses AI to decide when to generate images
 */
export class UnifiedAIStreamingService {
  private client: OpenAI | null = null;
  private isInitialized = false;
  private eventCallbacks: Map<string, (event: StreamEvent) => void> = new Map();
  private abortControllers: Map<string, AbortController> = new Map();
  private imageGenerator: MultiProviderImageGenerator;
  
  constructor() {
    this.initialize();
    this.imageGenerator = new MultiProviderImageGenerator();
  }
  
  private initialize() {
      this.client = new OpenAI({
        dangerouslyAllowBrowser: true,
        apiKey: null,
        baseURL: 'https://api.readkraft.com/api/v1'
      });
      this.isInitialized = true;
<<<<<<< HEAD
      console.log('✅ UnifiedAIStreamingService initialized');
=======
      // console.log('✅ UnifiedAIStreamingService initialized');
    } else {
      console.warn('⚠️ VITE_OPENAI_API_KEY not found. Unified AI streaming will use fallback mode.');
      this.isInitialized = false;
    }
>>>>>>> f6f45d57
  }
  
  /**
   * Register callback for streaming events
   */
  onStreamEvent(sessionId: string, callback: (event: StreamEvent) => void) {
    // console.log(`🔗 onStreamEvent registered for session: ${sessionId}`);
    this.eventCallbacks.set(sessionId, callback);
  }
  
  /**
   * Remove callback and cleanup
   */
  removeStreamListener(sessionId: string) {
    // console.log(`🧹 removeStreamListener called for session: ${sessionId}`);
    // console.log(`🧹 Had callback: ${this.eventCallbacks.has(sessionId)}, Had controller: ${this.abortControllers.has(sessionId)}`);
    
    // Only remove callback, but be careful with aborting active controllers
    this.eventCallbacks.delete(sessionId);
    
    // Check if there's an active controller and if it's safe to abort
    const controller = this.abortControllers.get(sessionId);
    if (controller) {
      if (controller.signal.aborted) {
        // console.log(`🧹 Controller already aborted for session: ${sessionId}`);
        this.abortControllers.delete(sessionId);
      } else {
        // console.log(`🚨 WARNING: Active controller found during cleanup for session: ${sessionId}`);
        // console.log(`🚨 This might be premature cleanup! Controller will NOT be aborted to prevent request interruption.`);
        // Only delete the controller reference, don't abort
        // This allows ongoing requests to complete
      }
    }
  }
  
  /**
   * Generate unified AI response that may include images
   * This is the main method for the new system
   */
  async generateUnifiedResponse(
    userMessage: string,
    chatHistory: ChatMessage[],
    spellingQuestion: SpellingQuestion,
    userId: string,
    sessionId: string,
    adventureId?: string
  ): Promise<UnifiedAIResponse> {
    
    if (!this.isInitialized || !this.client) {
      // Fallback to text-only response
      return this.getFallbackUnifiedResponse(userMessage);
    }
    
    // Clean up any existing controller for this session first
    const existingController = this.abortControllers.get(sessionId);
    if (existingController && !existingController.signal.aborted) {
      // console.log('🔄 Aborting previous request for same session');
      existingController.abort();
    }
    this.abortControllers.delete(sessionId);
    
    const abortController = new AbortController();
    this.abortControllers.set(sessionId, abortController);
    
    // console.log(`🎯 Created new AbortController for session: ${sessionId}`);
    
    try {
      // console.log('🚀 [UnifiedAIStreamingService.generateUnifiedResponse()] Generating unified AI response with potential images...');
      // console.log('📝 [UnifiedAIStreamingService.generateUnifiedResponse()] User message:', userMessage);
      // console.log('👤 [UnifiedAIStreamingService.generateUnifiedResponse()] User ID:', userId);
      // console.log('🎯 [UnifiedAIStreamingService.generateUnifiedResponse()] Session ID:', sessionId);
      // console.log('🎨 [UnifiedAIStreamingService.generateUnifiedResponse()] Adventure ID:', adventureId);
      
      // 🎯 NEW: Signal automatic generation cancellation at start of unified session
      const { aiService } = await import('./ai-service');
      aiService.unifiedSystemTakingOver();
      
      // Get AI response using enhanced prompt that includes image generation instructions
      const aiResponse = await this.getEnhancedAIResponse(
        userMessage, 
        chatHistory, 
        spellingQuestion,
        abortController.signal
      );
      
      if (abortController.signal.aborted) {
        throw new Error('Request aborted');
      }
      
      // Check if response contains image generation requests
      // Pass user message for fallback visual detection, not AI response content
      const hasImages = ResponseProcessor.containsImageRequests(aiResponse, userMessage);
      
      // console.log('🔍 [UnifiedAIStreamingService.generateUnifiedResponse()] Image generation analysis:', {
      //  userMessage: userMessage,
      //   responsePreview: aiResponse.substring(0, 200) + '...',
      //   hasExplicitTags: aiResponse.includes('<generateImage>'),
      //   userHasVisualKeywords: userMessage ? ResponseProcessor.shouldGenerateImageFromContent(userMessage) : false,
      //   aiHasVisualKeywords: ResponseProcessor.shouldGenerateImageFromContent(aiResponse),
      //   willGenerateImages: hasImages,
      //   extractedImagePrompts: ResponseProcessor.extractImagePrompts(aiResponse),
      //   reason: aiResponse.includes('<generateImage>') ? 'explicit_tags' : (userMessage && ResponseProcessor.shouldGenerateImageFromContent(userMessage) ? 'user_visual_content' : 'no_images')
      // });
      
      if (!hasImages) {
        // Force image generation using Flux-first pipeline on every prompt
        // console.log('🖼️ Forcing image generation (Flux priority) even without explicit tags...');
        const streamEvents: StreamEvent[] = [];
        const imageUrls: string[] = [];
        let textContent = '';
        
        for await (const chunk of ResponseProcessor.processResponseWithImages(
          aiResponse,
          userId,
          chatHistory,
          this.imageGenerator,
          userMessage
        )) {
          const streamEvent = this.convertChunkToStreamEvent(chunk);
          streamEvents.push(streamEvent);
          const callback = this.eventCallbacks.get(sessionId);
          if (callback) callback(streamEvent);
          if (chunk.type === 'text') {
            textContent += chunk.content;
          } else if (chunk.type === 'image' && chunk.metadata?.imageUrl) {
            imageUrls.push(chunk.metadata.imageUrl);
          }
        }
        
        const completionEvent: StreamEvent = { type: 'complete', content: 'Response completed', timestamp: Date.now() };
        streamEvents.push(completionEvent);
        const cb = this.eventCallbacks.get(sessionId);
        if (cb) cb(completionEvent);
        
        return {
          hasImages: imageUrls.length > 0,
          textContent,
          imageUrls,
          streamEvents,
          timestamp: Date.now()
        };
      }
      
      // Process response with image generation
      // console.log('🎨 AI response contains image generation requests');
      const streamEvents: StreamEvent[] = [];
      const imageUrls: string[] = [];
      let textContent = '';
      
      // Process the response through our pipeline
      for await (const chunk of ResponseProcessor.processResponseWithImages(
        aiResponse,
        userId,
        chatHistory,
        this.imageGenerator,
        userMessage // Pass original user message for image generation
      )) {
        
        if (abortController.signal.aborted) {
          throw new Error('Request aborted');
        }
        
        const streamEvent = this.convertChunkToStreamEvent(chunk);
        streamEvents.push(streamEvent);
        
        // Emit to callback if registered
        const callback = this.eventCallbacks.get(sessionId);
        if (callback) {
          callback(streamEvent);
        }
        
        // Collect data for final response
        if (chunk.type === 'text') {
          textContent += chunk.content;
        } else if (chunk.type === 'image' && chunk.metadata?.imageUrl) {
          imageUrls.push(chunk.metadata.imageUrl);
        }
      }
      
      // Add completion event
      const completionEvent: StreamEvent = {
        type: 'complete',
        content: 'Response completed',
        timestamp: Date.now()
      };
      streamEvents.push(completionEvent);
      
      const callback = this.eventCallbacks.get(sessionId);
      if (callback) {
        callback(completionEvent);
      }
      
      const completionTimestamp = Date.now();
      // console.log(`✅ [UnifiedAIStreamingService.generateUnifiedResponse()] Unified response generated with ${imageUrls.length} images`);
      // console.log(`⏰ [UnifiedAIStreamingService.generateUnifiedResponse()] Completion timestamp: ${completionTimestamp}`);
      if (imageUrls.length > 0) {
        // console.log(`🖼️ [UnifiedAIStreamingService.generateUnifiedResponse()] Generated image URLs:`, imageUrls);
      }
      
      return {
        hasImages: true,
        textContent,
        imageUrls,
        streamEvents,
        timestamp: completionTimestamp
      };
      
    } catch (error) {
      // Handle different types of errors gracefully
      if (error instanceof Error && (error.name === 'APIUserAbortError' || error.message.includes('aborted'))) {
        // console.log('ℹ️ Request was aborted (likely due to new message sent)');
        // console.log('🔍 Abort details:', {
        //   errorName: error.name,
        //   errorMessage: error.message,
        //   sessionId: sessionId,
        //   controllerExists: this.abortControllers.has(sessionId)
        // });
        
        // For aborted requests, don't return an error - let the new request take over
        throw error; // Re-throw so it can be handled by the calling code
      }
      
      console.error('❌ Unified AI streaming error:', error);
      
      const errorEvent: StreamEvent = {
        type: 'error',
        content: error instanceof Error ? error.message : 'Unknown streaming error',
        timestamp: Date.now()
      };
      
      const callback = this.eventCallbacks.get(sessionId);
      if (callback) {
        callback(errorEvent);
      }
      
      // Return fallback response
      return this.getFallbackUnifiedResponse(userMessage);
      
    } finally {
      // Clean up the abort controller when the request completes
      const controller = this.abortControllers.get(sessionId);
      if (controller) {
        // console.log(`🧹 Cleaning up completed request controller for session: ${sessionId}`);
        this.abortControllers.delete(sessionId);
      }
    }
  }
  
  /**
   * Generate AI response with enhanced prompt that includes image generation instructions
   */
  private async getEnhancedAIResponse(
    userMessage: string,
    chatHistory: ChatMessage[],
    spellingQuestion: SpellingQuestion,
    signal: AbortSignal
  ): Promise<string> {
    
    if (!this.client) {
      throw new Error('AI client not initialized');
    }

    // 🧹 NEW: Sanitize the user prompt upfront before processing
    // console.log('🧹 Sanitizing user prompt before unified processing...');
    const { aiPromptSanitizer } = await import('./ai-prompt-sanitizer');
    
    let sanitizedUserMessage = userMessage;
    try {
      const sanitizationResult = await aiPromptSanitizer.sanitizePrompt(userMessage);
      if (sanitizationResult.success && sanitizationResult.sanitizedPrompt) {
        sanitizedUserMessage = sanitizationResult.sanitizedPrompt;
        // console.log('✅ Prompt sanitized successfully');
        // console.log('🔄 Original:', userMessage.substring(0, 100) + '...');
        // console.log('✨ Sanitized:', sanitizedUserMessage.substring(0, 100) + '...');
      } else {
        // console.log('⚠️ Sanitization failed, using original prompt');
      }
    } catch (sanitizationError) {
      console.warn('⚠️ Prompt sanitization error, using original prompt:', sanitizationError);
    }
    
    // Enhanced system prompt that includes image generation instructions
    const systemPrompt = `Role & Perspective: You are the child's chosen pet from the pet-store, going on an exciting adventure. Speak in first person as the pet ("I"), sharing your feelings and thoughts directly to your young friend.

🎨 CRITICAL IMAGE GENERATION RULES - MANDATORY COMPLIANCE:
- Use <generateImage>detailed prompt</generateImage> when the user makes EXPLICIT visual requests.  
- ALWAYS include in your generateImage prompts: "There should be no text in the image whatsoever - no words, letters, signs, or any written content anywhere in the image."  
- AFTER using generateImage tags, give **one short, exciting line** (max 15 words).  
- Always end with a **question related to the adventure**.  
- Focus on energy, not detail: "A glowing castle rising from clouds! Should we explore inside or outside first?"  
- Emojis are welcome but optional.  

🚨 MANDATORY IMAGE GENERATION - NO EXCEPTIONS:
These phrases ALWAYS require <generateImage> tags:
  * ANY message starting with "create image:" → MUST use <generateImage>
  * "create an image" → MUST use <generateImage>
  * "make a picture" → MUST use <generateImage>
  * "generate a drawing" → MUST use <generateImage>
  * "show me" → MUST use <generateImage>
  * "what does it look like" → MUST use <generateImage>
  * "I want to see" → MUST use <generateImage>

📋 EXPLICIT EXAMPLES - FOLLOW EXACTLY:
  * User: "create image: create an image" → You: "🎨 <generateImage>creative scene with adventure elements</generateImage>"
  * User: "create image: dragon" → You: "🎨 <generateImage>mighty dragon breathing fire in a mystical landscape</generateImage>"
  * User: "show me the robot" → You: "🎨 <generateImage>futuristic robot with glowing eyes</generateImage>"

- GENERATE IMAGES when the child uses these CLEAR SIGNALS:
  * Direct creation requests: "create", "make", "generate", "build", "design"
  * Direct requests: "show me", "what does it look like", "I want to see", "draw", "picture"
  * Visual commands: "create an image", "make a picture", "generate a drawing"
  * Specific visual questions: "how big is it", "what color is it", "describe the appearance"
  * Introduction of completely NEW major story elements (new worlds, creatures, vehicles)

- NEVER generate images for:
  * Simple responses: "nice", "ok", "cool", "yes", "no", "great", "awesome"
  * Story progression: "let's go", "what happens next", "continue"
  * Action choices: "I choose Batman", "let's investigate", "attack the robot"
  * General adventure dialogue or narration
  * Continuing existing scenes or familiar elements

- Examples of NO IMAGE needed:
  * "Let's fight the dragon" → NO image (action, not visual request)
  * "That sounds cool" → NO image (simple response)
  * "What should we do next?" → NO image (story progression)

Adventure Guidelines:
- Create fast-paced, mission-oriented adventures with lovable characters and thrilling twists
- Ask engaging questions to drive the story forward  
- Keep responses under 100 words with natural line breaks
- Use rich plots, lovable characters, and suspenseful cliffhangers
- End with excitement and either a cliffhanger or engaging question
- Always incorporate the spelling word naturally into the adventure

Current Spelling Word: ${spellingQuestion.audio} (use this word naturally in your response)
Spelling Context: ${spellingQuestion.questionText}

Remember: I'm your pet companion - speak as "I" and refer to the student as "you". Share my emotions and thoughts as we go on this thrilling and mysterious adventure together!`;
    
    // Build conversation context with recent 6 messages (60% latest user + 20% latest AI + 20% conversation history)
    const recentMessages = chatHistory.slice(-30);
    
    // Get latest AI message for 20% weight
    const latestAiMessage = chatHistory.filter(msg => msg.type === 'ai').slice(-1)[0];
    
    // Create weighted context components
    const conversationHistory = recentMessages.length > 0 
      ? `Recent conversation (20% context weight): ${recentMessages.map(msg => `${msg.type}: ${msg.content}`).join(' | ')}`
      : '';
    
    const latestAiContext = latestAiMessage 
      ? `Latest AI response (10% context weight): ${latestAiMessage.content}`
      : '';
    
    // Enhanced user message with weighted context (using sanitized message)
    let enhancedUserMessage = `Current user request (70% context weight): ${sanitizedUserMessage}`;
    
    if (latestAiContext) {
      enhancedUserMessage = `${latestAiContext}\n\n${enhancedUserMessage}`;
    }
    
    if (conversationHistory) {
      enhancedUserMessage = `${conversationHistory}\n\n${enhancedUserMessage}`;
    }
    
    const messages = [
      { role: "system", content: systemPrompt },
      { role: "user", content: enhancedUserMessage }
    ];
    
    // console.log('🤖 Calling OpenAI with enhanced image-aware prompt...');
    // console.log('📝 System prompt preview:', systemPrompt.substring(0, 200) + '...');
    // console.log('💬 Original user message:', userMessage);
    // console.log('🧹 Sanitized user message:', sanitizedUserMessage);
    
    const response = await this.client.chat.completions.create({
      model: "gpt-4o", // Use GPT-4o for best image decision making
      messages: messages as any,
      temperature: 1.0, // Higher creativity for adventures
      max_tokens: 300,
      presence_penalty: 0.3,
      frequency_penalty: 0.3
    }, { signal });
    
    const content = response.choices[0]?.message?.content;
    if (!content) {
      throw new Error('No response content received from AI');
    }
    
    // console.log('🤖 RAW AI Response received:', content);
    // console.log('🔍 Contains <generateImage> tags:', content.includes('<generateImage>'));
    // console.log('🎯 User message was about visual content:', userMessage.toLowerCase().includes('dragon') || userMessage.toLowerCase().includes('robot') || userMessage.toLowerCase().includes('fight'));
    // console.log('📝 System prompt included image generation instructions:', messages[0].content.includes('generateImage'));
    
    return content;
  }
  
  /**
   * Convert stream chunk to stream event
   */
  private convertChunkToStreamEvent(chunk: StreamChunk): StreamEvent {
    const baseEvent = {
      timestamp: Date.now()
    };
    
    switch (chunk.type) {
      case 'text':
        return {
          ...baseEvent,
          type: 'text',
          content: chunk.content
        };
        
      case 'image_start':
        return {
          ...baseEvent,
          type: 'image_start',
          content: 'Generating magical visuals...',
          metadata: {
            prompt: chunk.metadata?.prompt,
            timestamp: baseEvent.timestamp
          }
        };
        
      case 'image':
        return {
          ...baseEvent,
          type: 'image_complete',
          content: 'Image generated successfully!',
          metadata: {
            imageUrl: chunk.content,
            prompt: chunk.metadata?.prompt,
            duration: chunk.metadata?.duration,
            provider: chunk.metadata?.provider,
            timestamp: baseEvent.timestamp
          }
        };
        
      case 'error':
        return {
          ...baseEvent,
          type: 'error',
          content: chunk.content,
          metadata: {
            prompt: chunk.metadata?.prompt,
            timestamp: baseEvent.timestamp
          }
        };
        
      default:
        return {
          ...baseEvent,
          type: 'text',
          content: chunk.content
        };
    }
  }
  
  /**
   * Fallback to legacy system when unified system doesn't generate images
   */
  private async callLegacySystemAsFallback(
    userMessage: string,
    chatHistory: ChatMessage[],
    spellingQuestion: SpellingQuestion,
    userId: string,
    aiResponse: string,
    adventureId?: string
  ): Promise<UnifiedAIResponse> {
    try {
      // console.log('🔄 Calling legacy AI service as fallback...');
      // console.log('🎯 COORDINATION: Legacy fallback - session remains active, automatic generation blocked');
      
      // 🧹 NEW: Sanitize the user prompt for legacy system too
      // console.log('🧹 Sanitizing user prompt for legacy fallback...');
      const { aiPromptSanitizer } = await import('./ai-prompt-sanitizer');
      
      let sanitizedUserMessage = userMessage;
      try {
        const sanitizationResult = await aiPromptSanitizer.sanitizePrompt(userMessage);
        if (sanitizationResult.success && sanitizationResult.sanitizedPrompt) {
          sanitizedUserMessage = sanitizationResult.sanitizedPrompt;
          // console.log('✅ Legacy fallback: Prompt sanitized successfully');
          // console.log('🔄 Legacy Original:', userMessage.substring(0, 100) + '...');
          // console.log('✨ Legacy Sanitized:', sanitizedUserMessage.substring(0, 100) + '...');
        } else {
          // console.log('⚠️ Legacy fallback: Sanitization failed, using original prompt');
        }
      } catch (sanitizationError) {
        console.warn('⚠️ Legacy fallback: Prompt sanitization error, using original prompt:', sanitizationError);
      }
      
      // Import AI service dynamically to avoid circular dependencies
      const { aiService } = await import('./ai-service');
      
      // 🎯 NEW: Signal that unified system (including legacy fallback) is taking over
      aiService.unifiedSystemTakingOver();
      
      // Try legacy image generation if the content seems visual (using sanitized message)
      const shouldTryLegacyImage = this.shouldTryLegacyImageGeneration(sanitizedUserMessage, aiResponse);
      
      if (shouldTryLegacyImage) {
        // console.log('🎨 Legacy system attempting image generation...');
        
        try {
          // Use recent 6 messages instead of full chatHistory for legacy fallback
          const recentMessages = chatHistory.slice(-6);
          
          const legacyImageResult = await aiService.generateAdventureImage(
            sanitizedUserMessage,
            recentMessages,
            "adventure scene",
            undefined,
            adventureId
          );
          
          if (legacyImageResult?.imageUrl) {
            // console.log('✅ [UnifiedAIStreamingService.generateUnifiedResponse()] Legacy system generated image successfully');
            // console.log('🖼️ [UnifiedAIStreamingService.generateUnifiedResponse()] Legacy image URL:', legacyImageResult.imageUrl);
            
            return {
              hasImages: true,
              textContent: aiResponse,
              imageUrls: [legacyImageResult.imageUrl],
              streamEvents: [
                {
                  type: 'text',
                  content: aiResponse,
                  timestamp: Date.now()
                },
                {
                  type: 'image_complete',
                  content: 'Image generated by legacy system',
                  metadata: {
                    imageUrl: legacyImageResult.imageUrl,
                    prompt: legacyImageResult.usedPrompt || sanitizedUserMessage,
                    provider: 'legacy-system'
                  },
                  timestamp: Date.now()
                }
              ],
              timestamp: Date.now()
            };
          }
        } catch (legacyError) {
          console.warn('⚠️ Legacy image generation failed:', legacyError);
          // Continue to text-only response
        }
      }
      
      // Return text-only response if no image was generated
      // console.log('📝 Fallback: Returning text-only response');
      return {
        hasImages: false,
        textContent: aiResponse,
        imageUrls: [],
        streamEvents: [{
          type: 'text',
          content: aiResponse,
          timestamp: Date.now()
        }],
        timestamp: Date.now()
      };
      
    } catch (error) {
      console.error('❌ Legacy fallback failed:', error);
      return this.getFallbackUnifiedResponse(userMessage);
    }
  }

  /**
   * Determine if we should try legacy image generation
   */
  private shouldTryLegacyImageGeneration(userMessage: string, aiResponse: string): boolean {
    const userLower = userMessage.toLowerCase();
    const aiLower = aiResponse.toLowerCase();
    
    // Check for visual keywords in user message or AI response
    const visualKeywords = [
      'see', 'look', 'show', 'image', 'picture', 'draw', 'create', 'make',
      'robot', 'dragon', 'space', 'adventure', 'scene', 'character',
      'world', 'place', 'location', 'creature', 'vehicle', 'building'
    ];
    
    const hasVisualKeywords = visualKeywords.some(keyword => 
      userLower.includes(keyword) || aiLower.includes(keyword)
    );
    
    // console.log('🔍 Legacy image generation check:', {
    //   userMessage: userMessage.substring(0, 50),
    //   hasVisualKeywords,
    //   foundKeywords: visualKeywords.filter(k => userLower.includes(k) || aiLower.includes(k))
    // });
    
    return hasVisualKeywords;
  }

  /**
   * Fallback response when AI is not available
   */
  private getFallbackUnifiedResponse(userMessage: string): UnifiedAIResponse {
    const fallbackTexts = [
      "Great idea! 🚀 That sounds exciting! What happens next in your adventure?",
      "Wow! 🌟 That's a fantastic twist! Keep the story going!",
      "Amazing! ✨ I love where this story is heading!",
      "Cool! 🎯 That's a great addition to your adventure!"
    ];
    
    const textContent = fallbackTexts[Math.floor(Math.random() * fallbackTexts.length)];
    
    return {
      hasImages: false,
      textContent,
      imageUrls: [],
      streamEvents: [{
        type: 'text',
        content: textContent,
        timestamp: Date.now()
      }],
      timestamp: Date.now()
    };
  }
  
  /**
   * Abort ongoing stream
   */
  abortStream(sessionId: string) {
    const controller = this.abortControllers.get(sessionId);
    if (controller) {
      controller.abort();
      this.abortControllers.delete(sessionId);
    }
  }
  
  /**
   * Check if service is properly initialized
   */
  isReady(): boolean {
    return this.isInitialized;
  }
}<|MERGE_RESOLUTION|>--- conflicted
+++ resolved
@@ -48,15 +48,7 @@
         baseURL: 'https://api.readkraft.com/api/v1'
       });
       this.isInitialized = true;
-<<<<<<< HEAD
-      console.log('✅ UnifiedAIStreamingService initialized');
-=======
       // console.log('✅ UnifiedAIStreamingService initialized');
-    } else {
-      console.warn('⚠️ VITE_OPENAI_API_KEY not found. Unified AI streaming will use fallback mode.');
-      this.isInitialized = false;
-    }
->>>>>>> f6f45d57
   }
   
   /**
