--- conflicted
+++ resolved
@@ -111,22 +111,11 @@
 
 - ${petInstruction}
 
-<<<<<<< HEAD
-7. People
-- Remove all people or humans. Animals or pets are allowed.
-
-Rules:  
-1. Clothing must always be **fully modest and family-friendly**:  
-   - Replace short skirts, bodysuits, swimsuits, or exposed skin with **full-length dresses, tunics, or armor that covers chest, stomach, thighs, and shoulders**.  
-   - Female characters should always be depicted in **full-body clothes**.  
-   - Male characters should always wear **full-body armor, suits, tunics, or robes**.  
-=======
 7. People: Strict rules: In case of any humans / human-like creatures, completely convert them to fully clothed, modest flat chested, family friendly ${currentPetId}s. Remove all people, humans, boys, girls, men and women strictly. Only animals or pets are allowed.
 
 Strict Rules:  
 1. In case of any humans / human-like creatures, completely convert them to fully clothed, modest flat chested, family friendly ${currentPetId}s. Remove all people, humans, boys, girls, men and women strictly. Only animals or pets are allowed.
 2. Clothing must always be **fully modest and family-friendly**: Replace short skirts, bodysuits, swimsuits, or exposed skin with **full-length dresses, tunics, or armor that covers chest, stomach, thighs, and shoulders**.   
->>>>>>> 2b549e3a
 2. No cleavage, no bare thighs, no exposed stomach, no revealing cuts.  
 3. Replace “sexy, tight, skimpy, sheer, lingerie, bikini, low-cut” or similar terms with **modest, noble, and adventurous clothing**.  
 4. Preserve **characters, poses, setting, and theme** but ensure all outputs look like they came from a **children’s storybook or animated adventure film**.  
@@ -313,18 +302,6 @@
       const systemPrompt = `You are a content sanitizer for a children's adventure app. Your job is to take image generation prompts and make them 100% safe for DALL-E while preserving the visual excitement and intent.
 
 CRITICAL RULES:
-<<<<<<< HEAD
-1. Remove ALL violent language (fighting → competing, battle → contest, violent → intense)
-2. Keep the visual excitement and epic nature
-3. Make it completely family-friendly for ages 8-14  
-4. Preserve character names and main visual elements
-5. Use heroic, adventurous, and magical language instead
-6. Return ONLY the cleaned prompt, no explanations
-7. PET PERSONA MAPPING: ${petInstruction}
-
-8. People
-- Remove all people or humans. Animals or pets are allowed.
-=======
 1. Strict rules: In case of any humans / human-like creatures, completely convert them to fully clothed, modest flat chested, family friendly ${currentPetId}s. Remove all people, humans, boys, girls, men and women strictly. Only animals or pets are allowed.
 2. Tone down violent language (fighting → competing, battle → contest, violent → intense)
 3. Keep the visual excitement and epic nature
@@ -335,7 +312,6 @@
 8. PET PERSONA MAPPING: ${petInstruction}
 
 8. People: Strict rules: In case of any humans / human-like creatures, completely convert them to fully clothed, modest flat chested, family friendly cats. Remove all people, humans, boys, girls, men and women strictly. Only animals or pets are allowed.
->>>>>>> 2b549e3a
 
 EXAMPLES:
 - "charizard violently fighting" → "charizard in an epic heroic pose with dynamic energy"
