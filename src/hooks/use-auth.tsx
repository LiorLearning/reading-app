--- conflicted
+++ resolved
@@ -407,35 +407,6 @@
             if (!ownedPets || ownedPets.length === 0) {
               ownedPets = Object.keys((d || {})).filter((k) => k !== 'createdAt' && k !== 'updatedAt');
             }
-<<<<<<< HEAD
-            const states = ownedPets.map((pet) => {
-              const petObj = (d?.[pet] ?? {}) as any;
-              const index = Number(petObj?._activityIndex ?? 0) % seq.length;
-              const key = seq[index];
-              const prog = Number(petObj?.[key] ?? 0);
-              const sleepStartAt = petObj?._sleepStartAt || null;
-              const sleepEndAt = petObj?._sleepEndAt || null;
-              const completedAtAny = petObj?._completedAt || null;
-              const completedAtMs = completedAtAny?.toMillis ? completedAtAny.toMillis() : (completedAtAny ? new Date(completedAtAny).getTime() : null);
-              const lastCompletedActivity = (typeof petObj?._lastCompletedActivity === 'string') ? petObj._lastCompletedActivity : null;
-              const cooldownAny = petObj?._cooldownUntil || null;
-              const cooldownUntilMs = cooldownAny?.toMillis ? cooldownAny.toMillis() : (cooldownAny ? new Date(cooldownAny).getTime() : null);
-              return { pet, activity: key, progress: prog, target, completed: prog >= target, activityIndex: index, cooldownUntil: petObj?._cooldownUntil ?? null, cooldownUntilMs, sleepStartAt, sleepEndAt, completedAtMs, lastCompletedActivity };
-            });
-            try {
-              localStorage.setItem('litkraft_daily_quests_state', JSON.stringify(states));
-              // Hydrate user-scoped todo pointer for shared rotation
-              try {
-                const userAct = (d?._userCurrentActivity || seq[0]) as string;
-                const lastSwitchAny = d?._userLastSwitchAt as any;
-                const lastSwitchMs = lastSwitchAny?.toMillis ? lastSwitchAny.toMillis() : (lastSwitchAny ? new Date(lastSwitchAny).getTime() : Date.now());
-                localStorage.setItem('litkraft_user_todo', JSON.stringify({ activity: userAct, lastSwitchTime: lastSwitchMs }));
-                // Mirror into PetProgressStorage global settings if available
-                try { PetProgressStorage.setGlobalSettings({ userTodoData: { currentType: userAct, lastSwitchTime: lastSwitchMs } } as any); } catch {}
-                window.dispatchEvent(new CustomEvent('userTodoUpdated', { detail: { activity: userAct, lastSwitchTime: lastSwitchMs } }));
-              } catch {}
-              // Also expose sadness assignment if present
-=======
           const states = ownedPets.map((pet) => {
             const petObj = (d?.[pet] ?? {}) as any;
             const index = Number(petObj?._activityIndex ?? 0) % seq.length;
@@ -463,7 +434,6 @@
               window.dispatchEvent(new CustomEvent('userTodoUpdated', { detail: { activity: userAct, lastSwitchTime: lastSwitchMs } }));
             } catch {}
               // Also expose sadness assignment and any client-forced sadness (purchase) if present
->>>>>>> 2b549e3a
               try {
                 const sad = (d?._sadness || null);
                 if (sad && sad.date) {
