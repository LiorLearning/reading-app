import React from "react";

interface ChatAvatarProps {
  name?: string;
  avatar?: string;
  className?: string;
  size?: 'small' | 'medium' | 'large' | 'responsive';
}

const ChatAvatar: React.FC<ChatAvatarProps> = ({ 
  name = "", 
  avatar = "/avatars/krafty.png",
  className = "",
  size = "responsive"
}) => {
  const getSizeClasses = () => {
    switch (size) {
      case 'small':
        return 'w-20 h-20';
      case 'medium':
        return 'w-32 h-32';
      case 'large':
        return 'w-48 h-48';
      case 'responsive':
        return 'w-full h-full max-w-48 max-h-48 min-w-16 min-h-16';
      default:
        return 'w-32 h-32';
    }
  };

  // Check if the avatar is a video file
  const isVideo = avatar?.includes('.mp4') || avatar?.includes('.webm') || avatar?.includes('.mov');

  return (
<<<<<<< HEAD
    <div className={`flex flex-col items-center justify-center gap-2 p-4 bg-transparent h-full ${className}`}>
      {/* Avatar Image or Video */}
      <div className={`flex items-center justify-center hover:scale-105 transition-all duration-200 ${getSizeClasses()}`}>
        {isVideo ? (
          <video 
            src={avatar} 
            autoPlay 
            loop 
            muted 
            playsInline
            className="w-full h-full object-contain rounded-lg"
          />
        ) : (
          <img 
            src={avatar} 
            alt={name} 
            className="w-full h-full object-contain rounded-lg"
          />
        )}
      </div>
      
      {/* Pet name label */}
      <div className="text-center">
        {/* <p className="text-sm font-medium text-white/90 bg-black/20 px-2 py-1 rounded-full backdrop-blur-sm">
          {name}
        </p> */}
      </div>
=======

    <div className={`flex flex-col items-center gap-4 py-6 bg-transparent ${className}`}>
      {/* Avatar Image */}
      <div className="w-32 h-32 flex items-center justify-center hover:scale-105 transition-all duration-200">
        <img 
          src={avatar} 
          alt={name} 
          className="w-full h-full object-contain rounded-lg"
        />
      </div>

>>>>>>> 7e9506a0
    </div>
  );
};

export default ChatAvatar;<|MERGE_RESOLUTION|>--- conflicted
+++ resolved
@@ -32,7 +32,6 @@
   const isVideo = avatar?.includes('.mp4') || avatar?.includes('.webm') || avatar?.includes('.mov');
 
   return (
-<<<<<<< HEAD
     <div className={`flex flex-col items-center justify-center gap-2 p-4 bg-transparent h-full ${className}`}>
       {/* Avatar Image or Video */}
       <div className={`flex items-center justify-center hover:scale-105 transition-all duration-200 ${getSizeClasses()}`}>
@@ -60,19 +59,7 @@
           {name}
         </p> */}
       </div>
-=======
 
-    <div className={`flex flex-col items-center gap-4 py-6 bg-transparent ${className}`}>
-      {/* Avatar Image */}
-      <div className="w-32 h-32 flex items-center justify-center hover:scale-105 transition-all duration-200">
-        <img 
-          src={avatar} 
-          alt={name} 
-          className="w-full h-full object-contain rounded-lg"
-        />
-      </div>
-
->>>>>>> 7e9506a0
     </div>
   );
 };
