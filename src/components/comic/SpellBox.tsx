--- conflicted
+++ resolved
@@ -1434,19 +1434,6 @@
     setIsCorrect(false);
   }, [isUserInputComplete]);
 
-<<<<<<< HEAD
-  // Submit current attempt via chevron/Enter
-  const handleSubmitAttempt = useCallback(async () => {
-    // Enable submit once any letter is entered (non-space)
-    const canSubmit = (isReading || isReadingFluency)
-      ? ((lockedTranscript || '').trim().length > 0)
-      : (userAnswer || '').split('').some(ch => ch && ch !== ' ');
-    if (isReading || isReadingFluency) {
-      console.log('[SpellBox] Submit clicked (reading mode). lockedTranscript.len=', (lockedTranscript || '').length, 'liveTranscript.len=', (liveTranscript || '').length, 'canSubmit=', canSubmit);
-    }
-    if (!canSubmit) {
-      return;
-=======
   // Submit current attempt via chevron/Enter.
   // For reading questions, an optional transcriptOverride lets us submit immediately
   // using the just-finished recording, without waiting for state to update.
@@ -1454,7 +1441,7 @@
     let canSubmit = false;
     let readingTranscript: string | null = null;
 
-    if (isReading) {
+    if (isReading || isReadingFluency) {
       const rawTranscript = (transcriptOverride ?? lockedTranscript ?? liveTranscript ?? '').trim();
       readingTranscript = rawTranscript || null;
       canSubmit = !!readingTranscript;
@@ -1469,7 +1456,6 @@
     } else {
       // Enable submit once any letter is entered (non-space)
       canSubmit = (userAnswer || '').split('').some(ch => ch && ch !== ' ');
->>>>>>> 25a1ecfc
     }
 
     if (!canSubmit) return;
@@ -1478,28 +1464,8 @@
       let completeWord = '';
       let correct = false;
       let latestReadingMismatches: number[] = [];
-<<<<<<< HEAD
       let fluencyAccuracy: number | undefined = undefined;
-      if (isReadingFluency) {
-        completeWord = (lockedTranscript || liveTranscript || '').trim();
-        try {
-          const evalResult = await aiService.evaluateReadingFluency(workingSentence || '', completeWord, targetWord);
-          // Strict acceptance: every target word must appear at least once (phonetic) → accuracy == 1 and no mismatches
-          const noMismatches = !(Array.isArray(evalResult.mismatchedWordIndices) && evalResult.mismatchedWordIndices.length > 0);
-          const perfectAccuracy = (typeof evalResult.accuracy === 'number') && (evalResult.accuracy >= 0.999);
-          const correctNow = (evalResult.status === 'pass') && perfectAccuracy && noMismatches;
-          correct = correctNow;
-          fluencyAccuracy = typeof evalResult.accuracy === 'number' ? evalResult.accuracy : undefined;
-          // Capture mismatches for inline highlighting and click-to-speak
-          latestReadingMismatches = Array.isArray(evalResult?.mistakes)
-            ? evalResult.mistakes.map(m => m.index).filter((i) => Number.isFinite(i) && i >= 0)
-            : (Array.isArray(evalResult.mismatchedWordIndices) ? evalResult.mismatchedWordIndices : []);
-          setReadingMismatchedIndices(latestReadingMismatches);
-          console.log('[SpellBox] Evaluation (reading fluency). accuracy=', evalResult.accuracy, 'status=', evalResult.status);
-        } catch (e) {
-          // Fallback to token overlap
-=======
-      if (isReading) {
+      if (isReading || isReadingFluency) {
         completeWord = (readingTranscript || '').trim();
 
         // Prefer Azure pronunciation accuracyScore when available:
@@ -1507,31 +1473,14 @@
         const azureScore = typeof accuracyOverride === 'number'
           ? accuracyOverride
           : (typeof lastAzureAccuracyScore === 'number' ? lastAzureAccuracyScore : null);
-
+          fluencyAccuracy=azureScore
         if (typeof azureScore === 'number') {
           // Use Azure score strictly: >=70 is correct, otherwise incorrect (fallback to AI only for feedback).
->>>>>>> 25a1ecfc
           const normalize = (s: string) => (s || '')
             .toLowerCase()
             .replace(/[^a-z\s]/g, ' ')
             .replace(/\s+/g, ' ')
             .trim();
-<<<<<<< HEAD
-          const targetWords = new Set((normalize(workingSentence)).split(/\s+/).filter(Boolean));
-          const saidWords = new Set((normalize(completeWord)).split(/\s+/).filter(Boolean));
-          let matched = 0;
-          targetWords.forEach(w => { if (saidWords.has(w)) matched++; });
-          const acc = targetWords.size ? matched / targetWords.size : 0;
-          fluencyAccuracy = acc;
-          // Strict fallback: require every word (acc == 1)
-          correct = acc === 1;
-          latestReadingMismatches = [];
-          setReadingMismatchedIndices(latestReadingMismatches);
-          console.warn('[SpellBox] Fluency evaluation fallback used. accuracy=', acc, 'pass=', correct);
-        }
-      } else if (isReading) {
-        completeWord = (lockedTranscript || liveTranscript || '').trim();
-=======
           const normalizedTarget = normalize(targetWord);
           const tokens = normalize(completeWord).split(/\s+/).filter(Boolean);
 
@@ -1556,7 +1505,6 @@
             }
           }
         } else {
->>>>>>> 25a1ecfc
         try {
           const evalResult = await aiService.evaluateReadingPronunciation(targetWord, completeWord);
           correct = evalResult.status === 'correct';
@@ -1976,14 +1924,6 @@
                         padding: '8px',
                         background: 'linear-gradient(135deg, hsl(var(--primary) / 0.08) 0%, hsl(var(--primary) / 0.16) 100%)',
                         borderRadius: '12px',
-<<<<<<< HEAD
-                        boxShadow: '0 4px 8px hsl(var(--primary) / 0.15)',
-                        border: isMistake ? '2px solid #EF4444' : '2px solid hsl(var(--primary) / 0.30)',
-                        margin: '0 4px',
-                        position: 'relative',
-                        paddingBottom: showReadingTapHint ? '22px' : '8px',
-                        cursor: isMistake ? 'pointer' : 'default'
-=======
                         boxShadow: showReadingMicGuide
                           ? '0 0 0 2px rgba(250, 204, 21, 0.9), 0 0 16px rgba(250, 204, 21, 0.8)'
                           : '0 4px 8px hsl(var(--primary) / 0.15)',
@@ -1994,7 +1934,6 @@
                         position: 'relative',
                         paddingBottom: showReadingTapHint ? '22px' : '8px',
                         zIndex: showReadingMicGuide ? 20 : 1
->>>>>>> 25a1ecfc
                       }}>
                         {parts.map((part, partIndex) => {
                           if (part.type === 'text') {
@@ -2385,11 +2324,7 @@
             </div>
           )}
 
-<<<<<<< HEAD
-          {(isReading || isReadingFluency) && liveTranscript && (
-=======
-          {isReading && hasSubmitted && !isCorrect && (lockedTranscript || liveTranscript) && (
->>>>>>> 25a1ecfc
+          {(isReading || isReadingFluency) && hasSubmitted && !isCorrect && (lockedTranscript || liveTranscript) && (
             <div className="mt-3 text-sm text-center">
               <span className="opacity-60 mr-1">You said:</span>
               <span className={cn(liveTranscriptFinal ? 'font-semibold text-primary' : 'italic text-gray-600')}>
@@ -2867,11 +2802,7 @@
                     );
                   })}
                 </div>
-<<<<<<< HEAD
-                {(isReading || isReadingFluency) && liveTranscript && (
-=======
-                {isReading && hasSubmitted && !isCorrect && (lockedTranscript || liveTranscript) && (
->>>>>>> 25a1ecfc
+                {(isReading || isReadingFluency) && hasSubmitted && !isCorrect && (lockedTranscript || liveTranscript) && (
                   <div className="mt-2 text-xs text-center">
                     <span className="opacity-60 mr-1">You said:</span>
                     <span className={cn(liveTranscriptFinal ? 'font-semibold text-primary' : 'italic text-gray-600')}>
