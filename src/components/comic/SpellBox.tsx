import React, { useState, useEffect, useCallback, useMemo, useRef } from 'react';
import { cn } from '@/lib/utils';
import { playClickSound } from '@/lib/sounds';
import { ttsService, AVAILABLE_VOICES } from '@/lib/tts-service';
import { useTTSSpeaking } from '@/hooks/use-tts-speaking';
import { aiService } from '@/lib/ai-service';
import { useFillInBlanksTutorial } from '@/hooks/use-tutorial';
import confetti from 'canvas-confetti';
import { Button } from '@/components/ui/button';
import { Volume2, Square, ChevronRight } from 'lucide-react';

interface WordPart {
  type: 'text' | 'blank';
  content?: string;
  answer?: string;
}

interface SpellBoxProps {
  // Basic props
  word?: string;
  sentence?: string;
  onComplete?: (isCorrect: boolean, userAnswer?: string, attemptCount?: number) => void;
  onSkip?: () => void;
  onNext?: () => void;
  /** Visually highlight the Next chevron with a little finger pointer cue */
  highlightNext?: boolean;
  className?: string;
  isVisible?: boolean;
  /**
   * Render mode for the component. "overlay" keeps the existing full-screen
   * centered experience. "inline" renders only the interactive content so it
   * can be embedded inside other UI (e.g., pet message bubble).
   */
  variant?: 'overlay' | 'inline';
  
  // Enhanced props
  question?: {
    id: number;
    word: string;
    questionText: string;
    correctAnswer: string;
    audio: string;
    explanation: string;
    isPrefilled?: boolean;
    prefilledIndexes?: number[];
  };
  
  // UI options
  showProgress?: boolean;
  totalQuestions?: number;
  currentQuestionIndex?: number;
  showHints?: boolean;
  showExplanation?: boolean;
  
  // Realtime session integration
  sendMessage?: (text: string) => void;
  interruptRealtimeSession?: () => void;

  // Optional delay to enable the Next chevron after a correct answer (ms)
  nextUnlockDelayMs?: number;
}

const SpellBox: React.FC<SpellBoxProps> = ({
  // Basic props
  word,
  sentence,
  onComplete,
  onSkip,
  onNext,
  highlightNext = false,
  className,
  isVisible = true,
  variant = 'overlay',
  
  // Enhanced props
  question,
  
  // UI options
  showProgress = false,
  totalQuestions = 1,
  currentQuestionIndex = 0,
  showHints = true,
  showExplanation = true,
  
  // Realtime session integration
  sendMessage,
  interruptRealtimeSession,
  nextUnlockDelayMs = 0
}) => {
  const containerRef = useRef<HTMLDivElement | null>(null);
  const [userAnswer, setUserAnswer] = useState<string>('');
  const [showHint, setShowHint] = useState(false);
  const [isCorrect, setIsCorrect] = useState(false);
  const [isComplete, setIsComplete] = useState(false);
  const [attempts, setAttempts] = useState(0);
  const [aiHint, setAiHint] = useState<string>('');
  const [isGeneratingHint, setIsGeneratingHint] = useState(false);
  const [canClickNext, setCanClickNext] = useState(false);
  
  // Tutorial system integration
  const {
    showTutorial,
    tutorialStep,
    needsFillInBlanksTutorial,
    isFirstTimeAdventurer,
    nextTutorialStep,
    skipTutorial,
  } = useFillInBlanksTutorial();

  // Legacy first-time instruction state (for backward compatibility)
  const [showFirstTimeInstruction, setShowFirstTimeInstruction] = useState(false);
  const [hasShownFirstTimeInstruction, setHasShownFirstTimeInstruction] = useState(false);

  // Determine which word to use (question takes precedence)
  const targetWord = question?.word || word || '';
  const questionText = question?.questionText;
  
  // Ensure we have a valid sentence for spelling - create fallback if needed
  const ensureSpellingSentence = useCallback((word: string, sentence?: string, questionText?: string): string => {
    const normalize = (s: string) => {
      // First strip HTML tags, then normalize
      const stripped = s.replace(/<[^>]*>/g, '');
      return stripped.toLowerCase().replace(/[^\w\s]/g, '');
    };
    
    const containsWord = (s?: string, checkStrict: boolean = true) => {
      if (!s || !word) return false;
      const normSentence = normalize(s);
      const normWord = normalize(word);
      
      if (checkStrict) {
        // word-boundary style check to avoid partial matches
        const re = new RegExp(`\\b${normWord}\\b`);
        return re.test(normSentence);
      } else {
        // More lenient check for longer passages
        return normSentence.includes(normWord);
      }
    };

    // Prefer questionText only if it truly contains the target word
    if (question && questionText && containsWord(questionText)) {
      return questionText;
    }

    // For full passages (longer content), use more lenient matching
    if (sentence && sentence.length > 100) {
      // // console.log('🔍 SpellBox: Processing long passage for word:', word);
      // First try strict matching
      if (containsWord(sentence, true)) {
        // // console.log('✅ SpellBox: Found word with strict matching in long passage');
        return sentence;
      }
      // Then try lenient matching for longer passages
      if (containsWord(sentence, false)) {
        // // console.log('✅ SpellBox: Found word with lenient matching in long passage');
        return sentence;
      }
      // Last attempt: extract sentence containing the word
      const sentences = sentence.split(/[.!?]+/).map(s => s.trim()).filter(s => s.length > 0);
      for (const sent of sentences) {
        if (containsWord(sent, false)) {
          // // console.log('✅ SpellBox: Found word in extracted sentence:', sent);
          return sent;
        }
      }
      // // console.log('❌ SpellBox: Could not find word in long passage');
    } else {
      // For shorter content, use strict matching
      if (sentence && containsWord(sentence, true)) {
        return sentence;
      }
    }

    // Fallback: synthesize a simple sentence that definitely includes the word
    if (word) {
      return `Let's spell this word together: ${word}`;
    }

    // Final fallback
    return "Let's spell this word together!";
  }, [question]);

  // Get the working sentence - this ensures we always have something to work with
  const workingSentence = ensureSpellingSentence(targetWord, sentence, questionText);
  
  // // console.log('🎯 SpellBox Debug:', { 
  //   sentence, 
  //   sentenceLength: sentence?.length,
  //   targetWord, 
  //   questionText, 
  //   workingSentence,
  //   workingSentenceLength: workingSentence?.length,
  //   hasQuestion: !!question 
  // });
  

  // Debug: Check if target word is found in working sentence
  const wordFoundInSentence = workingSentence && targetWord && 
    workingSentence.toLowerCase().includes(targetWord.toLowerCase());
  // // console.log(`🔍 SpellBox: Target word "${targetWord}" found in sentence: ${wordFoundInSentence}`);
  
  if (!wordFoundInSentence && targetWord && workingSentence) {
    console.error(`❌ SpellBox CRITICAL: Target word "${targetWord}" NOT found in sentence: "${workingSentence}"`);
  }
  
  // Get audio text - just the target word for spelling
  const audioText = targetWord;

  
  const explanation = question?.explanation;

  // Parse the word into parts (text and blanks)
  const parseWord = useCallback((word: string): WordPart[] => {
    // console.log('🔤 SPELLBOX parseWord called:', {
    //   word,
    //   isPrefilled: question?.isPrefilled,
    //   prefilledIndexes: question?.prefilledIndexes
    // });
    
    // Check if this question has prefilled characters
    if (question?.isPrefilled && question?.prefilledIndexes && question.prefilledIndexes.length > 0) {
      // console.log('🔤 SPELLBOX: Using prefilled mode');
      const parts: WordPart[] = [];
      const upperWord = word.toUpperCase();
      const prefilledSet = new Set(question.prefilledIndexes);
      
      let currentTextPart = '';
      let currentBlankPart = '';
      
      for (let i = 0; i < upperWord.length; i++) {
        const char = upperWord[i];
        const isPrefilled = prefilledSet.has(i);
        
        // console.log(`🔤 SPELLBOX: Processing char ${i}: "${char}" (prefilled: ${isPrefilled})`);
        
        if (isPrefilled) {
          // If we have accumulated blank characters, add them as a blank part
          if (currentBlankPart) {
            parts.push({ type: 'blank', answer: currentBlankPart });
            // console.log(`🔤 SPELLBOX: Added blank part: "${currentBlankPart}"`);
            currentBlankPart = '';
          }
          // Add this character to the text part
          currentTextPart += char;
        } else {
          // If we have accumulated text characters, add them as a text part
          if (currentTextPart) {
            parts.push({ type: 'text', content: currentTextPart });
            // console.log(`🔤 SPELLBOX: Added text part: "${currentTextPart}"`);
            currentTextPart = '';
          }
          // Add this character to the blank part
          currentBlankPart += char;
        }
      }
      
      // Add any remaining parts
      if (currentTextPart) {
        parts.push({ type: 'text', content: currentTextPart });
        // console.log(`🔤 SPELLBOX: Added final text part: "${currentTextPart}"`);
      }
      if (currentBlankPart) {
        parts.push({ type: 'blank', answer: currentBlankPart });
        // console.log(`🔤 SPELLBOX: Added final blank part: "${currentBlankPart}"`);
      }
      
      // console.log('🔤 SPELLBOX: Final parts array:', parts);
      // console.log('🔤 SPELLBOX: Expected display:', parts.map(p => 
      //   p.type === 'text' ? p.content : '_'.repeat(p.answer?.length || 0)
      // ).join(''));
      
      return parts;
    }
    
    // console.log('🔤 SPELLBOX: Using default mode (all blanks)');
    // Default behavior: make the entire word a blank to spell
    return [
      { type: 'blank', answer: word.toUpperCase() }
    ];
  }, [question]);

  // Helper function to get the expected length for user input (excluding prefilled characters)
  const getExpectedUserInputLength = useCallback((): number => {
    const expectedLength = question?.isPrefilled && question?.prefilledIndexes 
      ? targetWord.length - question.prefilledIndexes.length 
      : targetWord.length;
    
    // console.log('🔤 SPELLBOX getExpectedUserInputLength:', {
    //   targetWordLength: targetWord.length,
    //   prefilledCount: question?.prefilledIndexes?.length || 0,
    //   expectedUserInputLength: expectedLength,
    //   isPrefilled: question?.isPrefilled
    // });
    
    return expectedLength;
  }, [question, targetWord]);

  const parts = parseWord(targetWord);
  const totalBlanks = parts.filter(part => part.type === 'blank').length;
  const correctlySpelledWords = isCorrect ? totalBlanks : 0;
  
  // console.log('🧩 SpellBox Parts Debug:', {
  //   targetWord,
  //   parts,
  //   totalBlanks,
  //   partsLength: parts.length
  // });

  // Debug: Log component initialization with prefilled info
  React.useEffect(() => {
    if (question) {
      // console.log('🔤 SPELLBOX COMPONENT INITIALIZED:', {
      //   targetWord,
      //   isPrefilled: question.isPrefilled,
      //   prefilledIndexes: question.prefilledIndexes,
      //   questionId: question.id,
      //   expectedUserInputLength: getExpectedUserInputLength(),
      //   totalParts: parts.length,
      //   textParts: parts.filter(p => p.type === 'text').length,
      //   blankParts: parts.filter(p => p.type === 'blank').length
      // });
    }
  }, [question, targetWord, parts, getExpectedUserInputLength]);

  // Compute the cumulative blank offset up to a given blank part index
  const getBlankBaseIndexForPart = useCallback((allParts: WordPart[], targetPartIndex: number): number => {
    let offset = 0;
    for (let i = 0; i < targetPartIndex; i++) {
      const p = allParts[i] as any;
      if (p && p.type === 'blank') {
        offset += (p.answer?.length || 0);
      }
    }
    return offset;
  }, []);

  // Check if word is complete
  const isWordComplete = useCallback((answer: string, expectedLength: number): boolean => {
    return answer.length === expectedLength && !answer.includes(' ');
  }, []);

  // Check if word is correct
  const isWordCorrect = useCallback((answer: string, correctAnswer: string): boolean => {
    return answer.toUpperCase() === correctAnswer.toUpperCase();
  }, []);

  // Check if word is incorrect (complete but wrong)
  const isWordIncorrect = useCallback((answer: string, correctAnswer: string, expectedLength: number): boolean => {
    return isWordComplete(answer, expectedLength) && !isWordCorrect(answer, correctAnswer);
  }, [isWordComplete, isWordCorrect]);

  // Helper function to reconstruct the complete word from user input and prefilled characters
  const reconstructCompleteWord = useCallback((userInput: string): string => {
    if (!question?.isPrefilled || !question?.prefilledIndexes) {
      // console.log('🔤 SPELLBOX reconstructCompleteWord: Using default mode, returning userInput as-is:', userInput);
      return userInput;
    }
    
    const upperWord = targetWord.toUpperCase();
    const prefilledSet = new Set(question.prefilledIndexes);
    let result = '';
    let userInputIndex = 0;
    
    // console.log('🔤 SPELLBOX reconstructCompleteWord: Starting reconstruction:', {
    //   userInput,
    //   targetWord: upperWord,
    //   prefilledIndexes: question.prefilledIndexes
    // });
    
    for (let i = 0; i < upperWord.length; i++) {
      if (prefilledSet.has(i)) {
        // Use prefilled character
        result += upperWord[i];
        // console.log(`🔤 SPELLBOX: Position ${i}: Using prefilled "${upperWord[i]}"`);
      } else {
        // Use user input character (or empty if not provided). Treat space as empty.
        const rawChar = userInput[userInputIndex] || '';
        const userChar = rawChar === ' ' ? '' : rawChar;
        result += userChar;
        // console.log(`🔤 SPELLBOX: Position ${i}: Using user input "${userChar}" (userInputIndex: ${userInputIndex})`);
        userInputIndex++;
      }
    }
    
    // console.log('🔤 SPELLBOX reconstructCompleteWord: Final result:', result);
    return result;
  }, [question, targetWord]);

  // Helper function to check if user input is complete (all blank positions filled)
  const isUserInputComplete = useCallback((userInput: string): boolean => {
    const expectedLength = getExpectedUserInputLength();
    const isComplete = userInput.length === expectedLength && !userInput.includes(' ');
    
    // console.log('🔤 SPELLBOX isUserInputComplete:', {
    //   userInput,
    //   userInputLength: userInput.length,
    //   expectedLength,
    //   isComplete,
    //   hasSpaces: userInput.includes(' ')
    // });
    
    return isComplete;
  }, [getExpectedUserInputLength]);

  // Helper function to get user input character at a specific blank position
  const getUserInputAtBlankIndex = useCallback((blankIndex: number): string => {
    const ch = userAnswer[blankIndex];
    return ch === ' ' ? '' : (ch || '');
  }, [userAnswer]);

  // Helper function to update user input at a specific blank position
  const updateUserInputAtBlankIndex = useCallback((blankIndex: number, newValue: string): string => {
    const expectedLength = getExpectedUserInputLength();
    const baseArray = Array.from({ length: expectedLength }, (_, i) => {
      const existing = userAnswer[i];
      return existing === undefined || existing === '' ? ' ' : existing;
    });
    baseArray[blankIndex] = newValue === '' ? ' ' : newValue;
    return baseArray.join('');
  }, [userAnswer, getExpectedUserInputLength]);

  // Check for first-time instruction display
  const shouldShowFirstTimeInstruction = currentQuestionIndex === 0 && !hasShownFirstTimeInstruction;

  // Check localStorage for first-time instruction
  useEffect(() => {
    const hasSeenInstruction = localStorage.getItem('spellbox-first-time-instruction-seen');
    if (hasSeenInstruction) {
      setHasShownFirstTimeInstruction(true);
    } else if (currentQuestionIndex === 0 && isVisible) {
      // Show instruction for first question and first time
      setShowFirstTimeInstruction(true);
    }
  }, [currentQuestionIndex, isVisible]);

  // Generate stable messageId for TTS (only changes when targetWord changes)
  const messageId = useMemo(() => 
    `krafty-spellbox-audio-${targetWord}-${Date.now()}`, 
    [targetWord]
  );
  const isSpeaking = useTTSSpeaking(messageId);

  // TTS message ID for first-time instruction
  const instructionMessageId = useMemo(() => 
    'spellbox-first-time-instruction',
    []
  );
  const isInstructionSpeaking = useTTSSpeaking(instructionMessageId);

  // Resolve Jessica's voice id once
  const jessicaVoiceId = useMemo(() => {
    const jessica = AVAILABLE_VOICES.find(v => v.name === 'Jessica');
    return jessica?.id || 'cgSgspJ2msm6clMCkdW9';
  }, []);

  // Calculate speaker button position dynamically
  // const calculateSpeakerButtonPosition = useCallback(() => {
  //   const speakerButton = document.getElementById('spellbox-speaker-button');
  //   const spellBoxContainer = document.querySelector('.spellbox-container');
  //   
  //   if (speakerButton && spellBoxContainer) {
  //     const buttonRect = speakerButton.getBoundingClientRect();
  //     const containerRect = spellBoxContainer.getBoundingClientRect();
  //     
  //     const relativeX = buttonRect.left - containerRect.left + (buttonRect.width / 2);
  //     const relativeY = buttonRect.top - containerRect.top + (buttonRect.height / 2);
  //     
  //     setSpeakerButtonPosition({ x: relativeX, y: relativeY });
  //     // console.log('📍 Speaker button position calculated:', { 
  //       x: relativeX, 
  //       y: relativeY,
  //       buttonRect: {
  //         left: buttonRect.left,
  //         top: buttonRect.top,
  //         width: buttonRect.width,
  //         height: buttonRect.height
  //       },
  //       containerRect: {
  //         left: containerRect.left,
  //         top: containerRect.top,
  //         width: containerRect.width,
  //         height: containerRect.height
  //       }
  //     });
  //   } else {
  //     console.warn('⚠️ Speaker button or container not found for positioning');
  //     // Fallback to center-based positioning
  //     setSpeakerButtonPosition({ x: 300, y: 200 }); // Default fallback
  //   }
  // }, []);

  // Generate AI hint for incorrect spelling
  const generateAIHint = useCallback(async (incorrectAttempt: string) => {
    if (!targetWord || !incorrectAttempt) return;
    
    setIsGeneratingHint(true);
    try {
      const hint = await aiService.generateSpellingHint(targetWord, incorrectAttempt);
      setAiHint(hint);
    } catch (error) {
      console.error('Error generating AI hint:', error);
      setAiHint(`That's close! Try thinking about the sounds in "${targetWord}". What letters make those sounds?`);
    } finally {
      setIsGeneratingHint(false);
    }
  }, [targetWord]);

  // Confetti celebration function
  const triggerConfetti = useCallback(() => {
    // Create a burst of confetti
    confetti({
      particleCount: 100,
      spread: 70,
      origin: { y: 0.6 },
      colors: ['#FFD700', '#FF6B6B', '#4ECDC4', '#45B7D1', '#96CEB4', '#FFEAA7'],
      zIndex: 2147483647
    });
    
    // Add a second burst with different settings
    setTimeout(() => {
      confetti({
        particleCount: 50,
        angle: 60,
        spread: 55,
        origin: { x: 0 },
        colors: ['#FF6B6B', '#4ECDC4', '#45B7D1'],
        zIndex: 2147483647
      });
    }, 250);
    
    // Add a third burst from the other side
    setTimeout(() => {
      confetti({
        particleCount: 50,
        angle: 120,
        spread: 55,
        origin: { x: 1 },
        colors: ['#FFD700', '#96CEB4', '#FFEAA7'],
        zIndex: 2147483647
      });
    }, 400);
  }, []);

  // Handle first-time instruction completion
  const handleFirstTimeInstructionComplete = useCallback(() => {
    setShowFirstTimeInstruction(false);
    setHasShownFirstTimeInstruction(true);
    localStorage.setItem('spellbox-first-time-instruction-seen', 'true');
    
    // Stop instruction audio if playing
    if (isInstructionSpeaking) {
      ttsService.stop();
    }
  }, [isInstructionSpeaking]);

  // Play instruction audio after waiting for any current TTS to complete
  const playInstructionAudio = useCallback(async () => {
    // console.log('🎵 INSTRUCTION AUDIO: Checking if TTS is currently speaking...');
    
    // Check if TTS is currently speaking
    if (ttsService.getIsSpeaking()) {
      // console.log('🎵 INSTRUCTION AUDIO: TTS is speaking, waiting for completion...');
      const currentMessageId = ttsService.getCurrentSpeakingMessageId();
      // console.log('🎵 INSTRUCTION AUDIO: Current speaking message ID:', currentMessageId);
      
      // Create a promise that resolves when current TTS finishes (with timeout)
      const waitForTTSComplete = new Promise<void>((resolve) => {
        let attempts = 0;
        const maxAttempts = 50; // 10 seconds maximum wait (50 * 200ms)
        
        const checkTTSStatus = () => {
          attempts++;
          
          if (!ttsService.getIsSpeaking()) {
            // console.log('🎵 INSTRUCTION AUDIO: TTS completed, ready to play instruction');
            resolve();
          } else if (attempts >= maxAttempts) {
            console.warn('🎵 INSTRUCTION AUDIO: Timeout waiting for TTS completion, proceeding anyway');
            resolve();
          } else {
            // Check again in 200ms
            setTimeout(checkTTSStatus, 200);
          }
        };
        checkTTSStatus();
      });
      
      await waitForTTSComplete;
    }
    
    // Final check to make sure no new TTS started while we were waiting
    if (ttsService.getIsSpeaking()) {
      // console.log('🎵 INSTRUCTION AUDIO: New TTS started while waiting, skipping instruction audio');
      return;
    }
    
    // console.log('🎵 INSTRUCTION AUDIO: Playing instruction audio');
    const instructionText = "Fill in the blank with the correct spelling using the audio";
    
    try {
      await ttsService.speak(instructionText, {
        stability: 0.7,
        similarity_boost: 0.9,
        speed: 0.8,
        messageId: instructionMessageId,
        voice: jessicaVoiceId
      });
    } catch (error) {
      console.error('🎵 INSTRUCTION AUDIO: Error playing instruction audio:', error);
    }
  }, [instructionMessageId]);

  // Play word audio using ElevenLabs TTS
  const playWordAudio = useCallback(async () => {
    // console.log('🎵 SPELLBOX SPEAKER BUTTON: Click detected', {
    //   audioText,
    //   targetWord,
    //   messageId,
    //   isSpeaking
    // });
    
    playClickSound();
    
    if (isSpeaking) {
      // console.log('🎵 SPELLBOX SPEAKER BUTTON: Stopping current speech');
      ttsService.stop();
    } else {
      // console.log('🎵 SPELLBOX SPEAKER BUTTON: Starting speech with ElevenLabs TTS at 0.7x speed');
      await ttsService.speak(audioText, {
        stability: 0.7,
        similarity_boost: 0.9,
        speed: 0.7,  // Set speed to 0.7x for SpellBox words
        messageId: messageId,
        voice: jessicaVoiceId
      });
    }
  }, [audioText, targetWord, messageId, isSpeaking]);

  // Gate the Next chevron after a correct answer if a delay is requested
  useEffect(() => {
    let timer: number | undefined;
    if (isCorrect) {
      if (nextUnlockDelayMs > 0) {
        setCanClickNext(false);
        timer = window.setTimeout(() => setCanClickNext(true), nextUnlockDelayMs);
      } else {
        setCanClickNext(true);
      }
    } else {
      setCanClickNext(false);
    }
    return () => { if (timer) window.clearTimeout(timer); };
  }, [isCorrect, nextUnlockDelayMs]);

  // Handle answer change
  const handleAnswerChange = useCallback((newAnswer: string) => {
    // console.log('🔤 SPELLBOX handleAnswerChange called:', {
    //   newAnswer,
    //   previousUserAnswer: userAnswer,
    //   targetWord
    // });
    
    setUserAnswer(newAnswer);
    
    if (isUserInputComplete(newAnswer)) {
      const completeWord = reconstructCompleteWord(newAnswer);
      const correct = isWordCorrect(completeWord, targetWord);
      
      // console.log('🔤 SPELLBOX: User input complete!', {
      //   userInput: newAnswer,
      //   reconstructedWord: completeWord,
      //   targetWord,
      //   isCorrect: correct
      // });
      
      setIsCorrect(correct);
      setIsComplete(true);
      
      if (correct) {
        // console.log('🎉 SPELLBOX: CORRECT ANSWER! Triggering celebration');
        
        // Stop any ongoing realtime session speech since it's no longer relevant
        if (interruptRealtimeSession) {
          interruptRealtimeSession();
        }
        
        // Trigger confetti celebration for correct answer
        triggerConfetti();
        
        // Complete tutorial if this is the first time
        if (showTutorial) {
          nextTutorialStep();
        }
        
        if (onComplete) {
          // Delay advancing slightly to ensure confetti is visible on screen
          const ADVANCE_DELAY_MS = 500;
          setTimeout(() => {
            // Enhanced callback includes complete word and attempt count
            onComplete(true, completeWord, attempts + 1);
          }, ADVANCE_DELAY_MS);
        }
      } else {
        // console.log('❌ SPELLBOX: Incorrect answer, generating hint');
        // Increment attempts for incorrect answer
        setAttempts(prev => prev + 1);
        // Generate AI hint for incorrect answer
        generateAIHint(completeWord);
        // Send target word to realtime session for pronunciation help
        if (sendMessage && targetWord) {
          sendMessage(`correct answer is ${targetWord}, student response is ${completeWord}`);
        }
      }
    } else {
      // console.log('🔤 SPELLBOX: User input not complete yet');
      setIsComplete(false);
      setIsCorrect(false);
    }
  }, [targetWord, onComplete, isUserInputComplete, reconstructCompleteWord, isWordCorrect, triggerConfetti, generateAIHint, userAnswer, sendMessage]);

  // Focus next empty box
  const focusNextEmptyBox = useCallback(() => {
    const inputs = document.querySelectorAll('input[data-letter]') as NodeListOf<HTMLInputElement>;
    for (let i = 0; i < inputs.length; i++) {
      if (!inputs[i].value.trim()) {
        inputs[i].focus();
        return true;
      }
    }
    return false;
  }, []);

  // Reset state when word changes
  useEffect(() => {
    setUserAnswer('');
    setIsCorrect(false);
    setIsComplete(false);
    setShowHint(false);
    setAttempts(0);
    setAiHint('');
    setIsGeneratingHint(false);
  }, [targetWord]);

  // Play instruction audio when first-time instruction shows
  // useEffect(() => {
  //   if (showFirstTimeInstruction) {
  //     // Calculate speaker button position first
  //     const positionTimer = setTimeout(() => {
  //       calculateSpeakerButtonPosition();
  //     }, 100);
  //     
  //     // Wait longer before trying to play audio to allow chat TTS to complete
  //     const audioTimer = setTimeout(() => {
  //       playInstructionAudio();
  //     }, 1500); // Increased delay to allow chat audio to complete
  //     
  //     return () => {
  //       clearTimeout(positionTimer);
  //       clearTimeout(audioTimer);
  //     };
  //   }
  // }, [showFirstTimeInstruction, playInstructionAudio, calculateSpeakerButtonPosition]);

  // Retry position calculation if not found initially
  // useEffect(() => {
  //   if (showFirstTimeInstruction && !speakerButtonPosition) {
  //     const retryTimer = setTimeout(() => {
  //       calculateSpeakerButtonPosition();
  //     }, 200);
  //     return () => clearTimeout(retryTimer);
  //   }
  // }, [showFirstTimeInstruction, speakerButtonPosition, calculateSpeakerButtonPosition]);

  // Recalculate position on window resize
  // useEffect(() => {
  //   if (showFirstTimeInstruction) {
  //     const handleResize = () => {
  //       calculateSpeakerButtonPosition();
  //     };
  //     
  //     window.addEventListener('resize', handleResize);
  //     return () => window.removeEventListener('resize', handleResize);
  //   }
  // }, [showFirstTimeInstruction, calculateSpeakerButtonPosition]);


  // Don't render if we don't have the basic requirements, but be more lenient about sentence
  // In inline mode, respect isVisible but default is true
  if (!isVisible || !targetWord) return null;

  return (
    <>
      {/* Tutorial overlay for first-time users (overlay mode only) */}
      {variant === 'overlay' && showTutorial && (
        <div className="tutorial-overlay" />
      )}
      
      {variant === 'overlay' ? (
      <div className={cn(
        "absolute inset-0 w-full h-full flex items-center justify-center z-20 pointer-events-none",
        className
      )}>
        <div className={cn(
          "spellbox-container pointer-events-auto bg-white rounded-2xl p-8 border border-black/20 shadow-[0_4px_0_black] max-w-lg w-full mx-4 relative",
          showTutorial && "tutorial-spotlight",
          showTutorial && tutorialStep === 'expand' && "tutorial-expand",
          showTutorial && tutorialStep === 'glow' && "tutorial-glow tutorial-highlight"
        )}>
        <div style={{ fontFamily: 'system-ui, -apple-system, sans-serif', fontSize: 20, fontWeight: 500, lineHeight: 1.6 }}>
            { /* CONTENT START */ }

          {/* Question text */}

          {workingSentence && (

            <div className="mb-8 text-center">
              <div className="text-xl text-gray-800" style={{ 
                fontFamily: 'system-ui, -apple-system, sans-serif',
                lineHeight: 1.6,
                letterSpacing: 'normal',
                display: 'flex',
                flexWrap: 'wrap',
                alignItems: 'center',
                justifyContent: 'center',
                gap: '8px'
              }}>

                {workingSentence.split(' ').map((word, idx) => {
                  const normalizedWord = word.toLowerCase().replace(/[^\w]/g, '');
                  const normalizedTarget = targetWord.toLowerCase().replace(/[^\w]/g, '');
                  
                  // Enhanced matching: check if the target word appears at the start or end of the normalized word
                  // This handles cases like:
                  // - "notebook—I" where target is "notebook" (suffix case)
                  // - "nervously—minus" where target is "minus" (prefix case)
                  const isTargetWord = normalizedWord === normalizedTarget || 
                                     (normalizedTarget.length >= 3 && (
                                       normalizedWord.startsWith(normalizedTarget) || // suffix case: "notebook—I"
                                       normalizedWord.endsWith(normalizedTarget)      // prefix case: "nervously—minus"
                                     ));
                  
                  // console.log(`🔤 Word comparison: "${word}" (normalized: "${normalizedWord}") vs target "${targetWord}" (normalized: "${normalizedTarget}") = ${isTargetWord}`);
                  
                  return (
                  <React.Fragment key={idx}>
                    {isTargetWord ? (

                      <div style={{ 
                        display: 'inline-flex',
                        gap: '6px',
                        padding: '8px',
                        background: 'linear-gradient(135deg, #F5F3FF 0%, #EDE9FE 100%)',
                        borderRadius: '12px',
                        boxShadow: '0 4px 8px rgba(109, 40, 217, 0.1)',
                        border: '2px solid rgba(109, 40, 217, 0.2)',
                        margin: '0 4px'
                      }}>
                        {parts.map((part, partIndex) => {
                          // console.log('🎨 Rendering part:', { partIndex, part, type: part.type });
                          
                          // Debug: Log current state for this part
                          // console.log('🔤 SPELLBOX RENDER STATE:', {
                          //   partIndex,
                          //   partType: part.type,
                          //   partContent: part.content,
                          //   partAnswer: part.answer,
                          //   currentUserAnswer: userAnswer,
                          //   isComplete,
                          //   isCorrect,
                          //   targetWord
                          // });
                          
                          if (part.type === 'text') {
                            // Render each prefilled character in its own dotted box
                            return (
                              <React.Fragment key={partIndex}>
                                {part.content?.split('').map((char, charIndex) => (
                                  <div
                                    key={`${partIndex}-${charIndex}`}
                                    style={{
                                      width: '36px',
                                      height: '44px',
                                      borderRadius: '8px',
                                      fontSize: '22px',
                                      fontFamily: 'system-ui, -apple-system, sans-serif',
                                      fontWeight: '700',
                                      textAlign: 'center',
                                      display: 'flex',
                                      alignItems: 'center',
                                      justifyContent: 'center',
                                      textTransform: 'uppercase',
                                      color: '#1F2937',
                                      background: 'linear-gradient(135deg, #F3F4F6 0%, #E5E7EB 100%)',
                                      border: '2px dashed #9CA3AF',
                                      boxShadow: '0 2px 4px rgba(0, 0, 0, 0.05)',
                                      transition: 'all 0.15s ease-out'
                                    }}
                                  >
                                    {char}
                                  </div>
                                ))}
                              </React.Fragment>
                            );
                          } else {
                            const expectedLength = part.answer?.length || 5;
                            const baseIndex = getBlankBaseIndexForPart(parts, partIndex);
                            return (
                              <div key={partIndex} className="flex items-center gap-2">
                                {Array.from({ length: expectedLength }, (_, letterIndex) => {
                                  const globalIndex = baseIndex + letterIndex;
                                  const letterValue = getUserInputAtBlankIndex(globalIndex);
                                  const completeWord = reconstructCompleteWord(userAnswer);
                                  const isWordCompleteNow = isUserInputComplete(userAnswer);
                                  const isWordCorrectNow = isWordCompleteNow && isWordCorrect(completeWord, targetWord);
                                  const isWordIncorrectNow = isWordCompleteNow && !isWordCorrectNow;
                                  
                                  // Check if this specific letter is correct in its position
                                  const correctLetter = part.answer?.[letterIndex]?.toUpperCase() || '';
                                  const isLetterCorrect = letterValue && letterValue.toUpperCase() === correctLetter;
                                  
                                  let boxStyle: React.CSSProperties = {
                                    width: '36px',
                                    height: '44px',
                                    padding: '0',
                                    borderRadius: '8px',
                                    fontSize: '22px',
                                    fontFamily: 'system-ui, -apple-system, sans-serif',
                                    fontWeight: '600',
                                    textAlign: 'center',
                                    outline: 'none',
                                    transition: 'all 0.15s ease-out',
                                    textTransform: 'uppercase',
                                    cursor: 'pointer'
                                  };

                                  if (isWordCorrectNow) {
                                    // Entire word is correct - green
                                    boxStyle = {
                                      ...boxStyle,
                                      background: 'linear-gradient(135deg, #DCFCE7 0%, #BBF7D0 100%)',
                                      border: '3px solid #22C55E',
                                      color: '#15803D',
                                      boxShadow: '0 4px 12px rgba(34, 197, 94, 0.2)',
                                      cursor: 'not-allowed',
                                      transform: 'translateY(-2px)'
                                    };
                                  } else if (isWordCompleteNow && isLetterCorrect) {
                                    // Word is complete and this letter is in correct position - green
                                    boxStyle = {
                                      ...boxStyle,
                                      background: 'linear-gradient(135deg, #DCFCE7 0%, #BBF7D0 100%)',
                                      border: '3px solid #22C55E',
                                      color: '#15803D',
                                      boxShadow: '0 4px 12px rgba(34, 197, 94, 0.2)'
                                    };
                                  } else if (isWordIncorrectNow && letterValue) {
                                    // Word is complete but this letter is incorrect - red
                                    boxStyle = {
                                      ...boxStyle,
                                      background: 'linear-gradient(135deg, #FEE2E2 0%, #FECACA 100%)',
                                      border: '3px solid #EF4444',
                                      color: '#B91C1C',
                                      boxShadow: '0 4px 12px rgba(239, 68, 68, 0.2)'
                                    };
                                  } else if (letterValue) {
                                    // Letter has value but word not complete yet - blue
                                    boxStyle = {
                                      ...boxStyle,
                                      background: 'linear-gradient(135deg, #E0F2FE 0%, #BAE6FD 100%)',
                                      border: '3px solid #0EA5E9',
                                      color: '#0369A1',
                                      boxShadow: '0 4px 12px rgba(14, 165, 233, 0.2)'
                                    };
                                  } else {
                                    // Empty letter - gray
                                    boxStyle = {
                                      ...boxStyle,
                                      background: 'linear-gradient(135deg, #F8FAFC 0%, #F1F5F9 100%)',
                                      border: '3px dashed #94A3B8',
                                      color: '#64748B',
                                      boxShadow: '0 4px 12px rgba(148, 163, 184, 0.1)'
                                    };
                                  }

                                  return (
                                    <input
                                      key={letterIndex}
                                      type="text"
                                        value={letterValue}
                                      maxLength={1}
                                      disabled={isWordCorrectNow}
                                      onChange={(e) => {
                                        if (isWordCorrectNow) return;
                                        
                                        const newValue = e.target.value.toUpperCase();
                                        // console.log(`🔤 SPELLBOX INPUT onChange: letterIndex=${letterIndex}, newValue="${newValue}"`);
                                        
                                        if (newValue.match(/[A-Z]/) || newValue === '') {
                                          const newUserAnswer = updateUserInputAtBlankIndex(globalIndex, newValue);
                                          // console.log(`🔤 SPELLBOX INPUT: Updated user answer from "${userAnswer}" to "${newUserAnswer}"`);
                                          
                                          handleAnswerChange(newUserAnswer);
                                          playClickSound();
                                          
                                          if (newValue) {
                                            const nextBox = document.querySelector(`input[data-letter="${globalIndex + 1}"]`) as HTMLInputElement | null;
                                            if (nextBox) {
<<<<<<< HEAD
                                              console.log(`🔤 SPELLBOX INPUT: Moving focus to next box (globalIndex ${globalIndex + 1})`);
=======
                                              // console.log(`🔤 SPELLBOX INPUT: Moving focus to next box (${letterIndex + 1})`);
>>>>>>> 4f796124
                                              setTimeout(() => nextBox.focus(), 10);
                                            }
                                          }
                                        }
                                      }}
                                      onKeyDown={(e) => {
                                        if (e.key === 'Backspace') {
                                          if (letterValue) {
                                            e.preventDefault();
                                              const newUserAnswer = updateUserInputAtBlankIndex(globalIndex, '');
                                            handleAnswerChange(newUserAnswer);
                                          } else if (globalIndex > 0) {
                                            const prevBox = document.querySelector(`input[data-letter="${globalIndex - 1}"]`) as HTMLInputElement;
                                            if (prevBox) {
                                              prevBox.focus();
                                            }
                                          }
                                        } else if (e.key === 'ArrowLeft' && globalIndex > 0) {
                                          const prevBox = document.querySelector(`input[data-letter="${globalIndex - 1}"]`) as HTMLInputElement;
                                          if (prevBox) prevBox.focus();
                                        } else if (e.key === 'ArrowRight') {
                                          const nextBox = document.querySelector(`input[data-letter="${globalIndex + 1}"]`) as HTMLInputElement;
                                          if (nextBox) nextBox.focus();
                                        }
                                      }}
                                      style={boxStyle}
                                      onFocus={(e) => {
                                        if (isWordCorrectNow) {
                                          e.target.blur();
                                          return;
                                        }
                                        if (!isWordCorrectNow && !isWordIncorrectNow) {
                                          e.target.style.borderStyle = 'solid';
                                          e.target.style.borderColor = '#8B5CF6';
                                          e.target.style.boxShadow = '0 0 0 3px rgba(139, 92, 246, 0.2)';
                                          e.target.style.transform = 'scale(1.02)';
                                        }
                                      }}
                                      onBlur={(e) => {
                                        const hasValue = e.target.value.trim() !== '';
                                        const completeWordNow = reconstructCompleteWord(userAnswer);
                                        const isCorrectNow = isUserInputComplete(userAnswer) && isWordCorrect(completeWordNow, targetWord);
                                        const isIncorrectNow = isUserInputComplete(userAnswer) && !isCorrectNow;
                                        
                                        // Check if this specific letter is correct in its position
                                        const correctLetterBlur = part.answer?.[letterIndex]?.toUpperCase() || '';
                                        const isLetterCorrectBlur = hasValue && e.target.value.toUpperCase() === correctLetterBlur;
                                        
                                        e.target.style.transform = 'scale(1)';
                                        e.target.style.borderStyle = hasValue ? 'solid' : 'dashed';
                                        
                                        if (isCorrectNow) {
                                          // Entire word is correct
                                          e.target.style.borderColor = '#22C55E';
                                          e.target.style.boxShadow = '0 2px 4px rgba(34, 197, 94, 0.2)';
                                        } else if (isWordCompleteNow && isLetterCorrectBlur) {
                                          // Word is complete and this letter is in correct position
                                          e.target.style.borderColor = '#22C55E';
                                          e.target.style.boxShadow = '0 2px 4px rgba(34, 197, 94, 0.2)';
                                        } else if (isIncorrectNow && hasValue) {
                                          // Word is complete but this letter is incorrect
                                          e.target.style.borderColor = '#EF4444';
                                          e.target.style.boxShadow = '0 2px 4px rgba(239, 68, 68, 0.2)';
                                        } else if (hasValue) {
                                          // Letter has value but word not complete yet
                                          e.target.style.borderColor = '#0EA5E9';
                                          e.target.style.boxShadow = '0 2px 4px rgba(14, 165, 233, 0.2)';
                                        } else {
                                          // Empty letter
                                          e.target.style.borderColor = '#94A3B8';
                                          e.target.style.boxShadow = '0 1px 2px rgba(148, 163, 184, 0.1)';
                                        }
                                      }}
                                      data-letter={globalIndex}
                                    />
                                  );
                                })}
                              </div>
                            );
                          }
                        })}
                        
                        {/* Audio button with ElevenLabs TTS - positioned after the complete word */}
                        <Button
                          id="spellbox-speaker-button"
                          variant="comic"
                          size="icon"
                          onClick={playWordAudio}
                          className={cn(
                            'ml-2 h-11 w-11 rounded-lg border-2 border-black bg-white text-foreground shadow-[0_4px_0_rgba(0,0,0,0.6)] transition-transform hover:scale-105',
                            isSpeaking && 'bg-red-500 text-white hover:bg-red-600'
                          )}
                          title={isSpeaking ? 'Stop audio' : 'Listen to this word'}
                          aria-label={isSpeaking ? 'Stop audio' : 'Play audio'}
                        >
                          {isSpeaking ? (
                            <Square className="h-5 w-5" />
                          ) : (
                            <Volume2 className="h-5 w-5" />
                          )}
                        </Button>
                      </div>
                    ) : (
                      <span className="inline-block" 
                        style={{ 
                          fontWeight: '400'
                        }}>
                        {word}
                      </span>
                    )}

                    {idx < workingSentence.split(' ').length - 1 && " "}

                  </React.Fragment>
                  );
                })}
              </div>
            </div>
          )}

          

          {/* AI-powered hints for incorrect words */}
                  {false && isComplete && !isCorrect && showHints && (
            <div style={{
              padding: '12px 0',
              marginBottom: '20px',
              position: 'relative',
              animation: 'fadeSlideIn 0.3s ease-out'
            }}>
               <div style={{
                 display: 'flex',
                 alignItems: 'center',
                 justifyContent: 'center',
                 gap: '12px'
               }}>
                 <div style={{ 
                   fontSize: '14px', 
                   fontWeight: 400, 
                   color: '#6B7280', 
                   fontFamily: 'system-ui, -apple-system, sans-serif',
                   letterSpacing: '0.5px'
                 }}>
                   Need help? Try listening again
                 </div>
                 
                 {/* Hint button */}
                 <button
                   onClick={() => {
                     playClickSound();
                     if (sendMessage && targetWord) {
                       sendMessage(`correct answer is ${targetWord} , student response is ${reconstructCompleteWord(userAnswer)}`)
                     }
                   }}
                   style={{
                     width: '32px',
                     height: '32px',
                     borderRadius: '50%',
                     border: '2px solid #4B5563',
                     background: 'transparent',
                     color: '#6B7280',
                     cursor: 'pointer',
                     display: 'flex',
                     alignItems: 'center',
                     justifyContent: 'center',
                     fontSize: '14px',
                     transition: 'all 0.2s ease-out',
                     flexShrink: 0,
                     filter: 'drop-shadow(0 1px 2px rgba(0, 0, 0, 0.1))'
                   }}
                   title="Get pronunciation help"
                   onMouseEnter={(e) => {
                     e.currentTarget.style.borderColor = '#374151';
                     e.currentTarget.style.color = '#374151';
                     e.currentTarget.style.transform = 'scale(1.05)';
                     e.currentTarget.style.filter = 'drop-shadow(0 2px 4px rgba(0, 0, 0, 0.15))';
                   }}
                   onMouseLeave={(e) => {
                     e.currentTarget.style.borderColor = '#4B5563';
                     e.currentTarget.style.color = '#6B7280';
                     e.currentTarget.style.transform = 'scale(1)';
                     e.currentTarget.style.filter = 'drop-shadow(0 1px 2px rgba(0, 0, 0, 0.1))';
                   }}
                 >
                   🎤
                 </button>
               </div>
            </div>
          )}

          {/* Next chevron - circular, positioned on the right of the spellbox */}
          {isCorrect && onNext && canClickNext && (
            <div className="absolute top-1/2 -translate-y-1/2 -right-[24px] z-20">
              <Button
                variant="comic"
                size="icon"
                aria-label="Next question"
                onClick={() => { playClickSound(); onNext(); }}
                className={cn('h-12 w-12 rounded-full shadow-[0_4px_0_rgba(0,0,0,0.6)] hover:scale-105', highlightNext && 'animate-[wiggle_1s_ease-in-out_infinite] ring-4 ring-yellow-300')}
              >
                <ChevronRight className="h-6 w-6" />
              </Button>
              {highlightNext && (
                <div className="ml-2 text-2xl select-none" aria-hidden="true">👉</div>
              )}
            </div>
          )}

          {/* CSS animations */}
          <style>{`
            @keyframes fadeSlideIn {
              from {
                opacity: 0;
                transform: translateY(8px);
              }
              to {
                opacity: 1;
                transform: translateY(0);
              }
            }

            @keyframes bounceIn { 0% { opacity: 0; transform: scale(0.3);} 50% { opacity: 0.9; transform: scale(1.1);} 80% { opacity: 1; transform: scale(0.89);} 100% { opacity: 1; transform: scale(1);} }


            @keyframes spin { 0% { transform: rotate(0deg);} 100% { transform: rotate(360deg);} }

            @keyframes wiggle { 0%,100% { transform: rotate(0deg);} 25% { transform: rotate(6deg);} 75% { transform: rotate(-6deg);} }

          `}</style>
            { /* CONTENT END */ }
        </div>

        {/* Tutorial message for first-time users */}
        {showTutorial && tutorialStep === 'expand' && (
          <div className="absolute -top-16 left-1/2 transform -translate-x-1/2 bg-purple-600 text-white px-4 py-2 rounded-lg text-sm font-medium shadow-lg z-50">
            <div className="text-center">
              <div className="text-xs opacity-90 mb-1">✨ First Adventure Tutorial ✨</div>
              <div>Fill in the blanks to spell the word!</div>
            </div>
            <div className="absolute top-full left-1/2 transform -translate-x-1/2 w-0 h-0 border-l-4 border-r-4 border-t-4 border-transparent border-t-purple-600"></div>
          </div>
        )}
            </div>
            {/* Close outer container for overlay mode */}
          </div>
      ) : (
        // Inline variant for embedding inside other UI (e.g., pet bubble)
        <div ref={containerRef} className={cn("spellbox-inline-container", className)}>
          <div className="rounded-xl" style={{ fontFamily: 'system-ui, -apple-system, sans-serif' }}>
            { /* CONTENT START */ }
            
            {/* Question text and interactive inputs reused as-is */}
            {workingSentence && (
              <div className="text-center">
                <div className="text-base text-gray-800" style={{ lineHeight: 1.5 }}>
                  {workingSentence.split(' ').map((word, idx) => {
                    const normalizedWord = word.toLowerCase().replace(/[^\w]/g, '');
                    const normalizedTarget = targetWord.toLowerCase().replace(/[^\w]/g, '');
                    const isTargetWord = normalizedWord === normalizedTarget || 
                      (normalizedTarget.length >= 3 && (normalizedWord.startsWith(normalizedTarget) || normalizedWord.endsWith(normalizedTarget)));
                    return (
                      <React.Fragment key={idx}>
                        {isTargetWord ? (
                          <div style={{ display: 'inline-flex', gap: '6px', padding: '6px', background: 'linear-gradient(135deg, #F5F3FF 0%, #EDE9FE 100%)', borderRadius: '10px', border: '2px solid rgba(109,40,217,0.2)', margin: '0 2px' }}>
                            {parts.map((part, partIndex) => {
                              if (part.type === 'text') {
                                return (
                                  <React.Fragment key={partIndex}>
                                    {part.content?.split('').map((char, charIndex) => (
                                      <div key={`${partIndex}-${charIndex}`} style={{ width: '28px', height: '36px', borderRadius: '8px', fontSize: '18px', fontWeight: 700, display: 'flex', alignItems: 'center', justifyContent: 'center', textTransform: 'uppercase', color: '#1F2937', background: 'linear-gradient(135deg, #F3F4F6 0%, #E5E7EB 100%)', border: '2px dashed #9CA3AF' }}>{char}</div>
                                    ))}
                                  </React.Fragment>
                                );
                              } else {
                                const expectedLength = part.answer?.length || 5;
                                const baseIndex = getBlankBaseIndexForPart(parts, partIndex);
                                return (
                                  <div key={partIndex} className="flex items-center gap-1">
                                    {Array.from({ length: expectedLength }, (_, letterIndex) => {
                                      const globalIndex = baseIndex + letterIndex;
                                      const letterValue = getUserInputAtBlankIndex(globalIndex);
                                      const completeWord = reconstructCompleteWord(userAnswer);
                                      const isWordCompleteNow = isUserInputComplete(userAnswer);
                                      const isWordCorrectNow = isWordCompleteNow && isWordCorrect(completeWord, targetWord);
                                      const isWordIncorrectNow = isWordCompleteNow && !isWordCorrectNow;
                                      const correctLetter = part.answer?.[letterIndex]?.toUpperCase() || '';
                                      const isLetterCorrect = letterValue && letterValue.toUpperCase() === correctLetter;
                                      let boxStyle: React.CSSProperties = { width: '28px', height: '36px', borderRadius: '8px', fontSize: '18px', fontWeight: 600, textAlign: 'center', outline: 'none', textTransform: 'uppercase', cursor: 'pointer' };
                                      if (isWordCorrectNow) {
                                        boxStyle = { ...boxStyle, background: 'linear-gradient(135deg, #DCFCE7 0%, #BBF7D0 100%)', border: '2px solid #22C55E', color: '#15803D', cursor: 'not-allowed' };
                                      } else if (isWordCompleteNow && isLetterCorrect) {
                                        boxStyle = { ...boxStyle, background: 'linear-gradient(135deg, #DCFCE7 0%, #BBF7D0 100%)', border: '2px solid #22C55E', color: '#15803D' };
                                      } else if (isWordIncorrectNow && letterValue) {
                                        boxStyle = { ...boxStyle, background: 'linear-gradient(135deg, #FEE2E2 0%, #FECACA 100%)', border: '2px solid #EF4444', color: '#B91C1C' };
                                      } else if (letterValue) {
                                        boxStyle = { ...boxStyle, background: 'linear-gradient(135deg, #E0F2FE 0%, #BAE6FD 100%)', border: '2px solid #0EA5E9', color: '#0369A1' };
                                      } else {
                                        boxStyle = { ...boxStyle, background: 'linear-gradient(135deg, #F8FAFC 0%, #F1F5F9 100%)', border: '2px dashed #94A3B8', color: '#64748B' };
                                      }
                                      return (
                                        <input
                                          key={letterIndex}
                                          type="text"
                                          value={letterValue}
                                          maxLength={1}
                                          disabled={isWordCorrectNow}
                                          onChange={(e) => {
                                            if (isWordCorrectNow) return;
                                            const newValue = e.target.value.toUpperCase();
                                            if (newValue.match(/[A-Z]/) || newValue === '') {
                                              const newUserAnswer = updateUserInputAtBlankIndex(globalIndex, newValue);
                                              handleAnswerChange(newUserAnswer);
                                              playClickSound();
                                              if (newValue && letterIndex < expectedLength - 1) {
                                                const nextBox = containerRef.current?.querySelector(`input[data-letter="${globalIndex + 1}"]`) as HTMLInputElement | null;
                                                if (nextBox) {
                                                  setTimeout(() => nextBox.focus(), 10);
                                                }
                                              }
                                            }
                                          }}
                                          onKeyDown={(e) => {
                                            if (e.key === 'Backspace') {
                                              if (letterValue) {
                                                e.preventDefault();
                                                const newUserAnswer = updateUserInputAtBlankIndex(globalIndex, '');
                                                handleAnswerChange(newUserAnswer);
                                              } else if (globalIndex > 0) {
                                                const prevBox = containerRef.current?.querySelector(`input[data-letter="${globalIndex - 1}"]`) as HTMLInputElement | null;
                                                if (prevBox) prevBox.focus();
                                              }
                                            } else if (e.key === 'ArrowLeft' && globalIndex > 0) {
                                              const prevBox = containerRef.current?.querySelector(`input[data-letter="${globalIndex - 1}"]`) as HTMLInputElement | null;
                                              if (prevBox) prevBox.focus();
                                            } else if (e.key === 'ArrowRight') {
                                              const nextBox = containerRef.current?.querySelector(`input[data-letter="${globalIndex + 1}"]`) as HTMLInputElement | null;
                                              if (nextBox) nextBox.focus();
                                            }
                                          }}
                                          style={boxStyle}
                                          data-letter={globalIndex}
                                        />
                                      );
                                    })}
                                  </div>
                                );
                              }
                            })}
                            {/* Inline mode speaker button - after the full word cluster */}
                            <Button
                              variant="comic"
                              size="icon"
                              onClick={playWordAudio}
                              className={cn(
                                'ml-1 h-8 w-8 rounded-md border-2 border-black bg-white text-foreground shadow-[0_3px_0_rgba(0,0,0,0.6)]',
                                isSpeaking ? 'bg-red-500 text-white hover:bg-red-600' : 'hover:bg-primary hover:text-primary-foreground'
                              )}
                              title={isSpeaking ? 'Stop audio' : 'Listen to this word'}
                              aria-label={isSpeaking ? 'Stop audio' : 'Play audio'}
                            >
                              {isSpeaking ? (
                                <Square className="h-4 w-4" />
                              ) : (
                                <Volume2 className="h-4 w-4" />
                              )}
                            </Button>
                          </div>
                        ) : (
                          <span className="inline-block" style={{ fontWeight: 400 }}>{word}</span>
                        )}
                        {idx < workingSentence.split(' ').length - 1 && ' '}
                      </React.Fragment>
                    );
                  })}
                </div>
              </div>
            )}

            {/* Inline hints */}
            {isComplete && !isCorrect && showHints && (
              <div style={{ padding: '8px 0' }}>
                <button onClick={() => { playClickSound(); if (sendMessage && targetWord) { sendMessage(`correct answer is ${targetWord} , student response is ${reconstructCompleteWord(userAnswer)}`) } }} title="Get pronunciation help" style={{ width: '28px', height: '28px', borderRadius: '50%', border: '2px solid #4B5563', background: 'transparent', color: '#6B7280' }}>🎤</button>
          </div>
            )}

             {isCorrect && onNext && (
               <div className="absolute top-1/2 -translate-y-1/2 -right-[18px] z-20">
                <Button
                  variant="comic"
                  size="icon"
                  aria-label="Next question"
                  onClick={() => { playClickSound(); onNext(); }}
                  className={cn('h-9 w-9 rounded-full shadow-[0_3px_0_rgba(0,0,0,0.6)] hover:scale-105')}
                >
                  <ChevronRight className="h-4 w-4" />
                </Button>
              </div>
            )}

    </div>
        </div>
      )}
    </>
  );
};

export default SpellBox; <|MERGE_RESOLUTION|>--- conflicted
+++ resolved
@@ -1006,11 +1006,7 @@
                                           if (newValue) {
                                             const nextBox = document.querySelector(`input[data-letter="${globalIndex + 1}"]`) as HTMLInputElement | null;
                                             if (nextBox) {
-<<<<<<< HEAD
-                                              console.log(`🔤 SPELLBOX INPUT: Moving focus to next box (globalIndex ${globalIndex + 1})`);
-=======
                                               // console.log(`🔤 SPELLBOX INPUT: Moving focus to next box (${letterIndex + 1})`);
->>>>>>> 4f796124
                                               setTimeout(() => nextBox.focus(), 10);
                                             }
                                           }
