import React from "react";
import { Button } from "@/components/ui/button";
import { Volume2, Square, X, Droplet, Hand, Utensils, ChevronRight } from "lucide-react";
import { ttsService, AVAILABLE_VOICES } from "@/lib/tts-service";
import { useTTSSpeaking } from "@/hooks/use-tts-speaking";
import SpellBox from "@/components/comic/SpellBox";
import { cn } from "@/lib/utils";
import { bubbleMessageIdFromHtml, inlineSpellboxMessageId } from "@/lib/tts-message-id";

interface LeftPetOverlayProps {
  petImageUrl: string | null | undefined;
  aiMessageHtml?: string;
  isThinking?: boolean;
  draggable?: boolean;
  /** When true, render above most overlays (e.g., tutorial dimmers) */
  forceTopLayer?: boolean;
  autoHideToken?: unknown; // any changing value triggers an auto hide (e.g., after image creation)
  onBubbleVisibilityChange?: (visible: boolean) => void;
  interruptRealtimeSession?: () => void;
  /** Optional: provide to render inline spelling UI instead of plain HTML */
  spellInline?: {
    word?: string | null;
    sentence?: string | null;
    question?: {
      id: number;
      word: string;
      questionText: string | null;
      correctAnswer: string;
      audio: string;
      explanation: string;
      isPrefilled?: boolean;
      prefilledIndexes?: number[];
    } | null;
    show?: boolean;
    showHints?: boolean;
    showExplanation?: boolean;
    onComplete?: (isCorrect: boolean, userAnswer?: string, attemptCount?: number) => void;
    onSkip?: () => void;
    onNext?: () => void;
    /** When true, visually highlight the Next chevron to guide the user */
    highlightNext?: boolean;
    sendMessage?: (text: string) => void;
  };
  // Emotion/heart UI
  emotionActive?: boolean;
  emotionRequiredAction?: 'water' | 'pat' | 'feed' | null;
  onEmotionAction?: (action: 'water' | 'pat' | 'feed') => void;
  /** Controls visibility of the attention badge independent of emotion state (e.g., yawn) */
  showAttentionBadge?: boolean;
  // Optional temporary media to overlay inside avatar (e.g., GIF/video)
  overridePetMediaUrl?: string | null;
}

export const LeftPetOverlay: React.FC<LeftPetOverlayProps> = ({
  petImageUrl,
  aiMessageHtml,
  isThinking = false,
  draggable = true,
  forceTopLayer = false,
  autoHideToken,
  onBubbleVisibilityChange,
  interruptRealtimeSession,
  spellInline,
  emotionActive = false,
  emotionRequiredAction = null,
  onEmotionAction,
  showAttentionBadge = false,
  overridePetMediaUrl = null,
}) => {
  const containerRef = React.useRef<HTMLDivElement | null>(null);
  const overlayRef = React.useRef<HTMLDivElement | null>(null);
  const avatarRef = React.useRef<HTMLDivElement | null>(null);
  const [position, setPosition] = React.useState<{ left: number; top: number } | null>(null);
  const [isDragging, setIsDragging] = React.useState(false);
  const hasUserDraggedRef = React.useRef(false);
  const isSpeakingRef = React.useRef(false);
  const [isBubbleHidden, setIsBubbleHidden] = React.useState(false);
  const lastAiHtmlRef = React.useRef<string | undefined>(undefined);
  const [hiddenReason, setHiddenReason] = React.useState<null | 'manual' | 'auto'>(null);
  const hiddenAtHtmlRef = React.useRef<string | undefined>(undefined);
  const [isManuallyClosed, setIsManuallyClosed] = React.useState(false);
  const hasInlineQuestion = React.useMemo(() => {
    return Boolean(spellInline?.show && !!spellInline?.question);
  }, [spellInline?.show, spellInline?.question]);

  // Lightweight petting interaction state
  const [pettingActive, setPettingActive] = React.useState<boolean>(false);
  const [handPosition, setHandPosition] = React.useState<{ x: number; y: number } | null>(null);
  const pettingTimeoutRef = React.useRef<number | null>(null);
  const lastStrokePointRef = React.useRef<{ x: number; y: number } | null>(null);
  const [hearts, setHearts] = React.useState<Array<{ id: number; x: number; y: number; animate: boolean }>>([]);
  const hasTriggeredPatRef = React.useRef<boolean>(false);

  // Loading indicator for override media (e.g., GIF/video when pat/water/feed triggers)
  const [overrideMediaLoading, setOverrideMediaLoading] = React.useState<boolean>(false);
  const loadingStartRef = React.useRef<number | null>(null);
  const MIN_SPINNER_MS = 250;

  React.useEffect(() => {
    if (overridePetMediaUrl) {
      loadingStartRef.current = Date.now();
      setOverrideMediaLoading(true);
    } else {
      setOverrideMediaLoading(false);
      loadingStartRef.current = null;
    }
  }, [overridePetMediaUrl]);

  const finishOverrideLoading = React.useCallback(() => {
    if (!overrideMediaLoading) return;
    const startedAt = loadingStartRef.current || Date.now();
    const elapsed = Date.now() - startedAt;
    const wait = Math.max(0, MIN_SPINNER_MS - elapsed);
    window.setTimeout(() => {
      setOverrideMediaLoading(false);
      loadingStartRef.current = null;
    }, wait);
  }, [overrideMediaLoading]);

  // Slightly desynchronize pulses for action buttons
  const actionPulseDelays = React.useMemo(() => {
    const rand = () => `${(Math.random() * 0.35).toFixed(2)}s`;
    return { water: rand(), pat: rand(), feed: rand() } as const;
  }, []);
  const pulseClasses = 'ring-2 ring-amber-400/70 shadow-[0_0_10px_rgba(251,191,36,0.35)] motion-safe:animate-pulse hover:animate-none active:animate-none focus:animate-none hover:ring-amber-500 hover:shadow-[0_0_12px_rgba(245,158,11,0.5)]';

  // Ambient floating hearts (background) while petting is active
  const [floatHearts, setFloatHearts] = React.useState<Array<{ id: number; x: number; y: number; driftX: number; scale: number; animate: boolean }>>([]);
  const floatIntervalRef = React.useRef<number | null>(null);

  const spawnFloatHeart = React.useCallback(() => {
    if (!overlayRef.current) return;
    const rect = overlayRef.current.getBoundingClientRect();
    // Anchor roughly near the pet's head area inside the avatar box
    const baseX = rect.width * 0.65;
    const baseY = rect.height * 0.38;
    const jitterX = (Math.random() - 0.5) * 18; // ±9px
    const jitterY = (Math.random() - 0.5) * 14; // ±7px
    const driftX = (Math.random() - 0.5) * 40; // final sideways drift
    const scale = 0.9 + Math.random() * 0.5;
    const id = Date.now() + Math.random();
    setFloatHearts(prev => [...prev, { id, x: baseX + jitterX, y: baseY + jitterY, driftX, scale, animate: false }]);
    requestAnimationFrame(() => {
      setFloatHearts(prev => prev.map(h => (h.id === id ? { ...h, animate: true } : h)));
    });
    window.setTimeout(() => {
      setFloatHearts(prev => prev.filter(h => h.id !== id));
    }, 1100);
  }, []);

  React.useEffect(() => {
    if (pettingActive) {
      // Start gentle background hearts while petting
      if (floatIntervalRef.current) window.clearInterval(floatIntervalRef.current);
      spawnFloatHeart();
      floatIntervalRef.current = window.setInterval(spawnFloatHeart, 280);
    } else {
      if (floatIntervalRef.current) {
        window.clearInterval(floatIntervalRef.current);
        floatIntervalRef.current = null;
      }
    }
    return () => {
      if (floatIntervalRef.current) {
        window.clearInterval(floatIntervalRef.current);
        floatIntervalRef.current = null;
      }
    };
  }, [pettingActive, spawnFloatHeart]);

  // Wrong-action feedback highlights: track all wrong actions pressed during the current emotion step
  const [wrongActions, setWrongActions] = React.useState<Set<'water' | 'pat' | 'feed'>>(new Set());

  // Clear wrong highlights whenever emotion step resets/hides
  React.useEffect(() => {
    if (!emotionActive) setWrongActions(new Set());
  }, [emotionActive]);

  // Start/stop helpers
  const startPetting = React.useCallback((startX?: number, startY?: number) => {
    setPettingActive(true);
    hasTriggeredPatRef.current = false;
    if (typeof navigator !== 'undefined' && 'vibrate' in navigator) {
      try { (navigator as any).vibrate?.(10); } catch {}
    }
    // Initial hand position roughly center if not provided
    if (avatarRef.current) {
      const rect = avatarRef.current.getBoundingClientRect();
      const defaultX = rect.width * 0.65;
      const defaultY = rect.height * 0.45;
      const x = startX ? startX - rect.left : defaultX;
      const y = startY ? startY - rect.top : defaultY;
      setHandPosition({ x, y });
      lastStrokePointRef.current = { x, y };
    }
    // Auto end after a short time so UI doesn't get stuck
    if (pettingTimeoutRef.current) window.clearTimeout(pettingTimeoutRef.current);
    pettingTimeoutRef.current = window.setTimeout(() => setPettingActive(false), 6000);
  }, []);

  const stopPetting = React.useCallback(() => {
    setPettingActive(false);
    if (pettingTimeoutRef.current) {
      window.clearTimeout(pettingTimeoutRef.current);
      pettingTimeoutRef.current = null;
    }
  }, []);

  React.useEffect(() => {
    return () => {
      if (pettingTimeoutRef.current) window.clearTimeout(pettingTimeoutRef.current);
    };
  }, []);

  // External trigger to force-show the bubble (e.g., after care success replay)
  React.useEffect(() => {
    const handler = () => {
      setIsManuallyClosed(false);
      setIsBubbleHidden(false);
      setHiddenReason(null);
    };
    window.addEventListener('showLeftBubble', handler as EventListener);
    return () => window.removeEventListener('showLeftBubble', handler as EventListener);
  }, []);

  const spawnHeart = React.useCallback((x: number, y: number) => {
    const id = Date.now() + Math.random();
    setHearts(prev => [...prev, { id, x, y, animate: false }]);
    // Trigger animation on next frame
    requestAnimationFrame(() => {
      setHearts(prev => prev.map(h => (h.id === id ? { ...h, animate: true } : h)));
    });
    // Cleanup after animation
    window.setTimeout(() => {
      setHearts(prev => prev.filter(h => h.id !== id));
    }, 800);
  }, []);

  const onPetPointerMove = React.useCallback((clientX: number, clientY: number) => {
    if (!avatarRef.current) return;
    const rect = avatarRef.current.getBoundingClientRect();
    const x = Math.max(0, Math.min(clientX - rect.left, rect.width));
    const y = Math.max(0, Math.min(clientY - rect.top, rect.height));
    setHandPosition({ x, y });

    // Spawn hearts when moving a bit from last point
    const last = lastStrokePointRef.current;
    if (!last || Math.hypot(x - last.x, y - last.y) > 28) {
      lastStrokePointRef.current = { x, y };
      spawnHeart(x, y);
    }
  }, [spawnHeart]);

  // Resolve Jessica voice once (fallback to currently selected voice)
  const jessicaVoiceId = React.useMemo(() => {
    const v = AVAILABLE_VOICES.find(v => v.name === 'Jessica');
    try {
      return v?.id || ttsService.getSelectedVoice().id;
    } catch {
      return v?.id || undefined;
    }
  }, []);

  // Yawn-state speaker lines (rotated)
  const YAWN_NUDGE_LINES = React.useMemo(() => [
    "One-word answers make me sleepy, but I want some fun! Please add more detail?",
    "I’m snoozing on short replies… spice it up?",
    "I yawn at tiny replies. Add more ideas?",
    "Short replies make me a bit bored. Add more detail?",
  ], []);
  // Neutral motivation lines for emotion/need state (no hinting which action)
  const EMOTION_HINT_LINES = React.useMemo(() => [
    "I’m getting a bit cranky… could you try doing something for me?",
    "Hmm, I need a little care—can you do something nice for me?",
    "I’m feeling a bit fussy—try doing something nice for me?",
    "I could use a little help—maybe try doing something for me?",
  ], []);
  const lastYawnNudgeAtRef = React.useRef<number>(0);
  const [yawnNudgeAcknowledged, setYawnNudgeAcknowledged] = React.useState<boolean>(false);
  React.useEffect(() => {
    // Reset acknowledgement whenever yawn or emotion attention appears again
    if (showAttentionBadge || emotionActive) {
      setYawnNudgeAcknowledged(false);
    }
  }, [showAttentionBadge, emotionActive]);
  const handleYawnNudgeSpeak = React.useCallback(async () => {
    const now = Date.now();
    if (now - lastYawnNudgeAtRef.current < 2500) return; // debounce ~2.5s
    lastYawnNudgeAtRef.current = now;
    try {
      ttsService.stop();
      const line = YAWN_NUDGE_LINES[Math.floor(Math.random() * YAWN_NUDGE_LINES.length)];
      await ttsService.speakAnswer(line);
    } catch {}
  }, [YAWN_NUDGE_LINES]);

  // Unified top-right speaker behavior
  const handleGlobalSpeaker = React.useCallback(async () => {
    // Always allow speaking on press; do not block due to GIFs or loaders.
    ttsService.stop();
    // Prioritize emotion/need state over yawn if both are active
    if (emotionActive) {
      try {
        const line = EMOTION_HINT_LINES[Math.floor(Math.random() * EMOTION_HINT_LINES.length)];
        await ttsService.speakAnswer(line);
      } catch {}
      return;
    }
    if (showAttentionBadge) {
      await handleYawnNudgeSpeak();
      return;
    }
    // Fallback to speaking the current bubble content
    await handleSpeak();
  }, [showAttentionBadge, emotionActive, overridePetMediaUrl, overrideMediaLoading, handleYawnNudgeSpeak, EMOTION_HINT_LINES]);

  // Keep track of the last AI message so we can restore it when user taps the pet
  React.useEffect(() => {
    if (aiMessageHtml) {
      lastAiHtmlRef.current = aiMessageHtml;
    }
  }, [aiMessageHtml]);

  const displayHtml = isBubbleHidden ? undefined : (aiMessageHtml || lastAiHtmlRef.current);
  const bubbleVisible = !isBubbleHidden && (!!displayHtml || !!isThinking || hasInlineQuestion);

  React.useEffect(() => {
    if (isDragging || hasUserDraggedRef.current) return;
    if (!overlayRef.current || !overlayRef.current.parentElement) return;

    const parentRect = overlayRef.current.parentElement.getBoundingClientRect();
    const overlayRect = overlayRef.current.getBoundingClientRect();

    const targetCenterX = parentRect.width * 0.30;
    const preferredLeft = targetCenterX - overlayRect.width / 2;
    const maxLeft = Math.max(0, parentRect.width - overlayRect.width);
    const left = Math.min(Math.max(16, preferredLeft), maxLeft);

    const maxTopAllowed = Math.max(0, parentRect.height - overlayRect.height);
    const preferredTop = bubbleVisible
      ? Math.min(maxTopAllowed, 30)
      : Math.max(0, (parentRect.height - overlayRect.height) / 2);
    const top = Math.min(Math.max(16, preferredTop), maxTopAllowed);

    if (!Number.isFinite(left) || !Number.isFinite(top)) return;

    setPosition(prev => {
      if (prev && Math.abs(prev.left - left) < 0.5 && Math.abs(prev.top - top) < 0.5) {
        return prev;
      }
      return { left, top };
    });
  }, [bubbleVisible, displayHtml, isBubbleHidden, isThinking, hasInlineQuestion, isDragging]);

  const onPointerDown = (e: React.PointerEvent) => {
    if (!draggable) return;
    setIsDragging(true);
    (e.target as Element).setPointerCapture?.(e.pointerId);
  };
  const onPointerUp = (e: React.PointerEvent) => {
    if (!draggable) return;
    setIsDragging(false);
    (e.target as Element).releasePointerCapture?.(e.pointerId);
  };
  const onPointerMove = (e: React.PointerEvent) => {
    if (!draggable || !isDragging || !overlayRef.current) return;
    const parent = overlayRef.current.parentElement;
    if (!parent) return;
    const rect = parent.getBoundingClientRect();
    const overlayRect = overlayRef.current.getBoundingClientRect();
    hasUserDraggedRef.current = true;
    const newLeft = Math.min(
      Math.max(0, e.clientX - rect.left - overlayRect.width / 2),
      Math.max(0, rect.width - overlayRect.width)
    );
    const newTop = Math.min(
      Math.max(0, e.clientY - rect.top - overlayRect.height / 2),
      Math.max(0, rect.height - overlayRect.height)
    );
    setPosition({ left: newLeft, top: newTop });
  };

  const handleSpeak = async () => {
    // If overlays have requested suppression (e.g., Step 6), do not speak
    try { if (ttsService.isNonKraftySuppressed()) return; } catch {}
    // Ensure exclusivity: stop any ongoing TTS first
    if (isSpeakingRef.current || ttsService.getIsSpeaking()) {
      ttsService.stop();
      isSpeakingRef.current = false;
      // If user tapped while something else is speaking, stop and return for a true toggle
      return;
    }

    // If inline SpellBox is active, prefer speaking the full sentence; fallback to the spelling word
    if (hasInlineQuestion) {
      const sentenceHtml = spellInline?.sentence || '';
      const sentenceText = (() => {
        if (!sentenceHtml) return '';
        const tempDiv = document.createElement('div');
        tempDiv.innerHTML = sentenceHtml;
        return (tempDiv.textContent || tempDiv.innerText || '').trim();
      })();

      const wordToSpeak = spellInline?.word || '';

      // Derive exactly what SpellBox shows by extracting only the sentence that contains the target word
      const extractVisibleSentence = (fullText: string, targetWord: string): string => {
        const escapeRegExp = (s: string) => s.replace(/[.*+?^${}()|[\]\\]/g, '\\$&');
        const normalizedWord = targetWord?.trim();
        if (!fullText || !normalizedWord) return fullText;
        const parts = (() => {
          const segments = fullText.split(/([.!?])/);
          const out: string[] = [];
          for (let i = 0; i < segments.length; i += 2) {
            const body = (segments[i] || '').trim();
            const punct = segments[i + 1] || '';
            const combined = (body + punct).trim();
            if (combined) out.push(combined);
          }
          return out;
        })();
        const wordRegex = new RegExp(`\\b${escapeRegExp(normalizedWord)}\\b`, 'i');
        const match = parts.find(p => wordRegex.test(p));
        return match || fullText;
      };

      const visibleSentence = extractVisibleSentence(sentenceText, wordToSpeak);
      const textToSpeak = (visibleSentence || '').trim() || wordToSpeak;
      if (textToSpeak) {
        // Check suppression again just before speaking
        try { if (ttsService.isNonKraftySuppressed()) return; } catch {}
        isSpeakingRef.current = true;
        try {
          await ttsService.speak(textToSpeak, {
            stability: 0.7,
            similarity_boost: 0.9,
            // Use a slightly slower speed only when we fall back to the isolated word
            speed: visibleSentence ? undefined : 0.7,
            messageId: currentMessageIdRef.current,
            voice: jessicaVoiceId,
          });
        } finally {
          isSpeakingRef.current = false;
        }
        return;
      }
    }

    // Otherwise, speak the AI bubble HTML (text-only)
    const toSpeak = aiMessageHtml || lastAiHtmlRef.current;
    if (!toSpeak) return;
    const temp = document.createElement("div");
    temp.innerHTML = toSpeak;
    const text = temp.textContent || temp.innerText || "";
    // Guard suppression before speaking bubble HTML
    try { if (ttsService.isNonKraftySuppressed()) return; } catch {}
    isSpeakingRef.current = true;
    try {
      await ttsService.speakAIMessage(text, currentMessageIdRef.current);
    } finally {
      isSpeakingRef.current = false;
    }
  };

  // Auto-hide trigger (e.g., after an image is created)
  // Important: only react to TOKEN CHANGES. If a token arrives while a spelling
  // question is active, we skip auto-hiding so the subsequent message remains visible.
  React.useEffect(() => {
    if (autoHideToken !== undefined) {
      if (!hasInlineQuestion) {
        setIsBubbleHidden(true);
        setHiddenReason('auto');
        hiddenAtHtmlRef.current = aiMessageHtml || lastAiHtmlRef.current;
      }
      // If a question is active, ignore this token; do not hide later when
      // the question completes. This prevents the follow-up story message from
      // being hidden immediately after a correct answer.
    }
    // eslint-disable-next-line react-hooks/exhaustive-deps
  }, [autoHideToken]);

  // When a question becomes active, force-show the bubble
  // Questions should always show, even if manually closed
  React.useEffect(() => {
    if (hasInlineQuestion) {
      setIsBubbleHidden(false);
      setHiddenReason(null);
      // Don't reset manual close state - keep it for after question
    }
  }, [hasInlineQuestion]);

  // When question ends, hide the dialog again if it was manually closed
  React.useEffect(() => {
    if (!hasInlineQuestion && isManuallyClosed) {
      setIsBubbleHidden(true);
      setHiddenReason('manual');
    }
  }, [hasInlineQuestion, isManuallyClosed]);

  // If we were auto-hidden, show again when a new AI message arrives
  // But don't show if it was manually closed by the user
  React.useEffect(() => {
    if (hiddenReason === 'auto' && !isManuallyClosed && aiMessageHtml && aiMessageHtml !== hiddenAtHtmlRef.current) {
      setIsBubbleHidden(false);
      setHiddenReason(null);
    }
  }, [aiMessageHtml, hiddenReason, isManuallyClosed]);

  // Derive a stable messageId for the current visible content so the speaker button
  // can reflect play/stop state consistently across renders.
  const currentMessageId = React.useMemo(() => {
    if (hasInlineQuestion) {
      return inlineSpellboxMessageId(spellInline?.word, spellInline?.question?.id ?? null);
    }
    return bubbleMessageIdFromHtml(displayHtml);
  }, [hasInlineQuestion, spellInline?.question?.id, spellInline?.word, displayHtml]);
  const currentMessageIdRef = React.useRef<string>(currentMessageId);
  React.useEffect(() => { currentMessageIdRef.current = currentMessageId; }, [currentMessageId]);
  const isSpeakingThisMessage = useTTSSpeaking(currentMessageId);

  // Publish visibility changes to parent (visible when bubble not hidden and there is content, thinking, or inline question)
  React.useEffect(() => {
    const visible = !isBubbleHidden && (!!displayHtml || !!isThinking || hasInlineQuestion);
    onBubbleVisibilityChange?.(visible);
    // eslint-disable-next-line react-hooks/exhaustive-deps
  }, [isBubbleHidden, !!displayHtml, isThinking, hasInlineQuestion]);

  return (
    <div ref={containerRef} className={`pointer-events-none absolute inset-0 ${forceTopLayer ? 'z-[70]' : 'z-20'}`}>
      <div
        ref={overlayRef}
        className={cn(
          "absolute flex items-center gap-3 select-none",
          draggable && "cursor-grab active:cursor-grabbing"
        )}
        style={{
          left: position ? `${position.left}px` : "16px",
          top: position ? `${position.top}px` : "24px",
        }}
        onPointerDown={onPointerDown}
        onPointerUp={onPointerUp}
        onPointerMove={onPointerMove}
      >
        {/* Pet avatar and actions */}
        <div className="pointer-events-auto flex flex-col items-center gap-2">
          {/* AI bubble above the pet */}
          {!isBubbleHidden && (
            <div className="pointer-events-auto relative">
              <div className="bg-white/95 border-2 border-black rounded-2xl shadow-[0_6px_0_rgba(0,0,0,0.6)] px-4 py-3 max-w-[360px]">
                {isThinking && !displayHtml ? (
                  <div className="flex items-center gap-1 text-sm">
                    <span>Krafty is thinking</span>
                    <div className="flex gap-1 ml-1">
                      {[...Array(3)].map((_, i) => (
                        <div key={i} className="w-1.5 h-1.5 bg-primary rounded-full animate-pulse" style={{ animationDelay: `${i * 0.2}s`, animationDuration: "1s" }} />
                      ))}
                    </div>
                  </div>
                ) : (
                  <div className="text-base leading-relaxed pr-7">
                    {spellInline?.show && spellInline?.word ? (
                      <SpellBox
                        variant="inline"
                        isVisible={true}
                        word={spellInline.word || undefined}
                        sentence={spellInline.sentence || undefined}
                        question={spellInline.question || undefined}
                        onComplete={spellInline.onComplete}
                        onSkip={spellInline.onSkip}
                        onNext={spellInline.onNext}
                        showHints={spellInline.showHints}
                        showExplanation={spellInline.showExplanation}
                        sendMessage={spellInline.sendMessage}
                        interruptRealtimeSession={interruptRealtimeSession}
                      />
                    ) : displayHtml ? (
                      <div dangerouslySetInnerHTML={{ __html: displayHtml }} />
                    ) : (
                      <span className="opacity-60">Say hi to start your adventure!</span>
                    )}
                  </div>
                )}
                {/* Close button (hidden while a question is active) */}
                {!hasInlineQuestion && (
                  <Button
                    variant="ghost"
                    size="sm"
                    onClick={(e) => {
                      e.stopPropagation();
                      ttsService.stop();
                      setIsBubbleHidden(true);
                      setHiddenReason('manual');
                      setIsManuallyClosed(true);
                    }}
                    className="absolute top-1 right-1 h-6 w-6 p-0 rounded-full hover:bg-black/10"
                    aria-label="Hide message"
                  >
                    <X className="h-3 w-3" />
                  </Button>
                )}
                {/* Speaker control (available for AI HTML or inline SpellBox) */}
                {(displayHtml || hasInlineQuestion) && (
                  <Button
                    variant="ghost"
                    size="sm"
                    onClick={(e) => {
                      e.stopPropagation();
                      handleSpeak();
                    }}
                    className="absolute bottom-1 right-1 h-6 w-6 p-0 rounded-full hover:bg-black/10"
                    aria-label={isSpeakingThisMessage ? 'Stop message' : 'Play message'}
                  >
                    {isSpeakingThisMessage ? <Square className="h-3 w-3" /> : <Volume2 className="h-3 w-3" />}
                  </Button>
                )}
              </div>
              {/* Tail pointing down toward the pet avatar */}
              <div className="absolute left-1/2 bottom-[-10px] -translate-x-1/2 w-0 h-0 border-l-[10px] border-r-[10px] border-t-[10px] border-l-transparent border-r-transparent border-t-black" />
              <div className="absolute left-1/2 bottom-[-8px] -translate-x-1/2 w-0 h-0 border-l-[9px] border-r-[9px] border-t-[9px] border-l-transparent border-r-transparent border-t-white" />
            </div>
          )}

          <div
          ref={avatarRef}
          className="relative w-[210px] h-[210px] rounded-xl overflow-hidden shadow-[0_6px_0_rgba(0,0,0,0.6)] border-2 border-black bg-white/70 backdrop-blur-sm"
          onClick={(e) => {
            e.stopPropagation();
            // Single click always (re)opens and resets manual-close state
            setIsManuallyClosed(false);
            setIsBubbleHidden(false);
            setHiddenReason(null);
          }}
        >
          {/* Top-right unified speaker visible only for yawn or emotion attention. */}
          {(emotionActive || showAttentionBadge) && (
            <button
              onClick={(e) => {
                e.stopPropagation();
                handleGlobalSpeaker();
              }}
              aria-label={showAttentionBadge ? 'Play tip' : (emotionActive ? 'Play hint' : 'Play message')}
              className={`absolute top-2 right-2 z-10 w-9 h-9 rounded-full border-2 border-black grid place-items-center shadow-[0_2px_0_rgba(0,0,0,0.4)] ${
                (showAttentionBadge || emotionActive) ? 'bg-amber-400' : 'bg-amber-300'
              }`}
            >
              <Volume2 className="w-5 h-5 text-black" />
            </button>
          )}

          {/* Avatar image or temporary override media (force remount on URL change) */}
          {overridePetMediaUrl ? (
            /\.(mp4|webm|mov)$/i.test(overridePetMediaUrl) ? (
              <video
                key={overridePetMediaUrl}
                src={overridePetMediaUrl}
                autoPlay
                muted
                playsInline
                onLoadedData={finishOverrideLoading}
                className="w-full h-full object-contain"
              />
            ) : (
              <img
                key={overridePetMediaUrl}
                src={overridePetMediaUrl}
                alt="Pet action"
                onLoad={finishOverrideLoading}
                className="w-full h-full object-contain"
              />
            )
          ) : petImageUrl ? (
            <img key={petImageUrl} src={petImageUrl} alt="Pet" className="w-full h-full object-contain" />
          ) : (
            <div className="w-full h-full bg-gradient-to-br from-slate-200 to-slate-100" />
          )}

          {/* Brief spinner while override media loads */}
          {overridePetMediaUrl && overrideMediaLoading && (
            <div className="absolute inset-0 flex items-center justify-center bg-white/10">
              <div className="w-9 h-9 rounded-full border-4 border-black/20 border-t-black animate-spin" />
            </div>
          )}

          {/* Petting interaction overlay */}
          {pettingActive && (
            <div
              className="absolute inset-0 pointer-events-auto"
              style={{ cursor: 'none' }}
              onPointerDown={(e) => {
                e.currentTarget.setPointerCapture?.(e.pointerId);
                startPetting(e.clientX, e.clientY);
                onPetPointerMove(e.clientX, e.clientY);
              }}
              onPointerMove={(e) => {
                if (!pettingActive) return;
                onPetPointerMove(e.clientX, e.clientY);
              }}
              onPointerUp={() => {
                if (!hasTriggeredPatRef.current) {
                  hasTriggeredPatRef.current = true;
                  onEmotionAction?.('pat');
                }
                stopPetting();
              }}
            >
              {/* Floating background hearts (behind the hand) */}
              <div className="absolute inset-0 pointer-events-none">
                {floatHearts.map(h => (
                  <div
                    key={h.id}
                    className="absolute transition-all duration-1000 ease-out"
                    style={{
                      left: Math.max(0, (h.x - 8)),
                      top: Math.max(0, (h.y - 8)),
                      transform: h.animate
                        ? `translate(${h.driftX}px, -90px) scale(${h.scale})`
                        : `translate(0px, 0px) scale(${Math.max(0.7, h.scale - 0.2)})`,
                      opacity: h.animate ? 0 : 0.9,
                    }}
                  >
                    <span className="text-pink-500">❤</span>
                  </div>
                ))}
              </div>

              {/* Hearts */}
              {hearts.map(h => (
                <div
                  key={h.id}
                  className={`absolute select-none transition-all duration-700 ease-out`}
                  style={{ left: Math.max(0, (h.x - 8)), top: Math.max(0, (h.y - 8)), transform: h.animate ? 'translateY(-28px) scale(1.1)' : 'translateY(0px) scale(0.8)', opacity: h.animate ? 0 : 0.95 }}
                >
                  <span className="text-red-500">❤️</span>
                </div>
              ))}

              {/* Hand */}
              {handPosition && (
                <div
                  className="absolute w-12 h-12 -translate-x-1/2 -translate-y-1/2 rounded-full bg-yellow-300 border-2 border-black shadow-[0_4px_0_rgba(0,0,0,0.5)] flex items-center justify-center"
                  style={{ left: handPosition.x, top: handPosition.y, transform: 'translate(-50%, -50%) rotate(-18deg)' }}
                >
                  <span className="text-3xl">🤚</span>
                </div>
              )}
            </div>
          )}
          {/* Chevron indicator to hint message is hidden - positioned inside the avatar box */}
          {isBubbleHidden && (
            <div className="pointer-events-none absolute right-2 top-1/2 -translate-y-1/2">
              <ChevronRight className="w-6 h-6 text-black/70" />
            </div>
          )}
        </div>

        {/* Actions row below avatar - emotion actions OR yawn nudge (mutually exclusive) */}
        {emotionActive && (
          <div className="mt-3 flex items-center gap-2">
            <Button
              variant="secondary"
              size="icon"
              className={`h-9 w-9 rounded-full border-2 border-black ${wrongActions.has('water') ? 'bg-red-500 text-black hover:bg-red-500 active:bg-red-500 focus:bg-red-500 focus-visible:bg-red-500' : `bg-white/80 ${pulseClasses}`}`}
              style={{ animationDelay: actionPulseDelays.water }}
              onPointerDown={(e) => {
                e.stopPropagation();
                if (emotionActive && emotionRequiredAction && emotionRequiredAction !== 'water') {
                  setWrongActions(prev => new Set(prev).add('water'));
                }
              }}
              onClick={(e) => { 
                e.stopPropagation(); 
                if (emotionActive && emotionRequiredAction && emotionRequiredAction !== 'water') {
                  setWrongActions(prev => new Set(prev).add('water'));
                }
                onEmotionAction?.('water');
              }}
              aria-label="Give water"
            >
              <Droplet className="h-4 w-4" />
            </Button>
            <Button
              variant="secondary"
              size="icon"
              className={`h-9 w-9 rounded-full border-2 border-black ${wrongActions.has('pat') ? 'bg-red-500 hover:bg-red-500 active:bg-red-500 focus:bg-red-500 focus-visible:bg-red-500' : `bg-white/80 ${pulseClasses}`}`}
              style={{ animationDelay: actionPulseDelays.pat }}
              onClick={(e) => { 
                e.stopPropagation(); 
                startPetting();
                if (emotionActive && emotionRequiredAction && emotionRequiredAction !== 'pat') {
                  setWrongActions(prev => new Set(prev).add('pat'));
                }
              }}
              onPointerDown={(e) => {
                e.stopPropagation();
                if (emotionActive && emotionRequiredAction && emotionRequiredAction !== 'pat') {
                  setWrongActions(prev => new Set(prev).add('pat'));
                }
              }}
              aria-label="Pat pet"
            >
              <Hand className="h-4 w-4" />
            </Button>
            <Button
              variant="secondary"
              size="icon"
              className={`h-9 w-9 rounded-full border-2 border-black ${wrongActions.has('feed') ? 'bg-red-500 text-white hover:bg-red-500 active:bg-red-500 focus:bg-red-500 focus-visible:bg-red-500' : `bg-white/80 ${pulseClasses}`}`}
              style={{ animationDelay: actionPulseDelays.feed }}
              onPointerDown={(e) => { 
                e.stopPropagation(); 
                if (emotionActive && emotionRequiredAction && emotionRequiredAction !== 'feed') {
                  setWrongActions(prev => new Set(prev).add('feed'));
                }
              }}
              onClick={(e) => { 
                e.stopPropagation(); 
                if (emotionActive && emotionRequiredAction && emotionRequiredAction !== 'feed') {
                  setWrongActions(prev => new Set(prev).add('feed'));
                }
                onEmotionAction?.('feed');
              }}
              aria-label="Feed pet"
            >
              <Utensils className="h-4 w-4" />
            </Button>
          </div>
        )}

        {/* Yawn mode: no separate row; the top-right speaker handles voice */}

        {/* Close the avatar+actions wrapper */}
        </div>

<<<<<<< HEAD
        {/* AI bubble moved inside avatar wrapper when hidden */}
=======
        {/* AI bubble to the right of pet */}
        {!isBubbleHidden && (
        <div className="pointer-events-auto relative">
          <div className="relative bg-white/95 border-2 border-black rounded-2xl shadow-[0_6px_0_rgba(0,0,0,0.6)] px-4 py-3 max-w-[360px]">
            {isThinking && !displayHtml ? (
              <div className="flex items-center gap-1 text-sm">
                <span>Krafty is thinking</span>
                <div className="flex gap-1 ml-1">
                  {[...Array(3)].map((_, i) => (
                    <div key={i} className="w-1.5 h-1.5 bg-primary rounded-full animate-pulse" style={{ animationDelay: `${i * 0.2}s`, animationDuration: "1s" }} />
                  ))}
                </div>
              </div>
            ) : (
              <div className="text-base leading-relaxed pr-7">
                {spellInline?.show && spellInline?.word ? (
                  <SpellBox
                    variant="inline"
                    isVisible={true}
                    word={spellInline.word || undefined}
                    sentence={spellInline.sentence || undefined}
                    question={spellInline.question || undefined}
                    onComplete={spellInline.onComplete}
                    onSkip={spellInline.onSkip}
                    onNext={spellInline.onNext}
                    highlightNext={spellInline.highlightNext}
                    showHints={spellInline.showHints}
                    showExplanation={spellInline.showExplanation}
                    sendMessage={spellInline.sendMessage}
                    interruptRealtimeSession={interruptRealtimeSession}
                  />
                ) : displayHtml ? (
                  <div dangerouslySetInnerHTML={{ __html: displayHtml }} />
                ) : (
                  <span className="opacity-60">Say hi to start your adventure!</span>
                )}
              </div>
            )}

            {/* Chevron is rendered by SpellBox itself only when the answer is correct */}
            {/* Close button (hidden while a question is active) */}
            {!hasInlineQuestion && (
              <Button
                variant="ghost"
                size="sm"
                onClick={(e) => {
                  e.stopPropagation();
                  ttsService.stop();
                  setIsBubbleHidden(true);
                  setHiddenReason('manual');
                  setIsManuallyClosed(true);
                }}
                className="absolute top-1 right-1 h-6 w-6 p-0 rounded-full hover:bg-black/10"
                aria-label="Hide message"
              >
                <X className="h-3 w-3" />
              </Button>
            )}
            {/* Speaker control (available for AI HTML or inline SpellBox) */}
            {(displayHtml || hasInlineQuestion) && (
              <Button
                variant="ghost"
                size="sm"
                onClick={(e) => {
                  e.stopPropagation();
                  handleSpeak();
                }}
                className="absolute bottom-1 right-1 h-6 w-6 p-0 rounded-full hover:bg-black/10"
                aria-label={isSpeakingThisMessage ? 'Stop message' : 'Play message'}
              >
                {isSpeakingThisMessage ? <Square className="h-3 w-3" /> : <Volume2 className="h-3 w-3" />}
              </Button>
            )}
          </div>
          {/* Tail pointing to pet */}
          <div className="absolute left-[-10px] top-1/2 -translate-y-1/2 w-0 h-0 border-t-[10px] border-b-[10px] border-r-[10px] border-t-transparent border-b-transparent border-r-black" />
          <div className="absolute left-[-8px] top-1/2 -translate-y-1/2 w-0 h-0 border-t-[9px] border-b-[9px] border-r-[9px] border-t-transparent border-b-transparent border-r-white" />
        </div>
        )}
>>>>>>> 64f598eb
      </div>
    </div>
  );
};

export default LeftPetOverlay;

<|MERGE_RESOLUTION|>--- conflicted
+++ resolved
@@ -546,7 +546,7 @@
           {/* AI bubble above the pet */}
           {!isBubbleHidden && (
             <div className="pointer-events-auto relative">
-              <div className="bg-white/95 border-2 border-black rounded-2xl shadow-[0_6px_0_rgba(0,0,0,0.6)] px-4 py-3 max-w-[360px]">
+              <div className="relative bg-white/95 border-2 border-black rounded-2xl shadow-[0_6px_0_rgba(0,0,0,0.6)] px-4 py-3 max-w-[360px]">
                 {isThinking && !displayHtml ? (
                   <div className="flex items-center gap-1 text-sm">
                     <span>Krafty is thinking</span>
@@ -568,6 +568,7 @@
                         onComplete={spellInline.onComplete}
                         onSkip={spellInline.onSkip}
                         onNext={spellInline.onNext}
+                        highlightNext={spellInline.highlightNext}
                         showHints={spellInline.showHints}
                         showExplanation={spellInline.showExplanation}
                         sendMessage={spellInline.sendMessage}
@@ -830,89 +831,7 @@
         {/* Close the avatar+actions wrapper */}
         </div>
 
-<<<<<<< HEAD
         {/* AI bubble moved inside avatar wrapper when hidden */}
-=======
-        {/* AI bubble to the right of pet */}
-        {!isBubbleHidden && (
-        <div className="pointer-events-auto relative">
-          <div className="relative bg-white/95 border-2 border-black rounded-2xl shadow-[0_6px_0_rgba(0,0,0,0.6)] px-4 py-3 max-w-[360px]">
-            {isThinking && !displayHtml ? (
-              <div className="flex items-center gap-1 text-sm">
-                <span>Krafty is thinking</span>
-                <div className="flex gap-1 ml-1">
-                  {[...Array(3)].map((_, i) => (
-                    <div key={i} className="w-1.5 h-1.5 bg-primary rounded-full animate-pulse" style={{ animationDelay: `${i * 0.2}s`, animationDuration: "1s" }} />
-                  ))}
-                </div>
-              </div>
-            ) : (
-              <div className="text-base leading-relaxed pr-7">
-                {spellInline?.show && spellInline?.word ? (
-                  <SpellBox
-                    variant="inline"
-                    isVisible={true}
-                    word={spellInline.word || undefined}
-                    sentence={spellInline.sentence || undefined}
-                    question={spellInline.question || undefined}
-                    onComplete={spellInline.onComplete}
-                    onSkip={spellInline.onSkip}
-                    onNext={spellInline.onNext}
-                    highlightNext={spellInline.highlightNext}
-                    showHints={spellInline.showHints}
-                    showExplanation={spellInline.showExplanation}
-                    sendMessage={spellInline.sendMessage}
-                    interruptRealtimeSession={interruptRealtimeSession}
-                  />
-                ) : displayHtml ? (
-                  <div dangerouslySetInnerHTML={{ __html: displayHtml }} />
-                ) : (
-                  <span className="opacity-60">Say hi to start your adventure!</span>
-                )}
-              </div>
-            )}
-
-            {/* Chevron is rendered by SpellBox itself only when the answer is correct */}
-            {/* Close button (hidden while a question is active) */}
-            {!hasInlineQuestion && (
-              <Button
-                variant="ghost"
-                size="sm"
-                onClick={(e) => {
-                  e.stopPropagation();
-                  ttsService.stop();
-                  setIsBubbleHidden(true);
-                  setHiddenReason('manual');
-                  setIsManuallyClosed(true);
-                }}
-                className="absolute top-1 right-1 h-6 w-6 p-0 rounded-full hover:bg-black/10"
-                aria-label="Hide message"
-              >
-                <X className="h-3 w-3" />
-              </Button>
-            )}
-            {/* Speaker control (available for AI HTML or inline SpellBox) */}
-            {(displayHtml || hasInlineQuestion) && (
-              <Button
-                variant="ghost"
-                size="sm"
-                onClick={(e) => {
-                  e.stopPropagation();
-                  handleSpeak();
-                }}
-                className="absolute bottom-1 right-1 h-6 w-6 p-0 rounded-full hover:bg-black/10"
-                aria-label={isSpeakingThisMessage ? 'Stop message' : 'Play message'}
-              >
-                {isSpeakingThisMessage ? <Square className="h-3 w-3" /> : <Volume2 className="h-3 w-3" />}
-              </Button>
-            )}
-          </div>
-          {/* Tail pointing to pet */}
-          <div className="absolute left-[-10px] top-1/2 -translate-y-1/2 w-0 h-0 border-t-[10px] border-b-[10px] border-r-[10px] border-t-transparent border-b-transparent border-r-black" />
-          <div className="absolute left-[-8px] top-1/2 -translate-y-1/2 w-0 h-0 border-t-[9px] border-b-[9px] border-r-[9px] border-t-transparent border-b-transparent border-r-white" />
-        </div>
-        )}
->>>>>>> 64f598eb
       </div>
     </div>
   );
